--- conflicted
+++ resolved
@@ -1,14 +1,12 @@
 [mypy]
-<<<<<<< HEAD
 plugins = sqlmypy, parsl_mypy
-=======
-plugins = sqlmypy
+enable_error_code = ignore-without-code
 
 # globally disabled error codes:
 #   str-bytes-safe warns that a byte string is formatted into a string.
 #                  which is commonly done with manager IDs in the parsl
 #                  codebase.
-disable_error_code = str-bytes-safe
+# disable_error_code = str-bytes-safe
 
 [mypy-non_existent.*]
 ignore_missing_imports = True
@@ -19,7 +17,7 @@
 # listed per package; but unless/until that happens, the more-strictly-checked
 # code should be listed here:
 [mypy-parsl.providers.provider_base.*]
->>>>>>> 22c60972
+disallow_untyped_defs = True
 no_implicit_optional = True
 strict_equality = True
 disallow_untyped_decorators = True
@@ -28,7 +26,6 @@
 no_implicit_reexport = True
 warn_redundant_casts = True
 disallow_subclassing_any = True
-enable_error_code = ignore-without-code
 
 # there are some exceptions to this even in the more-strongly-typed sections
 warn_unreachable = True
@@ -118,8 +115,6 @@
 disallow_any_decorated = True
 
 
-[mypy-parsl.providers.provider_base.*]
-disallow_untyped_defs = True
 
 [mypy-parsl.executors.base.*]
 disallow_untyped_defs = True
@@ -172,9 +167,6 @@
 # because of some reasoning I don't understand in mypy
 # warn_unreachable = False
 
-[mypy-non_existent.*]
-ignore_missing_imports = True
-
 [mypy-parsl.executors.high_throughput.interchange.*]
 check_untyped_defs = True
 
@@ -264,4 +256,7 @@
 ignore_missing_imports = True
 
 [mypy-setproctitle.*]
+ignore_missing_imports = True
+
+[mypy-pandas.*]
 ignore_missing_imports = True