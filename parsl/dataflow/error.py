--- conflicted
+++ resolved
@@ -55,12 +55,7 @@
         self.task_id = task_id
 
     def __repr__(self):
-<<<<<<< HEAD
         return "Dependency failure for task {}".format(self.task_id)
-=======
-        return "Dependency failure for task {} from: {}".format(self.task_id,
-                                                                self.dependent_exceptions)
->>>>>>> 7f2360b2
 
     def __str__(self):
         return self.__repr__()