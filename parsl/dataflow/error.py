from typing import List


class DataFlowException(Exception):
    """Base class for all exceptions.

    Only to be invoked when only a more specific error is not available.

    """


class ConfigurationError(DataFlowException):
    """Raised when the DataFlowKernel receives an invalid configuration.
    """


class DuplicateTaskError(DataFlowException):
    """Raised by the DataFlowKernel when it finds that a job with the same task-id has been launched before.
    """


class BadCheckpoint(DataFlowException):
    """Error raised at the end of app execution due to missing output files.

    Args:
         - reason

    Contains:
    reason (string)
    dependent_exceptions
    """

    def __init__(self, reason: str) -> None:
        self.reason = reason

    def __repr__(self) -> str:
        return self.reason

    def __str__(self) -> str:
        return self.__repr__()


class DependencyError(DataFlowException):
    """Error raised if an app cannot run because there was an error
       in a dependency.

    Args:
         - dependent_exceptions: List of exceptions
         - task_id: Identity of the task failed task

    Contains:
    reason (string)
    dependent_exceptions
    """

    def __init__(self, dependent_exceptions: List[Exception], task_id: int) -> None:
        self.dependent_exceptions = dependent_exceptions
        self.task_id = task_id

<<<<<<< HEAD
    def __repr__(self) -> str:
        return "[{}] Dependency failure from: {}".format(self.task_id,
                                                         self.dependent_exceptions)
=======
    def __repr__(self):
        return "Dependency failure for task {} from: {}".format(self.task_id,
                                                                self.dependent_exceptions)
>>>>>>> bd5354d0

    def __str__(self) -> str:
        return self.__repr__()<|MERGE_RESOLUTION|>--- conflicted
+++ resolved
@@ -57,15 +57,9 @@
         self.dependent_exceptions = dependent_exceptions
         self.task_id = task_id
 
-<<<<<<< HEAD
     def __repr__(self) -> str:
-        return "[{}] Dependency failure from: {}".format(self.task_id,
-                                                         self.dependent_exceptions)
-=======
-    def __repr__(self):
         return "Dependency failure for task {} from: {}".format(self.task_id,
                                                                 self.dependent_exceptions)
->>>>>>> bd5354d0
 
     def __str__(self) -> str:
         return self.__repr__()