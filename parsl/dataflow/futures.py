--- conflicted
+++ resolved
@@ -9,10 +9,6 @@
 from concurrent.futures import Future
 import logging
 import threading
-from typing import Sequence
-
-from parsl.app.futures import DataFuture
-from parsl.dataflow.taskrecord import TaskRecord
 
 from typing import Sequence, Optional
 
@@ -75,12 +71,8 @@
         """
         super().__init__()
         self._update_lock = threading.Lock()
-<<<<<<< HEAD
-        self._outputs = []  # type: Sequence[DataFuture]
-=======
         self._outputs: Sequence[DataFuture]
         self._outputs = []
->>>>>>> 88676808
         self.task_def = task_def
 
     @property
