"""This module implements the AppFutures.

We have two basic types of futures:
    1. DataFutures which represent data objects
    2. AppFutures which represent the futures on App/Leaf tasks.

"""

from concurrent.futures import Future
import logging
import threading
<<<<<<< HEAD
=======
from typing import Optional, Sequence
>>>>>>> d1bb9b04

from typing import Sequence, Optional

from parsl.dataflow.taskrecord import TaskRecord
from parsl.app.futures import DataFuture

logger = logging.getLogger(__name__)

# Possible future states (for internal use by the futures package).
PENDING = 'PENDING'
RUNNING = 'RUNNING'
# The future was cancelled by the user...
CANCELLED = 'CANCELLED'
# ...and _Waiter.add_cancelled() was called by a worker.
CANCELLED_AND_NOTIFIED = 'CANCELLED_AND_NOTIFIED'
FINISHED = 'FINISHED'

_STATE_TO_DESCRIPTION_MAP = {
    PENDING: "pending",
    RUNNING: "running",
    CANCELLED: "cancelled",
    CANCELLED_AND_NOTIFIED: "cancelled",
    FINISHED: "finished"
}


class AppFuture(Future):
    """An AppFuture wraps a sequence of Futures which may fail and be retried.

    The AppFuture will wait for the DFK to provide a result from an appropriate
    parent future, through ``parent_callback``. It will set its result to the
    result of that parent future, if that parent future completes without an
    exception. This result setting should cause .result(), .exception() and done
    callbacks to fire as expected.

    The AppFuture will not set its result to the result of the parent future, if
    that parent future completes with an exception, and if that parent future
    has retries left. In that case, no result(), exception() or done callbacks should
    report a result.

    The AppFuture will set its result to the result of the parent future, if that
    parent future completes with an exception and if that parent future has no
    retries left, or if it has no retry field. .result(), .exception() and done callbacks
    should give a result as expected when a Future has a result set

    The parent future may return a RemoteExceptionWrapper as a result
    and AppFuture will treat this an an exception for the above
    retry and result handling behaviour.

    """

    def __init__(self, task_def: TaskRecord) -> None:
        """Initialize the AppFuture.

        Args:

        KWargs:
             - task_def : The DFK task definition dictionary for the task represented
                   by this future.
        """
        super().__init__()
        self._update_lock = threading.Lock()
        self._outputs: Sequence[DataFuture]
        self._outputs = []
        self.task_def = task_def

    @property
    def stdout(self) -> Optional[str]:
        return self.task_def['kwargs'].get('stdout')

    @property
    def stderr(self) -> Optional[str]:
        return self.task_def['kwargs'].get('stderr')

    @property
    def tid(self) -> int:
        return self.task_def['id']

    def cancel(self) -> bool:
        raise NotImplementedError("Cancel not implemented")

    def cancelled(self) -> bool:
        return False

    def task_status(self) -> str:
        """Returns the status of the task that will provide the value
           for this future.  This may not be in-sync with the result state
           of this future - for example, task_status might return 'done' but
           self.done() might not be true (which in turn means self.result()
           and self.exception() might block).

           The actual status description strings returned by this method are
           likely to change over subsequent versions of parsl, as use-cases
           and infrastructure are worked out.

           It is expected that the status values will be from a limited set
           of strings (so that it makes sense, for example, to group and
           count statuses from many futures).

           It is expected that might be a non-trivial cost in acquiring the
           status in future (for example, by communicating with a remote
           worker).

           Returns: str
        """
        return self.task_def['status'].name

    @property
    def outputs(self) -> Sequence[DataFuture]:
        return self._outputs<|MERGE_RESOLUTION|>--- conflicted
+++ resolved
@@ -9,11 +9,6 @@
 from concurrent.futures import Future
 import logging
 import threading
-<<<<<<< HEAD
-=======
-from typing import Optional, Sequence
->>>>>>> d1bb9b04
-
 from typing import Sequence, Optional
 
 from parsl.dataflow.taskrecord import TaskRecord
