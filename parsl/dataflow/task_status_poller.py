--- conflicted
+++ resolved
@@ -35,9 +35,6 @@
     def executor(self) -> ParslExecutor:
         return self._executor
 
-<<<<<<< HEAD
-    def __repr__(self) -> str:
-=======
     def scale_in(self, n):
         ids = self._executor.scale_in(n)
         if ids is not None:
@@ -52,8 +49,7 @@
                 self._status[id] = JobStatus(JobState.PENDING)
         return ids
 
-    def __repr__(self):
->>>>>>> a30ce173
+    def __repr__(self) -> str:
         return self._status.__repr__()
 
 
