import logging
import parsl  # noqa F401 (used in string type annotation)
import time
import zmq
from typing import Any, cast, Dict, Sequence, Optional
from typing import List  # noqa F401 (used in type annotation)

from parsl.dataflow.executor_status import ExecutorStatus
from parsl.dataflow.job_error_handler import JobErrorHandler
from parsl.dataflow.strategy import Strategy
from parsl.executors.base import ParslExecutor
from parsl.monitoring.message_type import MessageType

from parsl.providers.provider_base import JobStatus, JobState

logger = logging.getLogger(__name__)


class PollItem(ExecutorStatus):
    def __init__(self, executor: ParslExecutor, dfk: "parsl.dataflow.dflow.DataFlowKernel"):
        self._executor = executor
        self._dfk = dfk
        self._interval = executor.status_polling_interval
        self._last_poll_time = 0.0
        self._status = {}  # type: Dict[str, JobStatus]

        # Create a ZMQ channel to send poll status to monitoring
        self.monitoring_enabled = False

        # mypy 0.790 cannot determine the type for self._dfk.monitoring
        # even though it can determine that _dfk is a DFK. Perhaps because of
        # the same cyclic import that makes DataFlowKernel need to be quoted
        # in the __init__ type signature?
        # So explicitly ignore this type problem.
        if self._dfk.monitoring is not None:  # type: ignore
            self.monitoring_enabled = True
            hub_address = self._dfk.hub_address
            hub_port = self._dfk.hub_interchange_port
            context = zmq.Context()
            self.hub_channel = context.socket(zmq.DEALER)
            self.hub_channel.set_hwm(0)
            self.hub_channel.connect("tcp://{}:{}".format(hub_address, hub_port))
            logger.info("Monitoring enabled on task status poller")

    def _should_poll(self, now: float) -> bool:
        return now >= self._last_poll_time + self._interval

    def poll(self, now: float) -> None:
        if self._should_poll(now):
            self._status = self._executor.status()
            self._last_poll_time = now
            self.send_monitoring_info(self._status)

    # status: isn't optional so shouldn't default to None. I think?
    # can I make the dict type more specific?
    def send_monitoring_info(self, status: Dict) -> None:
        # Send monitoring info for HTEX when monitoring enabled
        if self.monitoring_enabled:
            msg = self._executor.create_monitoring_info(status)
            logger.debug("Sending message {} to hub from task status poller".format(msg))
            self.hub_channel.send_pyobj((MessageType.BLOCK_INFO, msg))

    @property
    def status(self) -> Dict[str, JobStatus]:
        """Return the status of all jobs/blocks of the executor of this poller.

        :return: a dictionary mapping block ids (in string) to job status
        """
        return self._status

    @property
    def executor(self) -> ParslExecutor:
        return self._executor

    def scale_in(self, n: int, force: bool = True, max_idletime: Optional[float] = None) -> List[str]:
        if force and not max_idletime:
            block_ids = self._executor.scale_in(n)
        else:
            # this cast is because ParslExecutor.scale_in doesn't have force or max_idletime parameters
            # so we just hope that the actual executor happens to have them.
            # see some notes in ParslExecutor about making the status handling superclass into a
            # class that holds all the scaling methods, so that everything can be specialised
            # to work on those.
            block_ids = cast(Any, self._executor).scale_in(n, force=force, max_idletime=max_idletime)
        if block_ids is not None:
            new_status = {}
            for block_id in block_ids:
                new_status[block_id] = JobStatus(JobState.CANCELLED)
                del self._status[block_id]
            self.send_monitoring_info(new_status)
        return block_ids

    def scale_out(self, n: int) -> List[str]:
        logger.debug("BENC: in task status scale out")
        block_ids = self._executor.scale_out(n)
        logger.debug("BENC: executor scale out has returned")

        # mypy - remove this if statement: block_ids is always a list according to the types.
        # and so the else clause was failing with unreachable code. And this removed `if`
        # would always fire, if that type annotation is true.
        logger.debug(f"BENC: there were some block ids, {block_ids}, which will now be set to pending")
        new_status = {}
        for block_id in block_ids:
            new_status[block_id] = JobStatus(JobState.PENDING)
        self.send_monitoring_info(new_status)
        self._status.update(new_status)
        return block_ids

    def __repr__(self) -> str:
        return self._status.__repr__()


class TaskStatusPoller(object):
    def __init__(self, dfk: "parsl.dataflow.dflow.DataFlowKernel"):
        self._poll_items = []  # type: List[PollItem]
        self.dfk = dfk
        self._strategy = Strategy(dfk)
        self._error_handler = JobErrorHandler()

<<<<<<< HEAD
    def poll(self, tasks: Optional[Sequence[str]] = None, kind: Optional[str] = None) -> None:
=======
    def poll(self, tasks=None):
>>>>>>> e98c0ea9
        self._update_state()

        # List is invariant, and the type of _poll_items if List[PollItem]
        # but run wants a list of ExecutorStatus.
        # This cast should be safe *if* .run does not break the reason that
        # List is invariant, which is that it does not add anything into the
        # the list (otherwise, List[PollItem] might end up with ExecutorStatus not-PollItems in it.
        self._error_handler.run(cast(List[ExecutorStatus], self._poll_items))
        self._strategy.strategize(self._poll_items, tasks)

    def _update_state(self) -> None:
        now = time.time()
        for item in self._poll_items:
            item.poll(now)

    def add_executors(self, executors: Sequence[ParslExecutor]) -> None:
        for executor in executors:
            if executor.status_polling_interval > 0:
                logger.debug("Adding executor {}".format(executor.label))
                self._poll_items.append(PollItem(executor, self.dfk))
        self._strategy.add_executors(executors)<|MERGE_RESOLUTION|>--- conflicted
+++ resolved
@@ -117,11 +117,7 @@
         self._strategy = Strategy(dfk)
         self._error_handler = JobErrorHandler()
 
-<<<<<<< HEAD
-    def poll(self, tasks: Optional[Sequence[str]] = None, kind: Optional[str] = None) -> None:
-=======
-    def poll(self, tasks=None):
->>>>>>> e98c0ea9
+    def poll(self, tasks: Optional[Sequence[str]] = None) -> None:
         self._update_state()
 
         # List is invariant, and the type of _poll_items if List[PollItem]
