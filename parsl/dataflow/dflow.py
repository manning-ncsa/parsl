--- conflicted
+++ resolved
@@ -1366,11 +1366,7 @@
     need to instantiate this class.
     """
 
-<<<<<<< HEAD
-    _dfk = None  # type: Optional[DataFlowKernel]
-=======
     _dfk: Optional[DataFlowKernel] = None
->>>>>>> 7a476427
 
     @classmethod
     def clear(cls) -> None:
