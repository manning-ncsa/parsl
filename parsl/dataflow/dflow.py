--- conflicted
+++ resolved
@@ -20,7 +20,7 @@
 # only for type checking:
 from typing import Any, Dict, Optional, Union, List, Tuple, cast
 from parsl.channels.base import Channel
-from parsl.providers.provider_base import Channeled
+from parsl.providers.provider_base import Channeled, MultiChanneled
 
 import parsl
 from parsl.app.errors import RemoteExceptionWrapper
@@ -543,17 +543,6 @@
 
         def check_dep(d):
             if isinstance(d, Future):
-<<<<<<< HEAD
-                # Future does not have a .tid attribute in the type system
-                # That will manifest as a bug in real life if a user passes in a
-                # non-parsl Future.
-                # This might be addressed by asking the future if it is in a final
-                # state, although would change the order of things being executed
-                # perhaps in a way that might be racy/broken?
-                if d.tid not in self.tasks or self.tasks[d.tid]['status'] not in FINAL_STATES:  # type: ignore
-                    unfinished_depends.extend([d])
-=======
->>>>>>> 437f199a
                 depends.extend([d])
 
         for dep in args:
@@ -813,9 +802,6 @@
 
         logger.info("End of summary")
 
-<<<<<<< HEAD
-    def add_executors(self, executors: List[ParslExecutor]) -> None:
-=======
     def _create_remote_dirs_over_channel(self, provider, channel):
         """ Create script directories across a channel
 
@@ -839,8 +825,7 @@
 
         channel.makedirs(channel.script_dir, exist_ok=True)
 
-    def add_executors(self, executors):
->>>>>>> 437f199a
+    def add_executors(self, executors: List[ParslExecutor]) -> None:
         for executor in executors:
             executor.run_dir = self.run_dir
             executor.hub_address = self.hub_address
@@ -848,32 +833,16 @@
             if hasattr(executor, 'provider'):
                 if hasattr(executor.provider, 'script_dir'):
                     executor.provider.script_dir = os.path.join(self.run_dir, 'submit_scripts')
-<<<<<<< HEAD
-
-                    # this is a bugfix/behaviour change compared to master
-                    # that will mean the DFK will not do anything to a provider's
-                    # channel, if it exists at all, unless the Channeled marker
-                    # type is specified.
-                    if isinstance(executor.provider, Channeled):
-                        c = executor.provider.channel
-                        if c.script_dir is None:
-                            c.script_dir = os.path.join(self.run_dir, 'submit_scripts')
-                            if not c.isdir(self.run_dir):
-                                parent, child = pathlib.Path(self.run_dir).parts[-2:]
-                                remote_run_dir = os.path.join(parent, child)
-                                c.script_dir = os.path.join(remote_run_dir, 'remote_submit_scripts')
-                                executor.provider.script_dir = os.path.join(self.run_dir, 'local_submit_scripts')
-                        c.makedirs(c.script_dir, exist_ok=True)
-=======
->>>>>>> 437f199a
                     os.makedirs(executor.provider.script_dir, exist_ok=True)
 
-                    if hasattr(executor.provider, 'channels'):
+                    if isinstance(executor.provider, MultiChanneled):
                         logger.debug("Creating script_dir across multiple channels")
                         for channel in executor.provider.channels:
                             self._create_remote_dirs_over_channel(executor.provider, channel)
+                    elif isinstance(executor.provider, Channeled):
+                        self._create_remote_dirs_over_channel(executor.provider, executor.provider.channel)
                     else:
-                        self._create_remote_dirs_over_channel(executor.provider, executor.provider.channel)
+                        raise ValueError("Assuming executor has channels based on it having provider/script_dir, but actually it doesn't have a .channel or .channels attribute")
 
             self.executors[executor.label] = executor
             executor.start()
