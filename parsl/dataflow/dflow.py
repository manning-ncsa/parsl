--- conflicted
+++ resolved
@@ -376,11 +376,7 @@
         if task_record['status'] == States.pending:
             self.launch_if_ready(task_record)
 
-<<<<<<< HEAD
-    def handle_join_update(self, outer_task_id: int, inner_app_future: AppFuture) -> None:
-=======
-    def handle_join_update(self, task_record, inner_app_future):
->>>>>>> 7b28e5d4
+    def handle_join_update(self, task_record: TaskRecord, inner_app_future: AppFuture) -> None:
         # Use the result of the inner_app_future as the final result of
         # the outer app future.
 
