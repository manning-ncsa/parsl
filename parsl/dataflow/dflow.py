--- conflicted
+++ resolved
@@ -164,7 +164,6 @@
 
         if self.checkpoint_mode == "periodic":
             try:
-<<<<<<< HEAD
                 if config.checkpoint_period is None:
                     raise ValueError("Checkpoint period cannot be none with periodic checkpoint mode")
                     # TODO: a more type driven approach to this would be to make a single checkpoint
@@ -173,12 +172,7 @@
                 else:
                     h, m, s = map(int, config.checkpoint_period.split(':'))
                     checkpoint_period = (h * 3600) + (m * 60) + s
-                    self._checkpoint_timer = Timer(self.checkpoint, interval=checkpoint_period)
-=======
-                h, m, s = map(int, config.checkpoint_period.split(':'))
-                checkpoint_period = (h * 3600) + (m * 60) + s
-                self._checkpoint_timer = Timer(self.checkpoint, interval=checkpoint_period, name="Checkpoint")
->>>>>>> 6ea5d175
+                    self._checkpoint_timer = Timer(self.checkpoint, interval=checkpoint_period, name="Checkpoint")
             except Exception:
                 logger.error("invalid checkpoint_period provided: {0} expected HH:MM:SS".format(config.checkpoint_period))
                 self._checkpoint_timer = Timer(self.checkpoint, interval=(30 * 60), name="Checkpoint")
@@ -406,28 +400,12 @@
                     task_log_info = self._create_task_log_info(task_id, 'lazy')
                     self.monitoring.send(MessageType.TASK_INFO, task_log_info)
 
-<<<<<<< HEAD
-                try:
-                    fu = Future()  # type: Future[Any]
-                    fu.retries_left = 0  # type: ignore
-                    self.tasks[task_id]['exec_fu'] = fu
-                    self.tasks[task_id]['app_fu'].update_parent(fu)
-                    fu.set_exception(DependencyError(exceptions,
-                                                     task_id,
-                                                     None))
-
-                except AttributeError as e:
-                    logger.error(
-                        "Task {} AttributeError at update_parent".format(task_id))
-                    raise e
-=======
-                fu = Future()
-                fu.retries_left = 0
+                fu = Future()  # type: Future[Any]
+                fu.retries_left = 0  # type: ignore
                 self.tasks[task_id]['exec_fu'] = fu
                 fu.set_exception(DependencyError(exceptions,
                                                  task_id,
                                                  None))
->>>>>>> 6ea5d175
 
     def launch_task(self, task_id, executable, *args, **kwargs):
         """Handle the actual submission of the task to the executor layer.
