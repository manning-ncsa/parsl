--- conflicted
+++ resolved
@@ -1283,11 +1283,7 @@
 
             return checkpoint_dir
 
-<<<<<<< HEAD
-    def _load_checkpoints(self, checkpointDirs: 'Sequence[str]') -> 'Dict[str, Future[Any]]':
-=======
     def _load_checkpoints(self, checkpointDirs: Sequence[str]) -> Dict[str, Future[Any]]:
->>>>>>> ae7af7d5
         """Load a checkpoint file into a lookup table.
 
         The data being loaded from the pickle file mostly contains input
@@ -1314,11 +1310,7 @@
                         try:
                             data = pickle.load(f)
                             # Copy and hash only the input attributes
-<<<<<<< HEAD
-                            memo_fu = Future()  # type: Future[Any]
-=======
                             memo_fu: Future = Future()
->>>>>>> ae7af7d5
                             assert data['exception'] is None
                             memo_fu.set_result(data['result'])
                             memo_lookup_table[data['hash']] = memo_fu
