--- conflicted
+++ resolved
@@ -34,12 +34,8 @@
 from parsl.dataflow.futures import AppFuture
 from parsl.dataflow.memoization import Memoizer
 from parsl.dataflow.rundirs import make_rundir
-<<<<<<< HEAD
 from parsl.dataflow.states import States, FINAL_FAILURE_STATES
 from parsl.dataflow.taskrecord import TaskRecord
-=======
-from parsl.dataflow.states import States
->>>>>>> 449e31c0
 from parsl.dataflow.usage_tracking.usage import UsageTracker
 from parsl.executors.base import ParslExecutor # for mypy
 from parsl.executors.threads import ThreadPoolExecutor
@@ -250,14 +246,8 @@
         if self.tasks[task_id]['fail_history'] is not None:
             task_log_info['task_fail_history'] = ",".join(self.tasks[task_id]['fail_history'])
         task_log_info['task_depends'] = None
-<<<<<<< HEAD
-
-        task_log_info['task_depends'] = ",".join([str(t.tid) for t in self.tasks[task_id]['depends']])
-=======
-        if self.tasks[task_id]['depends'] is not None:
-            task_log_info['task_depends'] = ",".join([str(t.tid) for t in self.tasks[task_id]['depends']
+        task_log_info['task_depends'] = ",".join([str(t.tid) for t in self.tasks[task_id]['depends']
                                                       if isinstance(t, AppFuture) or isinstance(t, DataFuture)])
->>>>>>> 449e31c0
         task_log_info['task_elapsed_time'] = None
 
         # explicit variables for None reasoning
@@ -665,13 +655,7 @@
                 try:
                     new_args.extend([dep.result()])
                 except Exception as e:
-<<<<<<< HEAD
-                    # Future doesn't necessarily have a tid
-                    if self.tasks[dep.tid]['status'] in FINAL_FAILURE_STATES:  # type: ignore
-                        dep_failures.extend([e])
-=======
                     dep_failures.extend([e])
->>>>>>> 449e31c0
             else:
                 new_args.extend([dep])
 
@@ -682,13 +666,7 @@
                 try:
                     kwargs[key] = dep.result()
                 except Exception as e:
-<<<<<<< HEAD
-                    # Future doesn't necessarily have a tid
-                    if self.tasks[dep.tid]['status'] in FINAL_FAILURE_STATES:  # type: ignore
-                        dep_failures.extend([e])
-=======
                     dep_failures.extend([e])
->>>>>>> 449e31c0
 
         # Check for futures in inputs=[<fut>...]
         if 'inputs' in kwargs:
@@ -698,13 +676,7 @@
                     try:
                         new_inputs.extend([dep.result()])
                     except Exception as e:
-<<<<<<< HEAD
-                        # Future doesn't necessarily have a tid
-                        if self.tasks[dep.tid]['status'] in FINAL_FAILURE_STATES:  # type: ignore
-                            dep_failures.extend([e])
-=======
                         dep_failures.extend([e])
->>>>>>> 449e31c0
 
                 else:
                     new_inputs.extend([dep])
