from __future__ import annotations
import atexit
import logging
import os
import pathlib
import pickle
import random
import time
import typeguard
import inspect
import threading
import sys
import datetime
from getpass import getuser
<<<<<<< HEAD
=======
from typing import Any, Callable, Dict, List, Optional, Sequence, Tuple
>>>>>>> 88676808
from uuid import uuid4
from socket import gethostname
from concurrent.futures import Future
from functools import partial

# mostly for type checking
from typing import cast, Any, Callable, Dict, Iterable, Optional, Union, List, Sequence, Tuple
from parsl.channels.base import Channel
from parsl.executors.base import ParslExecutor, FutureWithTaskID
from parsl.providers.provider_base import Channeled, MultiChanneled, ExecutionProvider

import parsl
from parsl.app.errors import RemoteExceptionWrapper
from parsl.app.futures import DataFuture
from parsl.config import Config
from parsl.data_provider.data_manager import DataManager
from parsl.data_provider.files import File
from parsl.dataflow.error import BadCheckpoint, ConfigurationError, DependencyError
from parsl.dataflow.flow_control import FlowControl, Timer
from parsl.dataflow.futures import AppFuture
from parsl.dataflow.memoization import Memoizer
from parsl.dataflow.rundirs import make_rundir
from parsl.dataflow.states import States, FINAL_STATES, FINAL_FAILURE_STATES
from parsl.dataflow.taskrecord import TaskRecord
from parsl.dataflow.usage_tracking.usage import UsageTracker
from parsl.executors.threads import ThreadPoolExecutor
from parsl.process_loggers import wrap_with_logs
from parsl.providers.provider_base import JobStatus, JobState
from parsl.utils import get_version, get_std_fname_mode, get_all_checkpoints

from parsl.monitoring.message_type import MessageType


logger = logging.getLogger(__name__)


class DataFlowKernel(object):
    """The DataFlowKernel adds dependency awareness to an existing executor.

    It is responsible for managing futures, such that when dependencies are resolved,
    pending tasks move to the runnable state.

    Here is a simplified diagram of what happens internally::

         User             |        DFK         |    Executor
        ----------------------------------------------------------
                          |                    |
               Task-------+> +Submit           |
             App_Fu<------+--|                 |
                          |  Dependencies met  |
                          |         task-------+--> +Submit
                          |        Ex_Fu<------+----|

    """

    def __init__(self, config: Config = Config()) -> None:
        """Initialize the DataFlowKernel.

        Parameters
        ----------
        config : Config
            A specification of all configuration options. For more details see the
            :class:~`parsl.config.Config` documentation.
        """

        # this will be used to check cleanup only happens once
        self.cleanup_called = False

        if isinstance(config, dict):
            raise ConfigurationError(
                    'Expected `Config` class, received dictionary. For help, '
                    'see http://parsl.readthedocs.io/en/stable/stubs/parsl.config.Config.html')
        self._config = config
        self.run_dir = make_rundir(config.run_dir)

        if config.initialize_logging:
            parsl.set_file_logger("{}/parsl.log".format(self.run_dir), level=logging.DEBUG)

        logger.debug("Starting DataFlowKernel with config\n{}".format(config))

        logger.info("Parsl version: {}".format(get_version()))

        self.checkpoint_lock = threading.Lock()

        self.usage_tracker = UsageTracker(self)
        self.usage_tracker.send_message()

        self.task_state_counts_lock = threading.Lock()
        self.task_state_counts = {state: 0 for state in States}

        # Monitoring
        self.run_id = str(uuid4())

        self.monitoring = config.monitoring
        # hub address and port for interchange to connect
        self.hub_address = None  # type: Optional[str]
        self.hub_interchange_port = None  # type: Optional[int]
        if self.monitoring:
            if self.monitoring.logdir is None:
                self.monitoring.logdir = self.run_dir
            self.hub_address = self.monitoring.hub_address
            self.hub_interchange_port = self.monitoring.start(self.run_id, self.run_dir)

        self.time_began = datetime.datetime.now()
        self.time_completed = None  # type: Optional[datetime.datetime]

        logger.info("Run id is: " + self.run_id)

        self.workflow_name = None
        if self.monitoring is not None and self.monitoring.workflow_name is not None:
            self.workflow_name = self.monitoring.workflow_name
        else:
            for frame in inspect.stack():
                logger.debug("Considering candidate for workflow name: {}".format(frame.filename))
                fname = os.path.basename(str(frame.filename))
                parsl_file_names = ['dflow.py', 'typeguard.py', '__init__.py']
                # Find first file name not considered a parsl file
                if fname not in parsl_file_names:
                    self.workflow_name = fname
                    logger.debug("Using {} as workflow name".format(fname))
                    break
            else:
                logger.debug("Could not choose a name automatically")
                self.workflow_name = "unnamed"

        self.workflow_version = str(self.time_began.replace(microsecond=0))
        if self.monitoring is not None and self.monitoring.workflow_version is not None:
            self.workflow_version = self.monitoring.workflow_version

        workflow_info = {
                'python_version': "{}.{}.{}".format(sys.version_info.major,
                                                    sys.version_info.minor,
                                                    sys.version_info.micro),
                'parsl_version': get_version(),
                "time_began": self.time_began,
                'time_completed': None,
                'run_id': self.run_id,
                'workflow_name': self.workflow_name,
                'workflow_version': self.workflow_version,
                'rundir': self.run_dir,
                'tasks_completed_count': self.task_state_counts[States.exec_done],
                'tasks_failed_count': self.task_state_counts[States.failed],
                'user': getuser(),
                'host': gethostname(),
        }

        if self.monitoring:
            self.monitoring.send(MessageType.WORKFLOW_INFO,
                                 workflow_info)

        if config.checkpoint_files is not None:
            checkpoints = self.load_checkpoints(config.checkpoint_files)
        elif config.checkpoint_files is None and config.checkpoint_mode is not None:
            checkpoints = self.load_checkpoints(get_all_checkpoints(self.run_dir))
        else:
            checkpoints = {}

        self.memoizer = Memoizer(self, memoize=config.app_cache, checkpoint=checkpoints)
        self.checkpointed_tasks = 0
        self._checkpoint_timer = None
        self.checkpoint_mode = config.checkpoint_mode

        # the flow control keeps track of executors and provider task states;
        # must be set before executors are added since add_executors calls
        # flowcontrol.add_executors.
        self.flowcontrol = FlowControl(self)

        self.executors = {}  # type: Dict[str, ParslExecutor]
        self.data_manager = DataManager(self)
        parsl_internal_executor = ThreadPoolExecutor(max_threads=config.internal_tasks_max_threads, label='_parsl_internal')
        self.add_executors(config.executors)
        self.add_executors([parsl_internal_executor])

        if self.checkpoint_mode == "periodic":
            try:
                if config.checkpoint_period is None:
                    raise ValueError("Checkpoint period cannot be none with periodic checkpoint mode")
                    # TODO: a more type driven approach to this would be to make a single checkpoint
                    # configuration super-type, where a 'periodic' subtype would contain the
                    # period time data, but the other subtypes would not.
                else:
                    h, m, s = map(int, config.checkpoint_period.split(':'))
                    checkpoint_period = (h * 3600) + (m * 60) + s
                    self._checkpoint_timer = Timer(self.checkpoint, interval=checkpoint_period, name="Checkpoint")
            except Exception:
                logger.error("invalid checkpoint_period provided: {0} expected HH:MM:SS".format(config.checkpoint_period))
                self._checkpoint_timer = Timer(self.checkpoint, interval=(30 * 60), name="Checkpoint")

        self.task_count = 0
<<<<<<< HEAD
        self.tasks = {}  # type: Dict[int, TaskRecord]
=======
        self.tasks: Dict[int, TaskRecord] = {}
>>>>>>> 88676808
        self.submitter_lock = threading.Lock()

        atexit.register(self.atexit_cleanup)

    def _send_task_log_info(self, task_record: TaskRecord) -> None:
        if self.monitoring:
            task_log_info = self._create_task_log_info(task_record)
            self.monitoring.send(MessageType.TASK_INFO, task_log_info)

    def _create_task_log_info(self, task_record: TaskRecord) -> Dict[str, Any]:
        """
        Create the dictionary that will be included in the log.
        """

        # because self.tasks[task_id] is now a TaskRecord not a Dict[str,...], type checking
        # can't do enough type checking if just iterating over this list of keys to copy
        # and the assignments need to be written out explicitly.

        task_log_info = {}  # type: Dict[str, Any]

        task_log_info["task_func_name"] = task_record['func_name']
        task_log_info["task_memoize"] = task_record['memoize']
        task_log_info["task_hashsum"] = task_record['hashsum']
        task_log_info["task_fail_count"] = task_record['fail_count']
        task_log_info["task_fail_cost"] = task_record['fail_cost']
        task_log_info["task_status"] = task_record['status']
        task_log_info["task_id"] = task_record['id']
        task_log_info["task_time_invoked"] = task_record['time_invoked']
        task_log_info["task_try_time_launched"] = task_record['try_time_launched']
        task_log_info["task_time_returned"] = task_record['time_returned']
        task_log_info["task_try_time_returned"] = task_record['try_time_returned']
        task_log_info["task_executor"] = task_record['executor']
        task_log_info['run_id'] = self.run_id
        task_log_info['try_id'] = task_record['try_id']
        task_log_info['timestamp'] = datetime.datetime.now()
        task_log_info['task_status_name'] = task_record['status'].name
        task_log_info['tasks_failed_count'] = self.task_state_counts[States.failed]
        task_log_info['tasks_completed_count'] = self.task_state_counts[States.exec_done]
        task_log_info['tasks_memo_completed_count'] = self.task_state_counts[States.memo_done]
        task_log_info['from_memo'] = task_record['from_memo']
        task_log_info['task_inputs'] = str(task_record['kwargs'].get('inputs', None))
        task_log_info['task_outputs'] = str(task_record['kwargs'].get('outputs', None))
        task_log_info['task_stdin'] = task_record['kwargs'].get('stdin', None)
        stdout_spec = task_record['kwargs'].get('stdout', None)
        stderr_spec = task_record['kwargs'].get('stderr', None)
        try:
            stdout_name, _ = get_std_fname_mode('stdout', stdout_spec)
        except Exception as e:
            logger.warning("Incorrect stdout format {} for Task {}".format(stdout_spec, task_record['id']))
            stdout_name = str(e)
        try:
            stderr_name, _ = get_std_fname_mode('stderr', stderr_spec)
        except Exception as e:
            logger.warning("Incorrect stderr format {} for Task {}".format(stderr_spec, task_record['id']))
            stderr_name = str(e)
        task_log_info['task_stdout'] = stdout_name
        task_log_info['task_stderr'] = stderr_name
        task_log_info['task_fail_history'] = ",".join(task_record['fail_history'])
        task_log_info['task_depends'] = None
        task_log_info['task_depends'] = ",".join([str(t.tid) for t in task_record['depends'] if isinstance(t, AppFuture) or isinstance(t, DataFuture)])

        j = task_record['joins']
        if isinstance(j, AppFuture) or isinstance(j, DataFuture):
            task_log_info['task_joins'] = j.tid
        else:
            task_log_info['task_joins'] = None
        return task_log_info

    def _count_deps(self, depends: Sequence[Future]) -> int:
        """Count the number of unresolved futures in the list depends.
        """
        count = 0
        for dep in depends:
            if not dep.done():
                count += 1

        return count

    @property
    def config(self) -> Config:
        """Returns the fully initialized config that the DFK is actively using.

        Returns:
             - config (dict)
        """
        return self._config

    def handle_exec_update(self, task_record: TaskRecord, future: Future) -> None:
        """This function is called only as a callback from an execution
        attempt reaching a final state (either successfully or failing).

        It will launch retries if necessary, and update the task
        structure.

        Args:
             task_record (dict) : Task record
             future (Future) : The future object corresponding to the task which
             makes this callback
        """

        task_id = task_record['id']

        task_record['try_time_returned'] = datetime.datetime.now()

        if not future.done():
            raise RuntimeError("done callback called, despite future not reporting itself as done")

        try:
            res = self._unwrap_remote_exception_wrapper(future)

        except Exception as e:
            logger.debug("Task {} try {} failed".format(task_id, task_record['try_id']))
            # We keep the history separately, since the future itself could be
            # tossed.
            task_record['fail_history'].append(repr(e))
            task_record['fail_count'] += 1
            if self._config.retry_handler:
                try:
                    cost = self._config.retry_handler(e, task_record)
                except Exception as retry_handler_exception:
                    logger.exception("retry_handler raised an exception - will not retry")

                    # this can be any amount > self._config.retries, to stop any more
                    # retries from happening
                    task_record['fail_cost'] = self._config.retries + 1

                    # make the reported exception be the retry handler's exception,
                    # rather than the execution level exception
                    e = retry_handler_exception
                else:
                    task_record['fail_cost'] += cost
            else:
                task_record['fail_cost'] += 1

            if task_record['status'] == States.dep_fail:
                logger.info("Task {} failed due to dependency failure so skipping retries".format(task_id))
                task_record['time_returned'] = datetime.datetime.now()
                with task_record['app_fu']._update_lock:
                    task_record['app_fu'].set_exception(e)

            elif task_record['fail_cost'] <= self._config.retries:

                # record the final state for this try before we mutate for retries
                self.update_task_state(task_record, States.fail_retryable)
                self._send_task_log_info(task_record)

                task_record['try_id'] += 1
                self.update_task_state(task_record, States.pending)
                task_record['try_time_launched'] = None
                task_record['try_time_returned'] = None
                task_record['fail_history'] = []

                logger.info("Task {} marked for retry".format(task_id))

            else:
                logger.exception("Task {} failed after {} retry attempts".format(task_id,
                                                                                 task_record['try_id']))
                task_record['time_returned'] = datetime.datetime.now()
                self.update_task_state(task_record, States.failed)
                task_record['time_returned'] = datetime.datetime.now()
                with task_record['app_fu']._update_lock:
                    task_record['app_fu'].set_exception(e)

        else:
            if task_record['from_memo']:
                self._complete_task(task_record, States.memo_done, res)
            else:
                if not task_record['join']:
                    self._complete_task(task_record, States.exec_done, res)
                else:
                    # This is a join task, and the original task's function code has
                    # completed. That means that the future returned by that code
                    # will be available inside the executor future, so we can now
                    # record the inner app ID in monitoring, and add a completion
                    # listener to that inner future.

                    inner_future = future.result()

                    # Fail with a TypeError if the joinapp python body returned
                    # something we can't join on.
                    if isinstance(inner_future, Future):
                        self.update_task_state(task_record, States.joining)
                        task_record['joins'] = inner_future
                        inner_future.add_done_callback(partial(self.handle_join_update, task_record))
                    else:
                        task_record['time_returned'] = datetime.datetime.now()
                        self.update_task_state(task_record, States.failed)
                        task_record['time_returned'] = datetime.datetime.now()
                        with task_record['app_fu']._update_lock:
                            task_record['app_fu'].set_exception(TypeError(f"join_app body must return a Future, got {type(inner_future)}"))

        self._log_std_streams(task_record)

        # record current state for this task: maybe a new try, maybe the original try marked as failed, maybe the original try joining
        self._send_task_log_info(task_record)

        # it might be that in the course of the update, we've gone back to being
        # pending - in which case, we should consider ourself for relaunch
        if task_record['status'] == States.pending:
            self.launch_if_ready(task_record)

    def handle_join_update(self, task_record: TaskRecord, inner_app_future: AppFuture) -> None:
        # Use the result of the inner_app_future as the final result of
        # the outer app future.

        # There is no retry handling here: inner apps are responsible for
        # their own retrying, and joining state is responsible for passing
        # on whatever the result of that retrying was (if any).

        outer_task_id = task_record['id']

        if inner_app_future.exception():
            e = inner_app_future.exception()
            logger.debug("Task {} failed due to failure of inner join future".format(outer_task_id))
            # We keep the history separately, since the future itself could be
            # tossed.
            task_record['fail_history'].append(repr(e))
            task_record['fail_count'] += 1
            # no need to update the fail cost because join apps are never
            # retried

            self.update_task_state(task_record, States.failed)
            task_record['time_returned'] = datetime.datetime.now()
            with task_record['app_fu']._update_lock:
                task_record['app_fu'].set_exception(e)

        else:
            res = inner_app_future.result()
            self._complete_task(task_record, States.exec_done, res)

        self._log_std_streams(task_record)

        self._send_task_log_info(task_record)

    def handle_app_update(self, task_record: TaskRecord, future: AppFuture) -> None:
        """This function is called as a callback when an AppFuture
        is in its final state.

        It will trigger post-app processing such as checkpointing.

        Args:
             task_record : Task record
             future (Future) : The relevant app future (which should be
                 consistent with the task structure 'app_fu' entry

        """

        task_id = task_record['id']

        if not task_record['app_fu'].done():
            logger.error("Internal consistency error: app_fu is not done for task {}".format(task_id))
        if not task_record['app_fu'] == future:
            logger.error("Internal consistency error: callback future is not the app_fu in task structure, for task {}".format(task_id))

        self.memoizer.update_memo(task_record, future)

        if self.checkpoint_mode == 'task_exit':
            self.checkpoint(tasks=[task_record])

        # If checkpointing is turned on, wiping app_fu is left to the checkpointing code
        # else we wipe it here.
        if self.checkpoint_mode is None:
            self.wipe_task(task_id)
        return

    def _complete_task(self, task_record: TaskRecord, new_state: States, result: Any) -> None:
        """Set a task into a completed state
        """
        assert new_state in FINAL_STATES
        assert new_state not in FINAL_FAILURE_STATES
        old_state = task_record['status']

        self.update_task_state(task_record, new_state)

        logger.info(f"Task {task_record['id']} completed ({old_state.name} -> {new_state.name})")
        task_record['time_returned'] = datetime.datetime.now()

        with task_record['app_fu']._update_lock:
            task_record['app_fu'].set_result(result)

    def update_task_state(self, task_record: TaskRecord, new_state: States) -> None:
        """Updates a task record state, and recording an appropriate change
        to task state counters.
        """

        with self.task_state_counts_lock:
            if hasattr(task_record, 'status'):
                self.task_state_counts[task_record['status']] -= 1
            self.task_state_counts[new_state] += 1
            task_record['status'] = new_state

    @staticmethod
    def _unwrap_remote_exception_wrapper(future: Future) -> Any:
        result = future.result()
        if isinstance(result, RemoteExceptionWrapper):
            result.reraise()
        return result

    def wipe_task(self, task_id: int) -> None:
        """ Remove task with task_id from the internal tasks table
        """
        if self.config.garbage_collect:
            del self.tasks[task_id]

    @staticmethod
    def check_staging_inhibited(kwargs: Dict[str, Any]) -> bool:
        return kwargs.get('_parsl_staging_inhibit', False)

    def launch_if_ready(self, task_record: TaskRecord) -> None:
        """
        launch_if_ready will launch the specified task, if it is ready
        to run (for example, without dependencies, and in pending state).

        This should be called by any piece of the DataFlowKernel that
        thinks a task may have become ready to run.

        It is not an error to call launch_if_ready on a task that is not
        ready to run - launch_if_ready will not incorrectly launch that
        task.

        It is also not an error to call launch_if_ready on a task that has
        already been launched - launch_if_ready will not re-launch that
        task.

        launch_if_ready is thread safe, so may be called from any thread
        or callback.
        """
        exec_fu = None

        task_id = task_record['id']
        with task_record['task_launch_lock']:

            if task_record['status'] != States.pending:
                logger.debug(f"Task {task_id} is not pending, so launch_if_ready skipping")
                return

            if self._count_deps(task_record['depends']) != 0:
                logger.debug(f"Task {task_id} has outstanding dependencies, so launch_if_ready skipping")
                return

            # We can now launch the task or handle any dependency failures

            new_args, kwargs, exceptions_tids = self._unwrap_futures(task_record['args'],
                                                                     task_record['kwargs'])
            task_record['args'] = new_args
            task_record['kwargs'] = kwargs

            if not exceptions_tids:
                # There are no dependency errors
                try:
                    exec_fu = self.launch_task(
                        task_record, task_record['func'], *new_args, **kwargs)
                    assert isinstance(exec_fu, Future)
                except Exception as e:
                    # task launched failed somehow. the execution might
                    # have been launched and an exception raised after
                    # that, though. that's hard to detect from here.
                    # we don't attempt retries here. This is an error with submission
                    # even though it might come from user code such as a plugged-in
                    # executor or memoization hash function.

                    logger.debug("Got an exception launching task", exc_info=True)
                    exec_fu = Future()
                    exec_fu.set_exception(e)
            else:
                logger.info(
                    "Task {} failed due to dependency failure".format(task_id))
                # Raise a dependency exception
                self.update_task_state(task_record, States.dep_fail)

                self._send_task_log_info(task_record)

                exec_fu = Future()
                exec_fu.set_exception(DependencyError(exceptions_tids,
                                                      task_id))

        if exec_fu:
            assert isinstance(exec_fu, Future)
            try:
                exec_fu.add_done_callback(partial(self.handle_exec_update, task_record))
            except Exception:
                # this exception is ignored here because it is assumed that exception
                # comes from directly executing handle_exec_update (because exec_fu is
                # done already). If the callback executes later, then any exception
                # coming out of the callback will be ignored and not propate anywhere,
                # so this block attempts to keep the same behaviour here.
                logger.error("add_done_callback got an exception which will be ignored", exc_info=True)

            task_record['exec_fu'] = exec_fu

    def launch_task(self, task_record: TaskRecord, executable: Callable, *args: Tuple[Any, ...], **kwargs: Dict[str, Any]) -> Future:
        """Handle the actual submission of the task to the executor layer.

        If the app task has the executors attributes not set (default=='all')
        the task is launched on a randomly selected executor from the
        list of executors. This behavior could later be updated to support
        binding to executors based on user specified criteria.

        If the app task specifies a particular set of executors, it will be
        targeted at those specific executors.

        Args:
            task_record : The task record
            executable (callable) : A callable object
            args (list of positional args)
            kwargs (arbitrary keyword arguments)


        Returns:
            Future that tracks the execution of the submitted executable
        """
        task_id = task_record['id']
        task_record['try_time_launched'] = datetime.datetime.now()

        memo_fu = self.memoizer.check_memo(task_record)
        if memo_fu:
            logger.info("Reusing cached result for task {}".format(task_id))
            task_record['from_memo'] = True
            assert isinstance(memo_fu, Future)
            return memo_fu

        task_record['from_memo'] = False
        executor_label = task_record["executor"]
        try:
            executor = self.executors[executor_label]
        except Exception:
            logger.exception("Task {} requested invalid executor {}: config is\n{}".format(task_id, executor_label, self._config))
            raise ValueError("Task {} requested invalid executor {}".format(task_id, executor_label))

        try_id = task_record['fail_count']

        if self.monitoring is not None and self.monitoring.resource_monitoring_enabled:
            wrapper_logging_level = logging.DEBUG if self.monitoring.monitoring_debug else logging.INFO
            executable = self.monitoring.monitor_wrapper(executable, try_id, task_id,
                                                         self.monitoring.monitoring_hub_url,
                                                         self.run_id,
                                                         wrapper_logging_level,
                                                         self.monitoring.resource_monitoring_interval,
                                                         executor.radio_mode,
                                                         executor.monitor_resources(),
                                                         self.run_dir)

        with self.submitter_lock:
            exec_fu = executor.submit(executable, task_record['resource_specification'], *args, **kwargs)
        self.update_task_state(task_record, States.launched)

        self._send_task_log_info(task_record)

        if isinstance(exec_fu, FutureWithTaskID):
            logger.info(f"Parsl task {task_id} try {try_id} launched on executor {executor.label} with executor id {exec_fu.parsl_executor_task_id}")
        else:
            logger.info(f"Parsl task {task_id} try {try_id} launched on executor {executor.label}")

        self._log_std_streams(task_record)

        return exec_fu

    def _add_input_deps(self, executor: str, args: Sequence[Any], kwargs: Dict[str, Any], func: Callable) -> Tuple[Sequence[Any], Dict[str, Any], Callable]:
        """Look for inputs of the app that are files. Give the data manager
        the opportunity to replace a file with a data future for that file,
        for example wrapping the result of a staging action.

        Args:
            - executor (str) : executor where the app is going to be launched
            - args (List) : Positional args to app function
            - kwargs (Dict) : Kwargs to app function
            - func : the function that will be invoked

        Returns:   args, kwargs, (replacement, wrapping) function
        """

        # Return if the task is a data management task, rather than doing
        #  data management on it.
        if self.check_staging_inhibited(kwargs):
            logger.debug("Not performing input staging")
            return args, kwargs, func

        inputs = kwargs.get('inputs', [])
        for idx, f in enumerate(inputs):
            (inputs[idx], func) = self.data_manager.optionally_stage_in(f, func, executor)

        for kwarg, f in kwargs.items():
            (kwargs[kwarg], func) = self.data_manager.optionally_stage_in(f, func, executor)

        newargs = list(args)
        for idx, f in enumerate(newargs):
            (newargs[idx], func) = self.data_manager.optionally_stage_in(f, func, executor)

        return tuple(newargs), kwargs, func

    def _add_output_deps(self, executor: str, args: Sequence[Any], kwargs: Dict[str, Any], app_fut: AppFuture, func: Callable) -> Callable:
        logger.debug("Adding output dependencies")
        outputs = kwargs.get('outputs', [])
        app_fut._outputs = []
        for idx, f in enumerate(outputs):
            if isinstance(f, File) and not self.check_staging_inhibited(kwargs):
                # replace a File with a DataFuture - either completing when the stageout
                # future completes, or if no stage out future is returned, then when the
                # app itself completes.

                # The staging code will get a clean copy which it is allowed to mutate,
                # while the DataFuture-contained original will not be modified by any staging.
                f_copy = f.cleancopy()
                outputs[idx] = f_copy

                logger.debug("Submitting stage out for output file {}".format(repr(f)))
                stageout_fut = self.data_manager.stage_out(f_copy, executor, app_fut)
                if stageout_fut:
                    logger.debug("Adding a dependency on stageout future for {}".format(repr(f)))
                    app_fut._outputs.append(DataFuture(stageout_fut, f, tid=app_fut.tid))
                else:
                    logger.debug("No stageout dependency for {}".format(repr(f)))
                    app_fut._outputs.append(DataFuture(app_fut, f, tid=app_fut.tid))

                # this is a hook for post-task stageout
                # note that nothing depends on the output - which is maybe a bug
                # in the not-very-tested stageout system?
                newfunc = self.data_manager.replace_task_stage_out(f_copy, func, executor)
                if newfunc:
                    func = newfunc
            else:
                logger.debug("Not performing output staging for: {}".format(repr(f)))
                app_fut._outputs.append(DataFuture(app_fut, f, tid=app_fut.tid))
        return func

    def _gather_all_deps(self, args: Sequence[Any], kwargs: Dict[str, Any]) -> List[Future]:
        """Assemble a list of all Futures passed as arguments, kwargs or in the inputs kwarg.

        Args:
            - args: The list of args pass to the app
            - kwargs: The dict of all kwargs passed to the app

        Returns:
            - list of dependencies

        """
        depends: List[Future] = []

        def check_dep(d: Any) -> None:
            if isinstance(d, Future):
                depends.extend([d])

        # Check the positional args
        for dep in args:
            check_dep(dep)

        # Check for explicit kwargs ex, fu_1=<fut>
        for key in kwargs:
            dep = kwargs[key]
            check_dep(dep)

        # Check for futures in inputs=[<fut>...]
        for dep in kwargs.get('inputs', []):
            check_dep(dep)

        return depends

    def _unwrap_futures(self,
                        args: Sequence[Any],
                        kwargs: Dict[str, Any]) -> Tuple[Sequence[Any], Dict[str, Any], Sequence[Tuple[Exception, str]]]:
        """This function should be called when all dependencies have completed.

        It will rewrite the arguments for that task, replacing each Future
        with the result of that future.

        If the user hid futures a level below, we will not catch
        it, and will (most likely) result in a type error.

        Args:
             args (List) : Positional args to app function
             kwargs (Dict) : Kwargs to app function

        Return:
            a rewritten args list
            a rewritten kwargs dict
            pairs of exceptions, task ids from any Futures which stored
            exceptions rather than results.

        TODO: mypy note: we take a *tuple* of args but return a *list* of args.
        That's an (unintentional?) change of type of arg structure which leads me
        to try to represent the args in TaskRecord as a Sequence
        """
        dep_failures = []

        # Replace item in args
        new_args = []
        for dep in args:
            if isinstance(dep, Future):
                try:
                    new_args.extend([dep.result()])
                except Exception as e:
                    if hasattr(dep, 'task_def'):
                        # this cast is because hasattr facts don't propagate into if statements - replace with a protocol?
                        d_tmp = cast(Any, dep)
                        tid = d_tmp.task_def['id']
                    else:
                        tid = None
                    dep_failures.extend([(e, tid)])
            else:
                new_args.extend([dep])

        # Check for explicit kwargs ex, fu_1=<fut>
        for key in kwargs:
            dep = kwargs[key]
            if isinstance(dep, Future):
                try:
                    kwargs[key] = dep.result()
                except Exception as e:
                    if hasattr(dep, 'task_def'):
                        d_tmp = cast(Any, dep)
                        tid = d_tmp.task_def['id']
                    else:
                        tid = None
                    dep_failures.extend([(e, tid)])

        # Check for futures in inputs=[<fut>...]
        if 'inputs' in kwargs:
            new_inputs = []
            for dep in kwargs['inputs']:
                if isinstance(dep, Future):
                    try:
                        new_inputs.extend([dep.result()])
                    except Exception as e:
                        if hasattr(dep, 'task_def'):
                            d_tmp = cast(Any, dep)
                            tid = d_tmp.task_def['id']
                        else:
                            tid = None
                        dep_failures.extend([(e, tid)])

                else:
                    new_inputs.extend([dep])
            kwargs['inputs'] = new_inputs

        return new_args, kwargs, dep_failures

    def submit(self,
               func: Callable,
               app_args: Sequence[Any],
               executors: Union[str, Sequence[str]] = 'all',
               cache: bool = False,
               # turning ignore_for_cache into a Sequence gives a type error, because this
               # argument is mutated later on. This makes me worried that there's a subtle
               # bug here with mutation happening of a supplied parameter that might not
               # be expected to be mutated.
               ignore_for_cache: Optional[List[str]] = None,
               app_kwargs: Dict[str, Any] = {},
               join: bool = False) -> AppFuture:
        """Add task to the dataflow system.

        If the app task has the executors attributes not set (default=='all')
        the task will be launched on a randomly selected executor from the
        list of executors. If the app task specifies a particular set of
        executors, it will be targeted at the specified executors.

        Args:
            - func : A function object

        KWargs :
            - app_args : Args to the function
            - executors (list or string) : List of executors this call could go to.
                    Default='all'
            - cache (Bool) : To enable memoization or not
            - ignore_for_cache (list) : List of kwargs to be ignored for memoization/checkpointing
            - app_kwargs (dict) : Rest of the kwargs to the fn passed as dict.

        Returns:
               (AppFuture) [DataFutures,]

        """

        if ignore_for_cache is None:
            ignore_for_cache = []

        if self.cleanup_called:
            raise RuntimeError("Cannot submit to a DFK that has been cleaned up")

        task_id = self.task_count
        self.task_count += 1
        if isinstance(executors, str) and executors.lower() == 'all':
            choices = list(e for e in self.executors if e != '_parsl_internal')
        elif isinstance(executors, list):
            choices = executors
        else:
            raise ValueError("Task {} supplied invalid type for executors: {}".format(task_id, type(executors)))
        executor = random.choice(choices)
        logger.debug("Task {} will be sent to executor {}".format(task_id, executor))

        # The below uses func.__name__ before it has been wrapped by any staging code.

        label = app_kwargs.get('label')
        for kw in ['stdout', 'stderr']:
            if kw in app_kwargs:
                if app_kwargs[kw] == parsl.AUTO_LOGNAME:
                    if kw not in ignore_for_cache:
                        ignore_for_cache += [kw]
                    app_kwargs[kw] = os.path.join(
                                self.run_dir,
                                'task_logs',
                                str(int(task_id / 10000)).zfill(4),  # limit logs to 10k entries per directory
                                'task_{}_{}{}.{}'.format(
                                    str(task_id).zfill(4),
                                    func.__name__,
                                    '' if label is None else '_{}'.format(label),
                                    kw)
                    )

        resource_specification = app_kwargs.get('parsl_resource_specification', {})

<<<<<<< HEAD
        task_def = {'executor': executor,
=======
        task_def: TaskRecord
        task_def = {'depends': None,
                    'executor': executor,
>>>>>>> 88676808
                    'func_name': func.__name__,
                    'memoize': cache,
                    'hashsum': None,
                    'exec_fu': None,
                    'fail_count': 0,
                    'fail_cost': 0,
                    'fail_history': [],
                    'from_memo': None,
                    'ignore_for_cache': ignore_for_cache,
                    'join': join,
                    'joins': None,
                    'try_id': 0,
                    'id': task_id,
                    'time_invoked': datetime.datetime.now(),
                    'time_returned': None,
                    'try_time_launched': None,
                    'try_time_returned': None,
                    'resource_specification': resource_specification}  # type: TaskRecord

        self.update_task_state(task_def, States.unsched)

        self.update_task_state(task_def, States.unsched)

        app_fu = AppFuture(task_def)

        # Transform remote input files to data futures
        app_args, app_kwargs, func = self._add_input_deps(executor, app_args, app_kwargs, func)

        func = self._add_output_deps(executor, app_args, app_kwargs, app_fu, func)

        task_def.update({
                    'args': app_args,
                    'func': func,
                    'kwargs': app_kwargs,
                    'app_fu': app_fu})

        assert task_id not in self.tasks

        self.tasks[task_id] = task_def

        # Get the list of dependencies for the task
        depends = self._gather_all_deps(app_args, app_kwargs)
        task_def['depends'] = depends

        depend_descs = []
        for d in depends:
            if isinstance(d, AppFuture) or isinstance(d, DataFuture):
                depend_descs.append("task {}".format(d.tid))
            else:
                depend_descs.append(repr(d))

        if depend_descs != []:
            waiting_message = "waiting on {}".format(", ".join(depend_descs))
        else:
            waiting_message = "not waiting on any dependency"

        logger.info("Task {} submitted for App {}, {}".format(task_id,
                                                              task_def['func_name'],
                                                              waiting_message))

        task_def['task_launch_lock'] = threading.Lock()

        app_fu.add_done_callback(partial(self.handle_app_update, task_def))
        self.update_task_state(task_def, States.pending)
        logger.debug("Task {} set to pending state with AppFuture: {}".format(task_id, task_def['app_fu']))

        self._send_task_log_info(task_def)

        # at this point add callbacks to all dependencies to do a launch_if_ready
        # call whenever a dependency completes.

        # we need to be careful about the order of setting the state to pending,
        # adding the callbacks, and caling launch_if_ready explicitly once always below.

        # I think as long as we call launch_if_ready once after setting pending, then
        # we can add the callback dependencies at any point: if the callbacks all fire
        # before then, they won't cause a launch, but the one below will. if they fire
        # after we set it pending, then the last one will cause a launch, and the
        # explicit one won't.

        for d in depends:

            def callback_adapter(dep_fut: Future) -> None:
                self.launch_if_ready(task_def)

            try:
                d.add_done_callback(callback_adapter)
            except Exception as e:
                logger.error("add_done_callback got an exception {} which will be ignored".format(e))

        self.launch_if_ready(task_def)

        return app_fu

    # it might also be interesting to assert that all DFK
    # tasks are in a "final" state (3,4,5) when the DFK
    # is closed down, and report some kind of warning.
    # although really I'd like this to drain properly...
    # and a drain function might look like this.
    # If tasks have their states changed, this won't work properly
    # but we can validate that...
    def log_task_states(self) -> None:
        logger.info("Summary of tasks in DFK:")

        with self.task_state_counts_lock:
            for state in States:
                logger.info("Tasks in state {}: {}".format(str(state), self.task_state_counts[state]))

        logger.info("End of summary")

    def _create_remote_dirs_over_channel(self, provider: ExecutionProvider, channel: Channel) -> None:
        """ Create script directories across a channel

        Parameters
        ----------
        provider: Provider obj
           Provider for which scripts dirs are being created
        channel: Channel obj
           Channel over which the remote dirs are to be created
        """
        run_dir = self.run_dir
        if channel.script_dir is None:
            channel.script_dir = os.path.join(run_dir, 'submit_scripts')

            # Only create dirs if we aren't on a shared-fs
            if not channel.isdir(run_dir):
                parent, child = pathlib.Path(run_dir).parts[-2:]
                remote_run_dir = os.path.join(parent, child)
                channel.script_dir = os.path.join(remote_run_dir, 'remote_submit_scripts')
                provider.script_dir = os.path.join(run_dir, 'local_submit_scripts')

        channel.makedirs(channel.script_dir, exist_ok=True)

    def add_executors(self, executors: Sequence[ParslExecutor]) -> None:
        for executor in executors:
            executor.run_id = self.run_id
            executor.run_dir = self.run_dir
            executor.hub_address = self.hub_address
            executor.hub_port = self.hub_interchange_port
            if executor.provider is not None:  # could be a protocol?
                if hasattr(executor.provider, 'script_dir'):
                    executor.provider.script_dir = os.path.join(self.run_dir, 'submit_scripts')
                    os.makedirs(executor.provider.script_dir, exist_ok=True)

                    if isinstance(executor.provider, MultiChanneled):
                        logger.debug("Creating script_dir across multiple channels")
                        for channel in executor.provider.channels:
                            self._create_remote_dirs_over_channel(executor.provider, channel)
                    elif isinstance(executor.provider, Channeled):
                        self._create_remote_dirs_over_channel(executor.provider, executor.provider.channel)
                    else:
                        raise ValueError(("Assuming executor.provider has channel(s) based on it "
                                          "having provider/script_dir, but actually it isn't a "
                                          "(Multi)Channeled instance. provider = {}").format(executor.provider))

            self.executors[executor.label] = executor
            block_ids = executor.start()
            if self.monitoring and block_ids:
                new_status = {}
                for bid in block_ids:
                    new_status[bid] = JobStatus(JobState.PENDING)
                msg = executor.create_monitoring_info(new_status)
                logger.debug("Sending monitoring message {} to hub from DFK".format(msg))
                self.monitoring.send(MessageType.BLOCK_INFO, msg)
        self.flowcontrol.add_executors(executors)

    def atexit_cleanup(self) -> None:
        if not self.cleanup_called:
            logger.info("DFK cleanup because python process is exiting")
            self.cleanup()
        else:
            logger.info("python process is exiting, but DFK has already been cleaned up")

    def wait_for_current_tasks(self) -> None:
        """Waits for all tasks in the task list to be completed, by waiting for their
        AppFuture to be completed. This method will not necessarily wait for any tasks
        added after cleanup has started (such as data stageout?)
        """

        logger.info("Waiting for all remaining tasks to complete")
        for task_id in list(self.tasks):
            # .exception() is a less exception throwing way of
            # waiting for completion than .result()
            if task_id not in self.tasks:
                logger.debug("Task {} no longer in task list".format(task_id))
            else:
                task_record = self.tasks[task_id]  # still a race condition with the above self.tasks if-statement
                fut = task_record['app_fu']
                if not fut.done():
                    fut.exception()
                # now app future is done, poll until DFK state is final: a DFK state being final and the app future being done do not imply each other.
                while task_record['status'] not in FINAL_STATES:
                    time.sleep(0.1)

        logger.info("All remaining tasks completed")

    @wrap_with_logs
    def cleanup(self) -> None:
        """DataFlowKernel cleanup.

        This involves releasing all resources explicitly.

        If the executors are managed by the DFK, then we call scale_in on each of
        the executors and call executor.shutdown. Otherwise, executor cleanup is left to
        the user.
        """
        logger.info("DFK cleanup initiated")

        # this check won't detect two DFK cleanups happening from
        # different threads extremely close in time because of
        # non-atomic read/modify of self.cleanup_called
        if self.cleanup_called:
            raise Exception("attempt to clean up DFK when it has already been cleaned-up")
        self.cleanup_called = True

        self.log_task_states()

        # Checkpointing takes priority over the rest of the tasks
        # checkpoint if any valid checkpoint method is specified
        if self.checkpoint_mode is not None:
            self.checkpoint()

            if self._checkpoint_timer:
                logger.info("Stopping checkpoint timer")
                self._checkpoint_timer.close()

        # Send final stats
        self.usage_tracker.send_message()
        self.usage_tracker.close()

        logger.info("Closing flowcontrol")
        self.flowcontrol.close()
        logger.info("Terminated flow control")

        logger.info("Scaling in and shutting down executors")

        for executor in self.executors.values():
            if executor.managed and not executor.bad_state_is_set:
                if executor.scaling_enabled:
                    logger.info(f"Scaling in executor {executor.label}")

                    # this block catches the complicated type situation
                    # that an executor is managed but has no provider.
                    # ideally the various ways of indicating that an
                    # executor does provider scaling would be rationalised
                    # to make this neater.
                    if executor.provider is None:
                        logger.error("There is no provider to perform scaling in")
                        continue

                    # what's the proof that there's a provider here?
                    # some claim that "managed" implies that there is a provider?
                    job_ids = executor.provider.resources.keys()
                    block_ids = executor.scale_in(len(job_ids))
                    if self.monitoring and block_ids:
                        new_status = {}
                        for bid in block_ids:
                            new_status[bid] = JobStatus(JobState.CANCELLED)
                        msg = executor.create_monitoring_info(new_status)
                        logger.debug("Sending message {} to hub from DFK".format(msg))
                        self.monitoring.send(MessageType.BLOCK_INFO, msg)
                logger.info(f"Shutting down executor {executor.label}")
                executor.shutdown()
                logger.info(f"Shut down executor {executor.label}")
            elif executor.managed and executor.bad_state_is_set:  # and bad_state_is_set
                logger.warning(f"Not shutting down executor {executor.label} because it is in bad state")
            else:
                logger.info(f"Not shutting down executor {executor.label} because it is unmanaged")

        logger.info("Terminated executors")
        self.time_completed = datetime.datetime.now()

        if self.monitoring:
            logger.info("Sending final monitoring message")
            self.monitoring.send(MessageType.WORKFLOW_INFO,
                                 {'tasks_failed_count': self.task_state_counts[States.failed],
                                  'tasks_completed_count': self.task_state_counts[States.exec_done],
                                  "time_began": self.time_began,
                                  'time_completed': self.time_completed,
                                  'run_id': self.run_id, 'rundir': self.run_dir,
                                  'exit_now': True})

            logger.info("Terminating monitoring")
            self.monitoring.close()
            logger.info("Terminated monitoring")

        logger.info("DFK cleanup complete")

    def checkpoint(self, tasks: Optional[Sequence[TaskRecord]] = None) -> str:
        """Checkpoint the dfk incrementally to a checkpoint file.

        When called, every task that has been completed yet not
        checkpointed is checkpointed to a file.

        Kwargs:
            - tasks (List of task records) : List of task ids to checkpoint. Default=None
                                         if set to None or [], we iterate over all tasks held by the DFK.

        .. note::
            Checkpointing only works if memoization is enabled

        Returns:
            Checkpoint dir if checkpoints were written successfully.
            By default the checkpoints are written to the RUNDIR of the current
            run under RUNDIR/checkpoints/{tasks.pkl, dfk.pkl}
        """
        with self.checkpoint_lock:
            if tasks:
                checkpoint_queue = tasks  # type: Iterable[TaskRecord]
            else:
                checkpoint_queue = list(self.tasks.values())

            checkpoint_dir = '{0}/checkpoint'.format(self.run_dir)
            checkpoint_dfk = checkpoint_dir + '/dfk.pkl'
            checkpoint_tasks = checkpoint_dir + '/tasks.pkl'

            if not os.path.exists(checkpoint_dir):
                os.makedirs(checkpoint_dir, exist_ok=True)

            with open(checkpoint_dfk, 'wb') as f:
                state = {'rundir': self.run_dir,
                         'task_count': self.task_count
                         }
                pickle.dump(state, f)

            count = 0

            with open(checkpoint_tasks, 'ab') as f:
                for task_record in checkpoint_queue:
                    task_id = task_record['id']

                    if task_record['app_fu'] is None:
                        continue

                    app_fu = task_record['app_fu']

                    if app_fu.done() and app_fu.exception() is None:
                        hashsum = task_record['hashsum']
                        self.wipe_task(task_id)
                        if not hashsum:
                            continue
                        t = {'hash': hashsum,
                             'exception': None,
                             'result': None}  # type: Dict[str, Any]

                        t['result'] = app_fu.result()

                        # We are using pickle here since pickle dumps to a file in 'ab'
                        # mode behave like a incremental log.
                        pickle.dump(t, f)
                        count += 1
                        logger.debug("Task {} checkpointed".format(task_id))

            self.checkpointed_tasks += count

            if count == 0:
                if self.checkpointed_tasks == 0:
                    logger.warning("No tasks checkpointed so far in this run. Please ensure caching is enabled")
                else:
                    logger.debug("No tasks checkpointed in this pass.")
            else:
                logger.info("Done checkpointing {} tasks".format(count))

            return checkpoint_dir

    def _load_checkpoints(self, checkpointDirs: 'Sequence[str]') -> 'Dict[str, Future[Any]]':
        """Load a checkpoint file into a lookup table.

        The data being loaded from the pickle file mostly contains input
        attributes of the task: func, args, kwargs, env...
        To simplify the check of whether the exact task has been completed
        in the checkpoint, we hash these input params and use it as the key
        for the memoized lookup table.

        Args:
            - checkpointDirs (list) : List of filepaths to checkpoints
              Eg. ['runinfo/001', 'runinfo/002']

        Returns:
            - memoized_lookup_table (dict)
        """
        memo_lookup_table = {}

        for checkpoint_dir in checkpointDirs:
            logger.info("Loading checkpoints from {}".format(checkpoint_dir))
            checkpoint_file = os.path.join(checkpoint_dir, 'tasks.pkl')
            try:
                with open(checkpoint_file, 'rb') as f:
                    while True:
                        try:
                            data = pickle.load(f)
                            # Copy and hash only the input attributes
                            memo_fu = Future()  # type: Future[Any]
                            assert data['exception'] is None
                            memo_fu.set_result(data['result'])
                            memo_lookup_table[data['hash']] = memo_fu

                        except EOFError:
                            # Done with the checkpoint file
                            break
            except FileNotFoundError:
                reason = "Checkpoint file was not found: {}".format(
                    checkpoint_file)
                logger.error(reason)
                raise BadCheckpoint(reason)
            except Exception:
                reason = "Failed to load checkpoint: {}".format(
                    checkpoint_file)
                logger.error(reason)
                raise BadCheckpoint(reason)

            logger.info("Completed loading checkpoint: {0} with {1} tasks".format(checkpoint_file,
                                                                                  len(memo_lookup_table.keys())))
        return memo_lookup_table

    @typeguard.typechecked
    def load_checkpoints(self, checkpointDirs: Optional[Sequence[str]]) -> 'Dict[str, Future]':
        # typeguard 2.10.1 cannot cope with Future[Any], giving a type-not-subscriptable error.
        # Future with no subscript is probably equivalent though? I wanted the Any in there as
        # an explicit note that I had the possibility of tighter typing but wasn't using it.
        # def load_checkpoints(self, checkpointDirs: Optional[List[str]]) -> 'Dict[str, Future[Any]]':
        """Load checkpoints from the checkpoint files into a dictionary.

        The results are used to pre-populate the memoizer's lookup_table

        Kwargs:
             - checkpointDirs (list) : List of run folder to use as checkpoints
               Eg. ['runinfo/001', 'runinfo/002']

        Returns:
             - dict containing, hashed -> future mappings
        """
        self.memo_lookup_table = None

        if checkpointDirs:
            return self._load_checkpoints(checkpointDirs)
        else:
            return {}

    @staticmethod
    def _log_std_streams(task_record: TaskRecord) -> None:
        if task_record['app_fu'].stdout is not None:
            logger.info("Standard output for task {} available at {}".format(task_record['id'], task_record['app_fu'].stdout))
        if task_record['app_fu'].stderr is not None:
            logger.info("Standard error for task {} available at {}".format(task_record['id'], task_record['app_fu'].stderr))


class DataFlowKernelLoader(object):
    """Manage which DataFlowKernel is active.

    This is a singleton class containing only class methods. You should not
    need to instantiate this class.
    """

    _dfk: Optional[DataFlowKernel] = None

    @classmethod
    def clear(cls) -> None:
        """Clear the active DataFlowKernel so that a new one can be loaded."""
        cls._dfk = None

    @classmethod
    @typeguard.typechecked
    def load(cls, config: Optional[Config] = None) -> DataFlowKernel:
        """Load a DataFlowKernel.

        Args:
            - config (Config) : Configuration to load. This config will be passed to a
              new DataFlowKernel instantiation which will be set as the active DataFlowKernel.
        Returns:
            - DataFlowKernel : The loaded DataFlowKernel object.
        """
        if cls._dfk is not None:
            raise RuntimeError('Config has already been loaded')

        #  using new_dfk as an intermediate variable allows it to have
        #  the type DataFlowKernel, which is stricter than the type of
        #  cls._dfk : Optional[DataFlowKernel] and so we can return the
        #  correct type.
        if config is None:
            new_dfk = DataFlowKernel(Config())
        else:
            new_dfk = DataFlowKernel(config)

        cls._dfk = new_dfk
        return new_dfk

    @classmethod
    def wait_for_current_tasks(cls) -> None:
        """Waits for all tasks in the task list to be completed, by waiting for their
        AppFuture to be completed. This method will not necessarily wait for any tasks
        added after cleanup has started such as data stageout.
        """
        cls.dfk().wait_for_current_tasks()

    @classmethod
    def dfk(cls) -> DataFlowKernel:
        """Return the currently-loaded DataFlowKernel."""
        if cls._dfk is None:
            raise RuntimeError('Must first load config')
        return cls._dfk<|MERGE_RESOLUTION|>--- conflicted
+++ resolved
@@ -12,10 +12,6 @@
 import sys
 import datetime
 from getpass import getuser
-<<<<<<< HEAD
-=======
-from typing import Any, Callable, Dict, List, Optional, Sequence, Tuple
->>>>>>> 88676808
 from uuid import uuid4
 from socket import gethostname
 from concurrent.futures import Future
@@ -205,11 +201,7 @@
                 self._checkpoint_timer = Timer(self.checkpoint, interval=(30 * 60), name="Checkpoint")
 
         self.task_count = 0
-<<<<<<< HEAD
-        self.tasks = {}  # type: Dict[int, TaskRecord]
-=======
         self.tasks: Dict[int, TaskRecord] = {}
->>>>>>> 88676808
         self.submitter_lock = threading.Lock()
 
         atexit.register(self.atexit_cleanup)
@@ -919,13 +911,9 @@
 
         resource_specification = app_kwargs.get('parsl_resource_specification', {})
 
-<<<<<<< HEAD
-        task_def = {'executor': executor,
-=======
         task_def: TaskRecord
-        task_def = {'depends': None,
+        task_def = {'depends': [],
                     'executor': executor,
->>>>>>> 88676808
                     'func_name': func.__name__,
                     'memoize': cache,
                     'hashsum': None,
@@ -943,7 +931,7 @@
                     'time_returned': None,
                     'try_time_launched': None,
                     'try_time_returned': None,
-                    'resource_specification': resource_specification}  # type: TaskRecord
+                    'resource_specification': resource_specification}
 
         self.update_task_state(task_def, States.unsched)
 
