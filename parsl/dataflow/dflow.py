from __future__ import annotations
import atexit
import logging
import os
import pathlib
import pickle
import random
import time
import typeguard
import inspect
import threading
import sys
import datetime
from getpass import getuser
from uuid import uuid4
from socket import gethostname
from concurrent.futures import Future
from functools import partial

# mostly for type checking
from typing import cast, Any, Callable, Dict, Iterable, Optional, Union, List, Sequence, Tuple
from parsl.channels.base import Channel
from parsl.executors.base import ParslExecutor, FutureWithTaskID
from parsl.providers.provider_base import Channeled, MultiChanneled, ExecutionProvider

import parsl
from parsl.app.errors import RemoteExceptionWrapper
from parsl.app.futures import DataFuture
from parsl.config import Config
from parsl.data_provider.data_manager import DataManager
from parsl.data_provider.files import File
from parsl.dataflow.error import BadCheckpoint, ConfigurationError, DependencyError
from parsl.dataflow.flow_control import FlowControl, Timer
from parsl.dataflow.futures import AppFuture
from parsl.dataflow.memoization import Memoizer
from parsl.dataflow.rundirs import make_rundir
from parsl.dataflow.states import States, FINAL_STATES, FINAL_FAILURE_STATES
from parsl.dataflow.taskrecord import TaskRecord
from parsl.dataflow.usage_tracking.usage import UsageTracker
from parsl.executors.threads import ThreadPoolExecutor
from parsl.process_loggers import wrap_with_logs
from parsl.providers.provider_base import JobStatus, JobState
from parsl.utils import get_version, get_std_fname_mode, get_all_checkpoints

from parsl.monitoring.message_type import MessageType


logger = logging.getLogger(__name__)


class DataFlowKernel(object):
    """The DataFlowKernel adds dependency awareness to an existing executor.

    It is responsible for managing futures, such that when dependencies are resolved,
    pending tasks move to the runnable state.

    Here is a simplified diagram of what happens internally::

         User             |        DFK         |    Executor
        ----------------------------------------------------------
                          |                    |
               Task-------+> +Submit           |
             App_Fu<------+--|                 |
                          |  Dependencies met  |
                          |         task-------+--> +Submit
                          |        Ex_Fu<------+----|

    """

    def __init__(self, config: Config = Config()) -> None:
        """Initialize the DataFlowKernel.

        Parameters
        ----------
        config : Config
            A specification of all configuration options. For more details see the
            :class:~`parsl.config.Config` documentation.
        """

        # this will be used to check cleanup only happens once
        self.cleanup_called = False

        if isinstance(config, dict):
            raise ConfigurationError(
                    'Expected `Config` class, received dictionary. For help, '
                    'see http://parsl.readthedocs.io/en/stable/stubs/parsl.config.Config.html')
        self._config = config
        self.run_dir = make_rundir(config.run_dir)

        if config.initialize_logging:
            parsl.set_file_logger("{}/parsl.log".format(self.run_dir), level=logging.DEBUG)

        logger.debug("Starting DataFlowKernel with config\n{}".format(config))

        logger.info("Parsl version: {}".format(get_version()))

        self.checkpoint_lock = threading.Lock()

        self.usage_tracker = UsageTracker(self)
        self.usage_tracker.send_message()

        self.task_state_counts_lock = threading.Lock()
        self.task_state_counts = {state: 0 for state in States}

        # Monitoring
        self.run_id = str(uuid4())

        self.monitoring = config.monitoring
        # hub address and port for interchange to connect
        self.hub_address = None  # type: Optional[str]
        self.hub_interchange_port = None  # type: Optional[int]
        if self.monitoring:
            if self.monitoring.logdir is None:
                self.monitoring.logdir = self.run_dir
            self.hub_address = self.monitoring.hub_address
            self.hub_interchange_port = self.monitoring.start(self.run_id, self.run_dir)

        self.time_began = datetime.datetime.now()
        self.time_completed = None  # type: Optional[datetime.datetime]

        logger.info("Run id is: " + self.run_id)

        self.workflow_name = None
        if self.monitoring is not None and self.monitoring.workflow_name is not None:
            self.workflow_name = self.monitoring.workflow_name
        else:
            for frame in inspect.stack():
                logger.debug("Considering candidate for workflow name: {}".format(frame.filename))
                fname = os.path.basename(str(frame.filename))
                parsl_file_names = ['dflow.py', 'typeguard.py', '__init__.py']
                # Find first file name not considered a parsl file
                if fname not in parsl_file_names:
                    self.workflow_name = fname
                    logger.debug("Using {} as workflow name".format(fname))
                    break
            else:
                logger.debug("Could not choose a name automatically")
                self.workflow_name = "unnamed"

        self.workflow_version = str(self.time_began.replace(microsecond=0))
        if self.monitoring is not None and self.monitoring.workflow_version is not None:
            self.workflow_version = self.monitoring.workflow_version

        workflow_info = {
                'python_version': "{}.{}.{}".format(sys.version_info.major,
                                                    sys.version_info.minor,
                                                    sys.version_info.micro),
                'parsl_version': get_version(),
                "time_began": self.time_began,
                'time_completed': None,
                'run_id': self.run_id,
                'workflow_name': self.workflow_name,
                'workflow_version': self.workflow_version,
                'rundir': self.run_dir,
                'tasks_completed_count': self.task_state_counts[States.exec_done],
                'tasks_failed_count': self.task_state_counts[States.failed],
                'user': getuser(),
                'host': gethostname(),
        }

        if self.monitoring:
            self.monitoring.send(MessageType.WORKFLOW_INFO,
                                 workflow_info)

        if config.checkpoint_files is not None:
            checkpoints = self.load_checkpoints(config.checkpoint_files)
        elif config.checkpoint_files is None and config.checkpoint_mode is not None:
            checkpoints = self.load_checkpoints(get_all_checkpoints(self.run_dir))
        else:
            checkpoints = {}

        self.memoizer = Memoizer(self, memoize=config.app_cache, checkpoint=checkpoints)
        self.checkpointed_tasks = 0
        self._checkpoint_timer = None
        self.checkpoint_mode = config.checkpoint_mode

        # the flow control keeps track of executors and provider task states;
        # must be set before executors are added since add_executors calls
        # flowcontrol.add_executors.
        self.flowcontrol = FlowControl(self)

        self.executors = {}  # type: Dict[str, ParslExecutor]
        self.data_manager = DataManager(self)
        parsl_internal_executor = ThreadPoolExecutor(max_threads=config.internal_tasks_max_threads, label='_parsl_internal')
        self.add_executors(config.executors)
        self.add_executors([parsl_internal_executor])

        if self.checkpoint_mode == "periodic":
            try:
                if config.checkpoint_period is None:
                    raise ValueError("Checkpoint period cannot be none with periodic checkpoint mode")
                    # TODO: a more type driven approach to this would be to make a single checkpoint
                    # configuration super-type, where a 'periodic' subtype would contain the
                    # period time data, but the other subtypes would not.
                else:
                    h, m, s = map(int, config.checkpoint_period.split(':'))
                    checkpoint_period = (h * 3600) + (m * 60) + s
                    self._checkpoint_timer = Timer(self.checkpoint, interval=checkpoint_period, name="Checkpoint")
            except Exception:
                logger.error("invalid checkpoint_period provided: {0} expected HH:MM:SS".format(config.checkpoint_period))
                self._checkpoint_timer = Timer(self.checkpoint, interval=(30 * 60), name="Checkpoint")

        self.task_count = 0
        self.tasks = {}  # type: Dict[int, TaskRecord]
        self.submitter_lock = threading.Lock()

        atexit.register(self.atexit_cleanup)

    def _send_task_log_info(self, task_record: TaskRecord) -> None:
        if self.monitoring:
            task_log_info = self._create_task_log_info(task_record)
            self.monitoring.send(MessageType.TASK_INFO, task_log_info)

    def _create_task_log_info(self, task_record: TaskRecord) -> Dict[str, Any]:
        """
        Create the dictionary that will be included in the log.
        """

        # because self.tasks[task_id] is now a TaskRecord not a Dict[str,...], type checking
        # can't do enough type checking if just iterating over this list of keys to copy
        # and the assignments need to be written out explicitly.

        task_log_info = {}  # type: Dict[str, Any]

        task_log_info["task_func_name"] = task_record['func_name']
        task_log_info["task_memoize"] = task_record['memoize']
        task_log_info["task_hashsum"] = task_record['hashsum']
        task_log_info["task_fail_count"] = task_record['fail_count']
        task_log_info["task_fail_cost"] = task_record['fail_cost']
        task_log_info["task_status"] = task_record['status']
        task_log_info["task_id"] = task_record['id']
        task_log_info["task_time_invoked"] = task_record['time_invoked']
        task_log_info["task_try_time_launched"] = task_record['try_time_launched']
        task_log_info["task_time_returned"] = task_record['time_returned']
        task_log_info["task_try_time_returned"] = task_record['try_time_returned']
        task_log_info["task_executor"] = task_record['executor']
        task_log_info['run_id'] = self.run_id
        task_log_info['try_id'] = task_record['try_id']
        task_log_info['timestamp'] = datetime.datetime.now()
        task_log_info['task_status_name'] = task_record['status'].name
        task_log_info['tasks_failed_count'] = self.task_state_counts[States.failed]
        task_log_info['tasks_completed_count'] = self.task_state_counts[States.exec_done]
        task_log_info['tasks_memo_completed_count'] = self.task_state_counts[States.memo_done]
        task_log_info['from_memo'] = task_record['from_memo']
        task_log_info['task_inputs'] = str(task_record['kwargs'].get('inputs', None))
        task_log_info['task_outputs'] = str(task_record['kwargs'].get('outputs', None))
        task_log_info['task_stdin'] = task_record['kwargs'].get('stdin', None)
        stdout_spec = task_record['kwargs'].get('stdout', None)
        stderr_spec = task_record['kwargs'].get('stderr', None)
        try:
            stdout_name, _ = get_std_fname_mode('stdout', stdout_spec)
        except Exception as e:
            logger.warning("Incorrect stdout format {} for Task {}".format(stdout_spec, task_record['id']))
            stdout_name = str(e)
        try:
            stderr_name, _ = get_std_fname_mode('stderr', stderr_spec)
        except Exception as e:
            logger.warning("Incorrect stderr format {} for Task {}".format(stderr_spec, task_record['id']))
            stderr_name = str(e)
        task_log_info['task_stdout'] = stdout_name
        task_log_info['task_stderr'] = stderr_name
        task_log_info['task_fail_history'] = ",".join(task_record['fail_history'])
        task_log_info['task_depends'] = None
        task_log_info['task_depends'] = ",".join([str(t.tid) for t in task_record['depends'] if isinstance(t, AppFuture) or isinstance(t, DataFuture)])

        j = task_record['joins']
        if isinstance(j, AppFuture) or isinstance(j, DataFuture):
            task_log_info['task_joins'] = j.tid
        else:
            task_log_info['task_joins'] = None
        return task_log_info

<<<<<<< HEAD
    def _count_deps(self, depends: Sequence[Future]) -> int:
        """Internal.

        Count the number of unresolved futures in the list depends.
=======
    def _count_deps(self, depends):
        """Count the number of unresolved futures in the list depends.
>>>>>>> f7ec10df
        """
        count = 0
        for dep in depends:
            if not dep.done():
                count += 1

        return count

    @property
    def config(self) -> Config:
        """Returns the fully initialized config that the DFK is actively using.

        Returns:
             - config (dict)
        """
        return self._config

    def handle_exec_update(self, task_record: TaskRecord, future: Future) -> None:
        """This function is called only as a callback from an execution
        attempt reaching a final state (either successfully or failing).

        It will launch retries if necessary, and update the task
        structure.

        Args:
             task_record (dict) : Task record
             future (Future) : The future object corresponding to the task which
             makes this callback
        """

        task_id = task_record['id']

        task_record['try_time_returned'] = datetime.datetime.now()

        if not future.done():
            raise RuntimeError("done callback called, despite future not reporting itself as done")

        try:
            res = self._unwrap_remote_exception_wrapper(future)

        except Exception as e:
            logger.debug("Task {} try {} failed".format(task_id, task_record['try_id']))
            # We keep the history separately, since the future itself could be
            # tossed.
            task_record['fail_history'].append(repr(e))
            task_record['fail_count'] += 1
            if self._config.retry_handler:
                try:
                    cost = self._config.retry_handler(e, task_record)
                except Exception as retry_handler_exception:
                    logger.exception("retry_handler raised an exception - will not retry")

                    # this can be any amount > self._config.retries, to stop any more
                    # retries from happening
                    task_record['fail_cost'] = self._config.retries + 1

                    # make the reported exception be the retry handler's exception,
                    # rather than the execution level exception
                    e = retry_handler_exception
                else:
                    task_record['fail_cost'] += cost
            else:
                task_record['fail_cost'] += 1

            if task_record['status'] == States.dep_fail:
                logger.info("Task {} failed due to dependency failure so skipping retries".format(task_id))
                task_record['time_returned'] = datetime.datetime.now()
                with task_record['app_fu']._update_lock:
                    task_record['app_fu'].set_exception(e)

            elif task_record['fail_cost'] <= self._config.retries:

                # record the final state for this try before we mutate for retries
                self.update_task_state(task_record, States.fail_retryable)
                self._send_task_log_info(task_record)

                task_record['try_id'] += 1
                self.update_task_state(task_record, States.pending)
                task_record['try_time_launched'] = None
                task_record['try_time_returned'] = None
                task_record['fail_history'] = []

                logger.info("Task {} marked for retry".format(task_id))

            else:
                logger.exception("Task {} failed after {} retry attempts".format(task_id,
                                                                                 task_record['try_id']))
                task_record['time_returned'] = datetime.datetime.now()
                self.update_task_state(task_record, States.failed)
                task_record['time_returned'] = datetime.datetime.now()
                with task_record['app_fu']._update_lock:
                    task_record['app_fu'].set_exception(e)

        else:
            if task_record['from_memo']:
                self._complete_task(task_record, States.memo_done, res)
            else:
                if not task_record['join']:
                    self._complete_task(task_record, States.exec_done, res)
                else:
                    # This is a join task, and the original task's function code has
                    # completed. That means that the future returned by that code
                    # will be available inside the executor future, so we can now
                    # record the inner app ID in monitoring, and add a completion
                    # listener to that inner future.

                    inner_future = future.result()

                    # Fail with a TypeError if the joinapp python body returned
                    # something we can't join on.
                    if isinstance(inner_future, Future):
                        self.update_task_state(task_record, States.joining)
                        task_record['joins'] = inner_future
                        inner_future.add_done_callback(partial(self.handle_join_update, task_record))
                    else:
                        task_record['time_returned'] = datetime.datetime.now()
                        self.update_task_state(task_record, States.failed)
                        task_record['time_returned'] = datetime.datetime.now()
                        with task_record['app_fu']._update_lock:
                            task_record['app_fu'].set_exception(TypeError(f"join_app body must return a Future, got {type(inner_future)}"))

        self._log_std_streams(task_record)

        # record current state for this task: maybe a new try, maybe the original try marked as failed, maybe the original try joining
        self._send_task_log_info(task_record)

        # it might be that in the course of the update, we've gone back to being
        # pending - in which case, we should consider ourself for relaunch
        if task_record['status'] == States.pending:
            self.launch_if_ready(task_record)

    def handle_join_update(self, task_record: TaskRecord, inner_app_future: AppFuture) -> None:
        # Use the result of the inner_app_future as the final result of
        # the outer app future.

        # There is no retry handling here: inner apps are responsible for
        # their own retrying, and joining state is responsible for passing
        # on whatever the result of that retrying was (if any).

        outer_task_id = task_record['id']

        if inner_app_future.exception():
            e = inner_app_future.exception()
            logger.debug("Task {} failed due to failure of inner join future".format(outer_task_id))
            # We keep the history separately, since the future itself could be
            # tossed.
            task_record['fail_history'].append(repr(e))
            task_record['fail_count'] += 1
            # no need to update the fail cost because join apps are never
            # retried

            self.update_task_state(task_record, States.failed)
            task_record['time_returned'] = datetime.datetime.now()
            with task_record['app_fu']._update_lock:
                task_record['app_fu'].set_exception(e)

        else:
            res = inner_app_future.result()
            self._complete_task(task_record, States.exec_done, res)

        self._log_std_streams(task_record)

        self._send_task_log_info(task_record)

    def handle_app_update(self, task_record: TaskRecord, future: AppFuture) -> None:
        """This function is called as a callback when an AppFuture
        is in its final state.

        It will trigger post-app processing such as checkpointing.

        Args:
             task_record : Task record
             future (Future) : The relevant app future (which should be
                 consistent with the task structure 'app_fu' entry

        """

        task_id = task_record['id']

        if not task_record['app_fu'].done():
            logger.error("Internal consistency error: app_fu is not done for task {}".format(task_id))
        if not task_record['app_fu'] == future:
            logger.error("Internal consistency error: callback future is not the app_fu in task structure, for task {}".format(task_id))

        self.memoizer.update_memo(task_record, future)

        if self.checkpoint_mode == 'task_exit':
            self.checkpoint(tasks=[task_record])

        # If checkpointing is turned on, wiping app_fu is left to the checkpointing code
        # else we wipe it here.
        if self.checkpoint_mode is None:
            self.wipe_task(task_id)
        return

    def _complete_task(self, task_record: TaskRecord, new_state: States, result: Any) -> None:
        """Set a task into a completed state
        """
        assert new_state in FINAL_STATES
        assert new_state not in FINAL_FAILURE_STATES
        old_state = task_record['status']

        self.update_task_state(task_record, new_state)

        logger.info(f"Task {task_record['id']} completed ({old_state.name} -> {new_state.name})")
        task_record['time_returned'] = datetime.datetime.now()

        with task_record['app_fu']._update_lock:
            task_record['app_fu'].set_result(result)

    def update_task_state(self, task_record: TaskRecord, new_state: States) -> None:
        """Updates a task record state, and recording an appropriate change
        to task state counters.
        """

        with self.task_state_counts_lock:
            if hasattr(task_record, 'status'):
                self.task_state_counts[task_record['status']] -= 1
            self.task_state_counts[new_state] += 1
            task_record['status'] = new_state

    @staticmethod
    def _unwrap_remote_exception_wrapper(future: Future) -> Any:
        result = future.result()
        if isinstance(result, RemoteExceptionWrapper):
            result.reraise()
        return result

    def wipe_task(self, task_id: int) -> None:
        """ Remove task with task_id from the internal tasks table
        """
        if self.config.garbage_collect:
            del self.tasks[task_id]

    @staticmethod
    def check_staging_inhibited(kwargs: Dict[str, Any]) -> bool:
        return kwargs.get('_parsl_staging_inhibit', False)

    def launch_if_ready(self, task_record: TaskRecord) -> None:
        """
        launch_if_ready will launch the specified task, if it is ready
        to run (for example, without dependencies, and in pending state).

        This should be called by any piece of the DataFlowKernel that
        thinks a task may have become ready to run.

        It is not an error to call launch_if_ready on a task that is not
        ready to run - launch_if_ready will not incorrectly launch that
        task.

        It is also not an error to call launch_if_ready on a task that has
        already been launched - launch_if_ready will not re-launch that
        task.

        launch_if_ready is thread safe, so may be called from any thread
        or callback.
        """
        exec_fu = None

        task_id = task_record['id']
        with task_record['task_launch_lock']:

            if task_record['status'] != States.pending:
                logger.debug(f"Task {task_id} is not pending, so launch_if_ready skipping")
                return

            if self._count_deps(task_record['depends']) != 0:
                logger.debug(f"Task {task_id} has outstanding dependencies, so launch_if_ready skipping")
                return

            # We can now launch the task or handle any dependency failures

            new_args, kwargs, exceptions_tids = self._unwrap_futures(task_record['args'],
                                                                     task_record['kwargs'])
            task_record['args'] = new_args
            task_record['kwargs'] = kwargs

            if not exceptions_tids:
                # There are no dependency errors
<<<<<<< HEAD
                exec_fu = None  # type: Optional[Future[Any]]
                # Acquire a lock, retest the state, launch
                with task_record['task_launch_lock']:
                    if task_record['status'] == States.pending:
                        try:
                            exec_fu = self.launch_task(
                                task_record, task_record['func'], *new_args, **kwargs)
                            assert isinstance(exec_fu, Future)
                        except Exception as e:
                            # task launched failed somehow. the execution might
                            # have been launched and an exception raised after
                            # that, though. that's hard to detect from here.
                            # we don't attempt retries here. This is an error with submission
                            # even though it might come from user code such as a plugged-in
                            # executor or memoization hash function.

                            logger.debug("Got an exception launching task", exc_info=True)
                            exec_fu = Future()
                            exec_fu.set_exception(e)
=======
                try:
                    exec_fu = self.launch_task(
                        task_record, task_record['func'], *new_args, **kwargs)
                    assert isinstance(exec_fu, Future)
                except Exception as e:
                    # task launched failed somehow. the execution might
                    # have been launched and an exception raised after
                    # that, though. that's hard to detect from here.
                    # we don't attempt retries here. This is an error with submission
                    # even though it might come from user code such as a plugged-in
                    # executor or memoization hash function.

                    logger.debug("Got an exception launching task", exc_info=True)
                    exec_fu = Future()
                    exec_fu.set_exception(e)
>>>>>>> f7ec10df
            else:
                logger.info(
                    "Task {} failed due to dependency failure".format(task_id))
                # Raise a dependency exception
                self.update_task_state(task_record, States.dep_fail)

                self._send_task_log_info(task_record)

                exec_fu = Future()
                exec_fu.set_exception(DependencyError(exceptions_tids,
                                                      task_id))

        if exec_fu:
            assert isinstance(exec_fu, Future)
            try:
                exec_fu.add_done_callback(partial(self.handle_exec_update, task_record))
            except Exception:
                # this exception is ignored here because it is assumed that exception
                # comes from directly executing handle_exec_update (because exec_fu is
                # done already). If the callback executes later, then any exception
                # coming out of the callback will be ignored and not propate anywhere,
                # so this block attempts to keep the same behaviour here.
                logger.error("add_done_callback got an exception which will be ignored", exc_info=True)

            task_record['exec_fu'] = exec_fu

    def launch_task(self, task_record: TaskRecord, executable: Callable, *args: Tuple[Any, ...], **kwargs: Dict[str, Any]) -> Future:
        """Handle the actual submission of the task to the executor layer.

        If the app task has the executors attributes not set (default=='all')
        the task is launched on a randomly selected executor from the
        list of executors. This behavior could later be updated to support
        binding to executors based on user specified criteria.

        If the app task specifies a particular set of executors, it will be
        targeted at those specific executors.

        Args:
            task_record : The task record
            executable (callable) : A callable object
            args (list of positional args)
            kwargs (arbitrary keyword arguments)


        Returns:
            Future that tracks the execution of the submitted executable
        """
        task_id = task_record['id']
        task_record['try_time_launched'] = datetime.datetime.now()

        memo_fu = self.memoizer.check_memo(task_record)
        if memo_fu:
            logger.info("Reusing cached result for task {}".format(task_id))
            task_record['from_memo'] = True
            assert isinstance(memo_fu, Future)
            return memo_fu

        task_record['from_memo'] = False
        executor_label = task_record["executor"]
        try:
            executor = self.executors[executor_label]
        except Exception:
            logger.exception("Task {} requested invalid executor {}: config is\n{}".format(task_id, executor_label, self._config))
            raise ValueError("Task {} requested invalid executor {}".format(task_id, executor_label))

        try_id = task_record['fail_count']

        if self.monitoring is not None and self.monitoring.resource_monitoring_enabled:
            wrapper_logging_level = logging.DEBUG if self.monitoring.monitoring_debug else logging.INFO
            executable = self.monitoring.monitor_wrapper(executable, try_id, task_id,
                                                         self.monitoring.monitoring_hub_url,
                                                         self.run_id,
                                                         wrapper_logging_level,
                                                         self.monitoring.resource_monitoring_interval,
                                                         executor.radio_mode,
                                                         executor.monitor_resources(),
                                                         self.run_dir)

        with self.submitter_lock:
            exec_fu = executor.submit(executable, task_record['resource_specification'], *args, **kwargs)
        self.update_task_state(task_record, States.launched)

        self._send_task_log_info(task_record)

        if isinstance(exec_fu, FutureWithTaskID):
            logger.info(f"Parsl task {task_id} try {try_id} launched on executor {executor.label} with executor id {exec_fu.parsl_executor_task_id}")
        else:
            logger.info(f"Parsl task {task_id} try {try_id} launched on executor {executor.label}")

        self._log_std_streams(task_record)

        return exec_fu

    def _add_input_deps(self, executor: str, args: Sequence[Any], kwargs: Dict[str, Any], func: Callable) -> Tuple[Sequence[Any], Dict[str, Any], Callable]:
        """Look for inputs of the app that are files. Give the data manager
        the opportunity to replace a file with a data future for that file,
        for example wrapping the result of a staging action.

        Args:
            - executor (str) : executor where the app is going to be launched
            - args (List) : Positional args to app function
            - kwargs (Dict) : Kwargs to app function
            - func : the function that will be invoked

        Returns:   args, kwargs, (replacement, wrapping) function
        """

        # Return if the task is a data management task, rather than doing
        #  data management on it.
        if self.check_staging_inhibited(kwargs):
            logger.debug("Not performing input staging")
            return args, kwargs, func

        inputs = kwargs.get('inputs', [])
        for idx, f in enumerate(inputs):
            (inputs[idx], func) = self.data_manager.optionally_stage_in(f, func, executor)

        for kwarg, f in kwargs.items():
            (kwargs[kwarg], func) = self.data_manager.optionally_stage_in(f, func, executor)

        newargs = list(args)
        for idx, f in enumerate(newargs):
            (newargs[idx], func) = self.data_manager.optionally_stage_in(f, func, executor)

        return tuple(newargs), kwargs, func

    def _add_output_deps(self, executor: str, args: Sequence[Any], kwargs: Dict[str, Any], app_fut: AppFuture, func: Callable) -> Callable:
        logger.debug("Adding output dependencies")
        outputs = kwargs.get('outputs', [])
        app_fut._outputs = []
        for idx, f in enumerate(outputs):
            if isinstance(f, File) and not self.check_staging_inhibited(kwargs):
                # replace a File with a DataFuture - either completing when the stageout
                # future completes, or if no stage out future is returned, then when the
                # app itself completes.

                # The staging code will get a clean copy which it is allowed to mutate,
                # while the DataFuture-contained original will not be modified by any staging.
                f_copy = f.cleancopy()
                outputs[idx] = f_copy

                logger.debug("Submitting stage out for output file {}".format(repr(f)))
                stageout_fut = self.data_manager.stage_out(f_copy, executor, app_fut)
                if stageout_fut:
                    logger.debug("Adding a dependency on stageout future for {}".format(repr(f)))
                    app_fut._outputs.append(DataFuture(stageout_fut, f, tid=app_fut.tid))
                else:
                    logger.debug("No stageout dependency for {}".format(repr(f)))
                    app_fut._outputs.append(DataFuture(app_fut, f, tid=app_fut.tid))

                # this is a hook for post-task stageout
                # note that nothing depends on the output - which is maybe a bug
                # in the not-very-tested stageout system?
                newfunc = self.data_manager.replace_task_stage_out(f_copy, func, executor)
                if newfunc:
                    func = newfunc
            else:
                logger.debug("Not performing output staging for: {}".format(repr(f)))
                app_fut._outputs.append(DataFuture(app_fut, f, tid=app_fut.tid))
        return func

    def _gather_all_deps(self, args: Sequence[Any], kwargs: Dict[str, Any]) -> List[Future]:
        """Assemble a list of all Futures passed as arguments, kwargs or in the inputs kwarg.

        Args:
            - args: The list of args pass to the app
            - kwargs: The dict of all kwargs passed to the app

        Returns:
            - list of dependencies

        """
        depends: List[Future] = []

        def check_dep(d: Any) -> None:
            if isinstance(d, Future):
                depends.extend([d])

        # Check the positional args
        for dep in args:
            check_dep(dep)

        # Check for explicit kwargs ex, fu_1=<fut>
        for key in kwargs:
            dep = kwargs[key]
            check_dep(dep)

        # Check for futures in inputs=[<fut>...]
        for dep in kwargs.get('inputs', []):
            check_dep(dep)

        return depends

<<<<<<< HEAD
    def sanitize_and_wrap(self,
                          args: Sequence[Any],
                          kwargs: Dict[str, Any]) -> Tuple[Sequence[Any], Dict[str, Any], Sequence[Tuple[Exception, str]]]:
=======
    def _unwrap_futures(self, args, kwargs):
>>>>>>> f7ec10df
        """This function should be called when all dependencies have completed.

        It will rewrite the arguments for that task, replacing each Future
        with the result of that future.

        If the user hid futures a level below, we will not catch
        it, and will (most likely) result in a type error.

        Args:
             args (List) : Positional args to app function
             kwargs (Dict) : Kwargs to app function

        Return:
            a rewritten args list
            a rewritten kwargs dict
            pairs of exceptions, task ids from any Futures which stored
            exceptions rather than results.

        TODO: mypy note: we take a *tuple* of args but return a *list* of args.
        That's an (unintentional?) change of type of arg structure which leads me
        to try to represent the args in TaskRecord as a Sequence
        """
        dep_failures = []

        # Replace item in args
        new_args = []
        for dep in args:
            if isinstance(dep, Future):
                try:
                    new_args.extend([dep.result()])
                except Exception as e:
                    if hasattr(dep, 'task_def'):
                        # this cast is because hasattr facts don't propagate into if statements - replace with a protocol?
                        d_tmp = cast(Any, dep)
                        tid = d_tmp.task_def['id']
                    else:
                        tid = None
                    dep_failures.extend([(e, tid)])
            else:
                new_args.extend([dep])

        # Check for explicit kwargs ex, fu_1=<fut>
        for key in kwargs:
            dep = kwargs[key]
            if isinstance(dep, Future):
                try:
                    kwargs[key] = dep.result()
                except Exception as e:
                    if hasattr(dep, 'task_def'):
                        d_tmp = cast(Any, dep)
                        tid = d_tmp.task_def['id']
                    else:
                        tid = None
                    dep_failures.extend([(e, tid)])

        # Check for futures in inputs=[<fut>...]
        if 'inputs' in kwargs:
            new_inputs = []
            for dep in kwargs['inputs']:
                if isinstance(dep, Future):
                    try:
                        new_inputs.extend([dep.result()])
                    except Exception as e:
                        if hasattr(dep, 'task_def'):
                            d_tmp = cast(Any, dep)
                            tid = d_tmp.task_def['id']
                        else:
                            tid = None
                        dep_failures.extend([(e, tid)])

                else:
                    new_inputs.extend([dep])
            kwargs['inputs'] = new_inputs

        return new_args, kwargs, dep_failures

    def submit(self,
               func: Callable,
               app_args: Sequence[Any],
               executors: Union[str, Sequence[str]] = 'all',
               cache: bool = False,
               # turning ignore_for_cache into a Sequence gives a type error, because this
               # argument is mutated later on. This makes me worried that there's a subtle
               # bug here with mutation happening of a supplied parameter that might not
               # be expected to be mutated.
               ignore_for_cache: Optional[List[str]] = None,
               app_kwargs: Dict[str, Any] = {},
               join: bool = False) -> AppFuture:
        """Add task to the dataflow system.

        If the app task has the executors attributes not set (default=='all')
        the task will be launched on a randomly selected executor from the
        list of executors. If the app task specifies a particular set of
        executors, it will be targeted at the specified executors.

        Args:
            - func : A function object

        KWargs :
            - app_args : Args to the function
            - executors (list or string) : List of executors this call could go to.
                    Default='all'
            - cache (Bool) : To enable memoization or not
            - ignore_for_cache (list) : List of kwargs to be ignored for memoization/checkpointing
            - app_kwargs (dict) : Rest of the kwargs to the fn passed as dict.

        Returns:
               (AppFuture) [DataFutures,]

        """

        if ignore_for_cache is None:
            ignore_for_cache = []

        if self.cleanup_called:
            raise RuntimeError("Cannot submit to a DFK that has been cleaned up")

        task_id = self.task_count
        self.task_count += 1
        if isinstance(executors, str) and executors.lower() == 'all':
            choices = list(e for e in self.executors if e != '_parsl_internal')
        elif isinstance(executors, list):
            choices = executors
        else:
            raise ValueError("Task {} supplied invalid type for executors: {}".format(task_id, type(executors)))
        executor = random.choice(choices)
        logger.debug("Task {} will be sent to executor {}".format(task_id, executor))

        # The below uses func.__name__ before it has been wrapped by any staging code.

        label = app_kwargs.get('label')
        for kw in ['stdout', 'stderr']:
            if kw in app_kwargs:
                if app_kwargs[kw] == parsl.AUTO_LOGNAME:
                    if kw not in ignore_for_cache:
                        ignore_for_cache += [kw]
                    app_kwargs[kw] = os.path.join(
                                self.run_dir,
                                'task_logs',
                                str(int(task_id / 10000)).zfill(4),  # limit logs to 10k entries per directory
                                'task_{}_{}{}.{}'.format(
                                    str(task_id).zfill(4),
                                    func.__name__,
                                    '' if label is None else '_{}'.format(label),
                                    kw)
                    )

        resource_specification = app_kwargs.get('parsl_resource_specification', {})

        task_def = {'executor': executor,
                    'func_name': func.__name__,
                    'memoize': cache,
                    'hashsum': None,
                    'exec_fu': None,
                    'fail_count': 0,
                    'fail_cost': 0,
                    'fail_history': [],
                    'from_memo': None,
                    'ignore_for_cache': ignore_for_cache,
                    'join': join,
                    'joins': None,
                    'try_id': 0,
                    'id': task_id,
                    'time_invoked': datetime.datetime.now(),
                    'time_returned': None,
                    'try_time_launched': None,
                    'try_time_returned': None,
                    'resource_specification': resource_specification}  # type: TaskRecord

        self.update_task_state(task_def, States.unsched)

        self.update_task_state(task_def, States.unsched)

        app_fu = AppFuture(task_def)

        # Transform remote input files to data futures
        app_args, app_kwargs, func = self._add_input_deps(executor, app_args, app_kwargs, func)

        func = self._add_output_deps(executor, app_args, app_kwargs, app_fu, func)

        task_def.update({
                    'args': app_args,
                    'func': func,
                    'kwargs': app_kwargs,
                    'app_fu': app_fu})

        assert task_id not in self.tasks

        self.tasks[task_id] = task_def

        # Get the list of dependencies for the task
        depends = self._gather_all_deps(app_args, app_kwargs)
        task_def['depends'] = depends

        depend_descs = []
        for d in depends:
            if isinstance(d, AppFuture) or isinstance(d, DataFuture):
                depend_descs.append("task {}".format(d.tid))
            else:
                depend_descs.append(repr(d))

        if depend_descs != []:
            waiting_message = "waiting on {}".format(", ".join(depend_descs))
        else:
            waiting_message = "not waiting on any dependency"

        logger.info("Task {} submitted for App {}, {}".format(task_id,
                                                              task_def['func_name'],
                                                              waiting_message))

        task_def['task_launch_lock'] = threading.Lock()

        app_fu.add_done_callback(partial(self.handle_app_update, task_def))
        self.update_task_state(task_def, States.pending)
        logger.debug("Task {} set to pending state with AppFuture: {}".format(task_id, task_def['app_fu']))

        self._send_task_log_info(task_def)

        # at this point add callbacks to all dependencies to do a launch_if_ready
        # call whenever a dependency completes.

        # we need to be careful about the order of setting the state to pending,
        # adding the callbacks, and caling launch_if_ready explicitly once always below.

        # I think as long as we call launch_if_ready once after setting pending, then
        # we can add the callback dependencies at any point: if the callbacks all fire
        # before then, they won't cause a launch, but the one below will. if they fire
        # after we set it pending, then the last one will cause a launch, and the
        # explicit one won't.

        for d in depends:

            def callback_adapter(dep_fut: Future) -> None:
                self.launch_if_ready(task_def)

            try:
                d.add_done_callback(callback_adapter)
            except Exception as e:
                logger.error("add_done_callback got an exception {} which will be ignored".format(e))

        self.launch_if_ready(task_def)

        return app_fu

    # it might also be interesting to assert that all DFK
    # tasks are in a "final" state (3,4,5) when the DFK
    # is closed down, and report some kind of warning.
    # although really I'd like this to drain properly...
    # and a drain function might look like this.
    # If tasks have their states changed, this won't work properly
    # but we can validate that...
    def log_task_states(self) -> None:
        logger.info("Summary of tasks in DFK:")

        with self.task_state_counts_lock:
            for state in States:
                logger.info("Tasks in state {}: {}".format(str(state), self.task_state_counts[state]))

        logger.info("End of summary")

    def _create_remote_dirs_over_channel(self, provider: ExecutionProvider, channel: Channel) -> None:
        """ Create script directories across a channel

        Parameters
        ----------
        provider: Provider obj
           Provider for which scripts dirs are being created
        channel: Channel obj
           Channel over which the remote dirs are to be created
        """
        run_dir = self.run_dir
        if channel.script_dir is None:
            channel.script_dir = os.path.join(run_dir, 'submit_scripts')

            # Only create dirs if we aren't on a shared-fs
            if not channel.isdir(run_dir):
                parent, child = pathlib.Path(run_dir).parts[-2:]
                remote_run_dir = os.path.join(parent, child)
                channel.script_dir = os.path.join(remote_run_dir, 'remote_submit_scripts')
                provider.script_dir = os.path.join(run_dir, 'local_submit_scripts')

        channel.makedirs(channel.script_dir, exist_ok=True)

    def add_executors(self, executors: Sequence[ParslExecutor]) -> None:
        for executor in executors:
            executor.run_id = self.run_id
            executor.run_dir = self.run_dir
            executor.hub_address = self.hub_address
            executor.hub_port = self.hub_interchange_port
            if executor.provider is not None:  # could be a protocol?
                if hasattr(executor.provider, 'script_dir'):
                    executor.provider.script_dir = os.path.join(self.run_dir, 'submit_scripts')
                    os.makedirs(executor.provider.script_dir, exist_ok=True)

                    if isinstance(executor.provider, MultiChanneled):
                        logger.debug("Creating script_dir across multiple channels")
                        for channel in executor.provider.channels:
                            self._create_remote_dirs_over_channel(executor.provider, channel)
                    elif isinstance(executor.provider, Channeled):
                        self._create_remote_dirs_over_channel(executor.provider, executor.provider.channel)
                    else:
                        raise ValueError(("Assuming executor.provider has channel(s) based on it "
                                          "having provider/script_dir, but actually it isn't a "
                                          "(Multi)Channeled instance. provider = {}").format(executor.provider))

            self.executors[executor.label] = executor
            block_ids = executor.start()
            if self.monitoring and block_ids:
                new_status = {}
                for bid in block_ids:
                    new_status[bid] = JobStatus(JobState.PENDING)
                msg = executor.create_monitoring_info(new_status)
                logger.debug("Sending monitoring message {} to hub from DFK".format(msg))
                self.monitoring.send(MessageType.BLOCK_INFO, msg)
        self.flowcontrol.add_executors(executors)

    def atexit_cleanup(self) -> None:
        if not self.cleanup_called:
            logger.info("DFK cleanup because python process is exiting")
            self.cleanup()
        else:
            logger.info("python process is exiting, but DFK has already been cleaned up")

    def wait_for_current_tasks(self) -> None:
        """Waits for all tasks in the task list to be completed, by waiting for their
        AppFuture to be completed. This method will not necessarily wait for any tasks
        added after cleanup has started (such as data stageout?)
        """

        logger.info("Waiting for all remaining tasks to complete")
        for task_id in list(self.tasks):
            # .exception() is a less exception throwing way of
            # waiting for completion than .result()
            if task_id not in self.tasks:
                logger.debug("Task {} no longer in task list".format(task_id))
            else:
                task_record = self.tasks[task_id]  # still a race condition with the above self.tasks if-statement
                fut = task_record['app_fu']
                if not fut.done():
                    fut.exception()
                # now app future is done, poll until DFK state is final: a DFK state being final and the app future being done do not imply each other.
                while task_record['status'] not in FINAL_STATES:
                    time.sleep(0.1)

        logger.info("All remaining tasks completed")

    @wrap_with_logs
    def cleanup(self) -> None:
        """DataFlowKernel cleanup.

        This involves releasing all resources explicitly.

        If the executors are managed by the DFK, then we call scale_in on each of
        the executors and call executor.shutdown. Otherwise, executor cleanup is left to
        the user.
        """
        logger.info("DFK cleanup initiated")

        # this check won't detect two DFK cleanups happening from
        # different threads extremely close in time because of
        # non-atomic read/modify of self.cleanup_called
        if self.cleanup_called:
            raise Exception("attempt to clean up DFK when it has already been cleaned-up")
        self.cleanup_called = True

        self.log_task_states()

        # Checkpointing takes priority over the rest of the tasks
        # checkpoint if any valid checkpoint method is specified
        if self.checkpoint_mode is not None:
            self.checkpoint()

            if self._checkpoint_timer:
                logger.info("Stopping checkpoint timer")
                self._checkpoint_timer.close()

        # Send final stats
        self.usage_tracker.send_message()
        self.usage_tracker.close()

        logger.info("Closing flowcontrol")
        self.flowcontrol.close()
        logger.info("Terminated flow control")

        logger.info("Scaling in and shutting down executors")

        for executor in self.executors.values():
            if executor.managed and not executor.bad_state_is_set:
                if executor.scaling_enabled:
                    logger.info(f"Scaling in executor {executor.label}")

                    # this block catches the complicated type situation
                    # that an executor is managed but has no provider.
                    # ideally the various ways of indicating that an
                    # executor does provider scaling would be rationalised
                    # to make this neater.
                    if executor.provider is None:
                        logger.error("There is no provider to perform scaling in")
                        continue

                    # what's the proof that there's a provider here?
                    # some claim that "managed" implies that there is a provider?
                    job_ids = executor.provider.resources.keys()
                    block_ids = executor.scale_in(len(job_ids))
                    if self.monitoring and block_ids:
                        new_status = {}
                        for bid in block_ids:
                            new_status[bid] = JobStatus(JobState.CANCELLED)
                        msg = executor.create_monitoring_info(new_status)
                        logger.debug("Sending message {} to hub from DFK".format(msg))
                        self.monitoring.send(MessageType.BLOCK_INFO, msg)
                logger.info(f"Shutting down executor {executor.label}")
                executor.shutdown()
                logger.info(f"Shut down executor {executor.label}")
            elif executor.managed and executor.bad_state_is_set:  # and bad_state_is_set
                logger.warning(f"Not shutting down executor {executor.label} because it is in bad state")
            else:
                logger.info(f"Not shutting down executor {executor.label} because it is unmanaged")

        logger.info("Terminated executors")
        self.time_completed = datetime.datetime.now()

        if self.monitoring:
            logger.info("Sending final monitoring message")
            self.monitoring.send(MessageType.WORKFLOW_INFO,
                                 {'tasks_failed_count': self.task_state_counts[States.failed],
                                  'tasks_completed_count': self.task_state_counts[States.exec_done],
                                  "time_began": self.time_began,
                                  'time_completed': self.time_completed,
                                  'run_id': self.run_id, 'rundir': self.run_dir,
                                  'exit_now': True})

            logger.info("Terminating monitoring")
            self.monitoring.close()
            logger.info("Terminated monitoring")

        logger.info("DFK cleanup complete")

    def checkpoint(self, tasks: Optional[Sequence[TaskRecord]] = None) -> str:
        """Checkpoint the dfk incrementally to a checkpoint file.

        When called, every task that has been completed yet not
        checkpointed is checkpointed to a file.

        Kwargs:
            - tasks (List of task records) : List of task ids to checkpoint. Default=None
                                         if set to None or [], we iterate over all tasks held by the DFK.

        .. note::
            Checkpointing only works if memoization is enabled

        Returns:
            Checkpoint dir if checkpoints were written successfully.
            By default the checkpoints are written to the RUNDIR of the current
            run under RUNDIR/checkpoints/{tasks.pkl, dfk.pkl}
        """
        with self.checkpoint_lock:
            if tasks:
                checkpoint_queue = tasks  # type: Iterable[TaskRecord]
            else:
                checkpoint_queue = list(self.tasks.values())

            checkpoint_dir = '{0}/checkpoint'.format(self.run_dir)
            checkpoint_dfk = checkpoint_dir + '/dfk.pkl'
            checkpoint_tasks = checkpoint_dir + '/tasks.pkl'

            if not os.path.exists(checkpoint_dir):
                os.makedirs(checkpoint_dir, exist_ok=True)

            with open(checkpoint_dfk, 'wb') as f:
                state = {'rundir': self.run_dir,
                         'task_count': self.task_count
                         }
                pickle.dump(state, f)

            count = 0

            with open(checkpoint_tasks, 'ab') as f:
                for task_record in checkpoint_queue:
                    task_id = task_record['id']

                    if task_record['app_fu'] is None:
                        continue

                    app_fu = task_record['app_fu']

                    if app_fu.done() and app_fu.exception() is None:
                        hashsum = task_record['hashsum']
                        self.wipe_task(task_id)
                        if not hashsum:
                            continue
                        t = {'hash': hashsum,
                             'exception': None,
                             'result': None}  # type: Dict[str, Any]

                        t['result'] = app_fu.result()

                        # We are using pickle here since pickle dumps to a file in 'ab'
                        # mode behave like a incremental log.
                        pickle.dump(t, f)
                        count += 1
                        logger.debug("Task {} checkpointed".format(task_id))

            self.checkpointed_tasks += count

            if count == 0:
                if self.checkpointed_tasks == 0:
                    logger.warning("No tasks checkpointed so far in this run. Please ensure caching is enabled")
                else:
                    logger.debug("No tasks checkpointed in this pass.")
            else:
                logger.info("Done checkpointing {} tasks".format(count))

            return checkpoint_dir

    def _load_checkpoints(self, checkpointDirs: 'Sequence[str]') -> 'Dict[str, Future[Any]]':
        """Load a checkpoint file into a lookup table.

        The data being loaded from the pickle file mostly contains input
        attributes of the task: func, args, kwargs, env...
        To simplify the check of whether the exact task has been completed
        in the checkpoint, we hash these input params and use it as the key
        for the memoized lookup table.

        Args:
            - checkpointDirs (list) : List of filepaths to checkpoints
              Eg. ['runinfo/001', 'runinfo/002']

        Returns:
            - memoized_lookup_table (dict)
        """
        memo_lookup_table = {}

        for checkpoint_dir in checkpointDirs:
            logger.info("Loading checkpoints from {}".format(checkpoint_dir))
            checkpoint_file = os.path.join(checkpoint_dir, 'tasks.pkl')
            try:
                with open(checkpoint_file, 'rb') as f:
                    while True:
                        try:
                            data = pickle.load(f)
                            # Copy and hash only the input attributes
                            memo_fu = Future()  # type: Future[Any]
                            assert data['exception'] is None
                            memo_fu.set_result(data['result'])
                            memo_lookup_table[data['hash']] = memo_fu

                        except EOFError:
                            # Done with the checkpoint file
                            break
            except FileNotFoundError:
                reason = "Checkpoint file was not found: {}".format(
                    checkpoint_file)
                logger.error(reason)
                raise BadCheckpoint(reason)
            except Exception:
                reason = "Failed to load checkpoint: {}".format(
                    checkpoint_file)
                logger.error(reason)
                raise BadCheckpoint(reason)

            logger.info("Completed loading checkpoint: {0} with {1} tasks".format(checkpoint_file,
                                                                                  len(memo_lookup_table.keys())))
        return memo_lookup_table

    @typeguard.typechecked
    def load_checkpoints(self, checkpointDirs: Optional[Sequence[str]]) -> 'Dict[str, Future]':
        # typeguard 2.10.1 cannot cope with Future[Any], giving a type-not-subscriptable error.
        # Future with no subscript is probably equivalent though? I wanted the Any in there as
        # an explicit note that I had the possibility of tighter typing but wasn't using it.
        # def load_checkpoints(self, checkpointDirs: Optional[List[str]]) -> 'Dict[str, Future[Any]]':
        """Load checkpoints from the checkpoint files into a dictionary.

        The results are used to pre-populate the memoizer's lookup_table

        Kwargs:
             - checkpointDirs (list) : List of run folder to use as checkpoints
               Eg. ['runinfo/001', 'runinfo/002']

        Returns:
             - dict containing, hashed -> future mappings
        """
        self.memo_lookup_table = None

        if checkpointDirs:
            return self._load_checkpoints(checkpointDirs)
        else:
            return {}

    @staticmethod
    def _log_std_streams(task_record: TaskRecord) -> None:
        if task_record['app_fu'].stdout is not None:
            logger.info("Standard output for task {} available at {}".format(task_record['id'], task_record['app_fu'].stdout))
        if task_record['app_fu'].stderr is not None:
            logger.info("Standard error for task {} available at {}".format(task_record['id'], task_record['app_fu'].stderr))


class DataFlowKernelLoader(object):
    """Manage which DataFlowKernel is active.

    This is a singleton class containing only class methods. You should not
    need to instantiate this class.
    """

    _dfk = None  # type: Optional[DataFlowKernel]

    @classmethod
    def clear(cls) -> None:
        """Clear the active DataFlowKernel so that a new one can be loaded."""
        cls._dfk = None

    @classmethod
    @typeguard.typechecked
    def load(cls, config: Optional[Config] = None) -> DataFlowKernel:
        """Load a DataFlowKernel.

        Args:
            - config (Config) : Configuration to load. This config will be passed to a
              new DataFlowKernel instantiation which will be set as the active DataFlowKernel.
        Returns:
            - DataFlowKernel : The loaded DataFlowKernel object.
        """
        if cls._dfk is not None:
            raise RuntimeError('Config has already been loaded')

        #  using new_dfk as an intermediate variable allows it to have
        #  the type DataFlowKernel, which is stricter than the type of
        #  cls._dfk : Optional[DataFlowKernel] and so we can return the
        #  correct type.
        if config is None:
            new_dfk = DataFlowKernel(Config())
        else:
            new_dfk = DataFlowKernel(config)

        cls._dfk = new_dfk
        return new_dfk

    @classmethod
    def wait_for_current_tasks(cls) -> None:
        """Waits for all tasks in the task list to be completed, by waiting for their
        AppFuture to be completed. This method will not necessarily wait for any tasks
        added after cleanup has started such as data stageout.
        """
        cls.dfk().wait_for_current_tasks()

    @classmethod
    def dfk(cls) -> DataFlowKernel:
        """Return the currently-loaded DataFlowKernel."""
        if cls._dfk is None:
            raise RuntimeError('Must first load config')
        return cls._dfk<|MERGE_RESOLUTION|>--- conflicted
+++ resolved
@@ -270,15 +270,8 @@
             task_log_info['task_joins'] = None
         return task_log_info
 
-<<<<<<< HEAD
     def _count_deps(self, depends: Sequence[Future]) -> int:
-        """Internal.
-
-        Count the number of unresolved futures in the list depends.
-=======
-    def _count_deps(self, depends):
         """Count the number of unresolved futures in the list depends.
->>>>>>> f7ec10df
         """
         count = 0
         for dep in depends:
@@ -558,27 +551,6 @@
 
             if not exceptions_tids:
                 # There are no dependency errors
-<<<<<<< HEAD
-                exec_fu = None  # type: Optional[Future[Any]]
-                # Acquire a lock, retest the state, launch
-                with task_record['task_launch_lock']:
-                    if task_record['status'] == States.pending:
-                        try:
-                            exec_fu = self.launch_task(
-                                task_record, task_record['func'], *new_args, **kwargs)
-                            assert isinstance(exec_fu, Future)
-                        except Exception as e:
-                            # task launched failed somehow. the execution might
-                            # have been launched and an exception raised after
-                            # that, though. that's hard to detect from here.
-                            # we don't attempt retries here. This is an error with submission
-                            # even though it might come from user code such as a plugged-in
-                            # executor or memoization hash function.
-
-                            logger.debug("Got an exception launching task", exc_info=True)
-                            exec_fu = Future()
-                            exec_fu.set_exception(e)
-=======
                 try:
                     exec_fu = self.launch_task(
                         task_record, task_record['func'], *new_args, **kwargs)
@@ -594,7 +566,6 @@
                     logger.debug("Got an exception launching task", exc_info=True)
                     exec_fu = Future()
                     exec_fu.set_exception(e)
->>>>>>> f7ec10df
             else:
                 logger.info(
                     "Task {} failed due to dependency failure".format(task_id))
@@ -788,13 +759,9 @@
 
         return depends
 
-<<<<<<< HEAD
-    def sanitize_and_wrap(self,
-                          args: Sequence[Any],
-                          kwargs: Dict[str, Any]) -> Tuple[Sequence[Any], Dict[str, Any], Sequence[Tuple[Exception, str]]]:
-=======
-    def _unwrap_futures(self, args, kwargs):
->>>>>>> f7ec10df
+    def _unwrap_futures(self,
+                        args: Sequence[Any],
+                        kwargs: Dict[str, Any]) -> Tuple[Sequence[Any], Dict[str, Any], Sequence[Tuple[Exception, str]]]:
         """This function should be called when all dependencies have completed.
 
         It will rewrite the arguments for that task, replacing each Future
