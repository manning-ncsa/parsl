--- conflicted
+++ resolved
@@ -331,12 +331,8 @@
     # might be able to take the launch lock around all of this? (which will reduce
     # performance during lock contention...)
     def launch_if_ready(self, task_id):
-<<<<<<< HEAD
-            if self._count_deps(self.tasks[task_id]['depends'], task_id) == 0:
-=======
             if self._count_deps(self.tasks[task_id]['depends']) == 0:
 
->>>>>>> 17055422
                 # We can now launch *task*
                 new_args, kwargs, exceptions = self.sanitize_and_wrap(task_id,
                                                                       self.tasks[task_id]['args'],
