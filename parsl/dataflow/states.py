from enum import IntEnum


class States(IntEnum):
    """Enumerates the states a parsl task may be in.

    These states occur inside the task record for a task inside
    a `DataFlowKernel` and in the monitoring database.

    In a single successful task execution, tasks will progress in this
    sequence:

<<<<<<< HEAD
    pending -> launched -> running -> running_ended -> exec_done
=======
    pending -> launched -> running -> exec_done
>>>>>>> 952a0341

    Other states represent deviations from this path, either due to
    failures, or to deliberate changes to how tasks are executed (for
    example due to join_app, or memoization).


    All tasks should end up in one of the states listed in `FINAL_STATES`.
    """

    unsched = -1

    pending = 0
    """Task is known to parsl but cannot run yet. Usually, a task cannot
    run because it is waiting for dependency tasks to complete.
    """

    running = 2
    """Task is running on a resource. This state is special - a DFK task
    record never goes to States.running state; but the monitoring database
    may represent a task in this state based on non-DFK information received
    from monitor_wrapper."""

    exec_done = 3
    """Task has been executed successfully."""

    failed = 4
    """Task has failed and no more attempts will be made to run it."""

    dep_fail = 5
    """Dependencies of this task failed, so it is marked as failed without
    even an attempt to launch it."""

    launched = 7
    """Task has been passed to a `ParslExecutor` for execution."""

    fail_retryable = 8
    """Task has failed, but can be retried"""

    memo_done = 9
    """Task was found in the memoization table, so it is marked as done
    without even an attempt to launch it."""

    joining = 10
    """Task is a join_app, joining on internal tasks. The task has run its
    own Python code, and is now waiting on other tasks before it can make
    further progress (to a done/failed state)."""
<<<<<<< HEAD

    running_ended = 11
    """Like States.running, this state is also not observed by the DFK,
    but instead only by monitoring. This state does not record
    anything about task success or failure, merely that the wrapper
    ran long enough to record it as finished."""
=======
>>>>>>> 952a0341


FINAL_STATES = [States.exec_done, States.memo_done, States.failed, States.dep_fail]
"""States from which we will never move to another state, because the job has
either definitively completed or failed."""

FINAL_FAILURE_STATES = [States.failed, States.dep_fail]
"""States which are final and which indicate a failure. This must
be a subset of FINAL_STATES"""<|MERGE_RESOLUTION|>--- conflicted
+++ resolved
@@ -10,11 +10,7 @@
     In a single successful task execution, tasks will progress in this
     sequence:
 
-<<<<<<< HEAD
     pending -> launched -> running -> running_ended -> exec_done
-=======
-    pending -> launched -> running -> exec_done
->>>>>>> 952a0341
 
     Other states represent deviations from this path, either due to
     failures, or to deliberate changes to how tasks are executed (for
@@ -25,7 +21,6 @@
     """
 
     unsched = -1
-
     pending = 0
     """Task is known to parsl but cannot run yet. Usually, a task cannot
     run because it is waiting for dependency tasks to complete.
@@ -61,15 +56,12 @@
     """Task is a join_app, joining on internal tasks. The task has run its
     own Python code, and is now waiting on other tasks before it can make
     further progress (to a done/failed state)."""
-<<<<<<< HEAD
 
     running_ended = 11
     """Like States.running, this state is also not observed by the DFK,
     but instead only by monitoring. This state does not record
     anything about task success or failure, merely that the wrapper
     ran long enough to record it as finished."""
-=======
->>>>>>> 952a0341
 
 
 FINAL_STATES = [States.exec_done, States.memo_done, States.failed, States.dep_fail]
