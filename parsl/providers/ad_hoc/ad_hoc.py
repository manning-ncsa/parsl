--- conflicted
+++ resolved
@@ -4,11 +4,7 @@
 
 from parsl.channels import LocalChannel
 from parsl.launchers import SimpleLauncher
-<<<<<<< HEAD
-from parsl.providers.provider_base import ExecutionProvider, MultiChanneled
-=======
-from parsl.providers.provider_base import ExecutionProvider, JobStatus, JobState
->>>>>>> 1b8a6d4a
+from parsl.providers.provider_base import ExecutionProvider, JobStatus, JobState, MultiChanneled
 from parsl.providers.error import ScriptPathError
 from parsl.utils import RepresentationMixin
 
@@ -198,13 +194,8 @@
                 logger.debug("Channel execute failed for: {}, {}".format(channel, e))
                 raise
 
-<<<<<<< HEAD
-        d =                      {'job_id': job_id,
-                                  'status': 'RUNNING',
-=======
-        self.resources[job_id] = {'job_id': job_id,
+        d                      = {'job_id': job_id,
                                   'status': JobStatus(JobState.RUNNING),
->>>>>>> 1b8a6d4a
                                   'cmd': final_cmd,
                                   'channel': channel,
                                   'remote_pid': remote_pid,
