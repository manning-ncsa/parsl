import os
from abc import ABCMeta, abstractmethod, abstractproperty
from enum import Enum
import logging
from typing import Any, Dict, List, Optional

from parsl.channels.base import Channel

logger = logging.getLogger(__name__)


# mypy can't typecheck the master version of JobState
# I hope that this behaves the same.
# The __repr__ is different at least - with master
# version: >>> JobState.RUNNING
# <JobState.RUNNING: 2>
# with this version:
# <JobState.RUNNING: (2, False)>

class JobState(Enum):
    """Defines a set of states that a job can be in"""

    UNKNOWN = (0, False, "UNKNOWN")
    PENDING = (1, False, "PENDING")
    RUNNING = (2, False, "RUNNING")
    CANCELLED = (3, True, "CANCELLED")
    COMPLETED = (4, True, "COMPLETED")
    FAILED = (5, True, "FAILED")
    TIMEOUT = (6, True, "TIMEOUT")
    HELD = (7, False, "HELD")

    @property
    def terminal(self) -> bool:
        (_, state, _) = self.value
        return state

    @property
    def status_name(self) -> str:
        (_, _, state) = self.value
        return state


class JobStatus(object):
    """Encapsulates a job state together with other details, presently a (error) message"""
    SUMMARY_TRUNCATION_THRESHOLD = 2048

    # mypy as I have configured it requires an explicit optional here.
    # there was a change in PEP484 that makes this behaviour itself different between
    # different typecheckers: https://github.com/python/peps/pull/689
    # previously = None implied Optional on the type, but there has been some pressure
    # against that - see https://github.com/python/typing/issues/275
    def __init__(self, state: JobState, message: Optional[str] = None, exit_code: Optional[int] = None,
                 stdout_path: Optional[str] = None, stderr_path: Optional[str] = None):
        self.state = state
        self.message = message
        self.exit_code = exit_code
        self.stdout_path = stdout_path
        self.stderr_path = stderr_path

    @property
    def terminal(self) -> bool:
        return self.state.terminal

    @property
    def status_name(self) -> str:
        return self.state.status_name

    def __repr__(self) -> str:
        if self.message is not None:
            return "{} ({})".format(self.state, self.message)
        else:
            return "{}".format(self.state)

    @property
    def stdout(self) -> Optional[str]:
        if self.stdout_path:
            return self._read_file(self.stdout_path)
        else:
            return None

    @property
    def stderr(self) -> Optional[str]:
        if self.stderr_path:
            return self._read_file(self.stderr_path)
        else:
            return None

    def _read_file(self, path: str) -> Optional[str]:
        try:
            with open(path, 'r') as f:
                return f.read()
        except Exception:
            logger.exception("Converting exception to None")
            return None

    @property
    def stdout_summary(self) -> Optional[str]:
        if self.stdout_path:
            return self._read_summary(self.stdout_path)
        else:
            return None

    @property
    def stderr_summary(self) -> Optional[str]:
        if self.stderr_path:
            return self._read_summary(self.stderr_path)
        else:
            return None

    def _read_summary(self, path: str) -> Optional[str]:
        if not path:
            # can happen for synthetic job failures
            return None
        try:
            with open(path, 'r') as f:
                f.seek(0, os.SEEK_END)
                size = f.tell()
                f.seek(0, os.SEEK_SET)
                if size > JobStatus.SUMMARY_TRUNCATION_THRESHOLD:
<<<<<<< HEAD
                    # there is a round down here if SUMMARY_TRUNCATION_THRESHOLD
                    # is not an even number.
                    # That's probably better than the non-typechecked behaviour
                    # which was for f.read to fail with being given a float not an int
=======
>>>>>>> 45a4c2e6
                    half_threshold = int(JobStatus.SUMMARY_TRUNCATION_THRESHOLD / 2)
                    head = f.read(half_threshold)
                    f.seek(size - half_threshold, os.SEEK_SET)
                    tail = f.read(half_threshold)
                    return head + '\n...\n' + tail
                else:
                    f.seek(0, os.SEEK_SET)
                    return f.read()
        except FileNotFoundError:
            # When output is redirected to a file, but the process does not produce any output
            # bytes, no file is actually created. This handles that case.
            return None


class ExecutionProvider(metaclass=ABCMeta):
    """Execution providers are responsible for managing execution resources
    that have a Local Resource Manager (LRM). For instance, campus clusters
    and supercomputers generally have LRMs (schedulers) such as Slurm,
    Torque/PBS, Condor and Cobalt. Clouds, on the other hand, have API
    interfaces that allow much more fine-grained composition of an execution
    environment. An execution provider abstracts these types of resources and
    provides a single uniform interface to them.

    The providers abstract away the interfaces provided by various systems to
    request, monitor, and cancel compute resources.

    .. code:: python

                                +------------------
                                |
          script_string ------->|  submit
               id      <--------|---+
                                |
          [ ids ]       ------->|  status
          [statuses]   <--------|----+
                                |
          [ ids ]       ------->|  cancel
          [cancel]     <--------|----+
                                |
                                +-------------------
     """

    # these are because these variables are implemented
    # as properties... 
    _cores_per_node = None  # type: Optional[int]
    _mem_per_node = None  # type: Optional[float]

    min_blocks: int
    max_blocks: int
    init_blocks: int
    nodes_per_block: int
    script_dir: Optional[str]
    parallelism: float  # TODO not sure about this one?
    resources: Dict[object, Any]  # I think the contents of this are provider-specific?

    @abstractmethod
    def submit(self, command: str, tasks_per_node: int, job_name: str = "parsl.auto") -> object:
        ''' The submit method takes the command string to be executed upon
        instantiation of a resource most often to start a pilot (such as IPP engine
        or even Swift-T engines).

        Args :
             - command (str) : The bash command string to be executed
             - tasks_per_node (int) : command invocations to be launched per node

        KWargs:
             - job_name (str) : Human friendly name to be assigned to the job request

        Returns:
             - A job identifier, this could be an integer, string etc
               or None or any other object that evaluates to boolean false
               if submission failed but an exception isn't thrown.

        Raises:
             - ExecutionProviderException or its subclasses
        '''

        pass

    @abstractmethod
    def status(self, job_ids: List[object]) -> List[JobStatus]:
        ''' Get the status of a list of jobs identified by the job identifiers
        returned from the submit request.

        Args:
             - job_ids (list) : A list of job identifiers

        Returns:
             - A list of JobStatus objects corresponding to each job_id in the job_ids list.

        Raises:
             - ExecutionProviderException or its subclasses

        '''

        pass

    @abstractmethod
    def cancel(self, job_ids: List[object]) -> List[bool]:
        ''' Cancels the resources identified by the job_ids provided by the user.

        Args:
             - job_ids (list): A list of job identifiers

        Returns:
             - A list of status from cancelling the job which can be True, False

        Raises:
             - ExecutionProviderException or its subclasses
        '''

        pass

    @abstractproperty
    def label(self) -> str:
        ''' Provides the label for this provider '''
        pass

    @property
    def mem_per_node(self) -> Optional[float]:
        """Real memory to provision per node in GB.

        Providers which set this property should ask for mem_per_node of memory
        when provisioning resources, and set the corresponding environment
        variable PARSL_MEMORY_GB before executing submitted commands.

        If this property is set, executors may use it to calculate how many tasks can
        run concurrently per node.
        """
        return self._mem_per_node

    @mem_per_node.setter
    def mem_per_node(self, value: float) -> None:
        self._mem_per_node = value

    @property
    def cores_per_node(self) -> Optional[int]:
        """Number of cores to provision per node.

        Providers which set this property should ask for cores_per_node cores
        when provisioning resources, and set the corresponding environment
        variable PARSL_CORES before executing submitted commands.

        If this property is set, executors may use it to calculate how many tasks can
        run concurrently per node.
        """
        return self._cores_per_node

    @cores_per_node.setter
    def cores_per_node(self, value: int) -> None:
        self._cores_per_node = value

    @property
    @abstractmethod
    def status_polling_interval(self) -> int:
        """Returns the interval, in seconds, at which the status method should be called.

        :return: the number of seconds to wait between calls to status()
        """
        pass


class Channeled():
    """A marker type to indicate that parsl should manage a Channel for this provider"""
    channel: Channel


class MultiChanneled():
    """A marker type to indicate that parsl should manage Channels for this provider"""
    channels: List[Channel]<|MERGE_RESOLUTION|>--- conflicted
+++ resolved
@@ -117,13 +117,6 @@
                 size = f.tell()
                 f.seek(0, os.SEEK_SET)
                 if size > JobStatus.SUMMARY_TRUNCATION_THRESHOLD:
-<<<<<<< HEAD
-                    # there is a round down here if SUMMARY_TRUNCATION_THRESHOLD
-                    # is not an even number.
-                    # That's probably better than the non-typechecked behaviour
-                    # which was for f.read to fail with being given a float not an int
-=======
->>>>>>> 45a4c2e6
                     half_threshold = int(JobStatus.SUMMARY_TRUNCATION_THRESHOLD / 2)
                     head = f.read(half_threshold)
                     f.seek(size - half_threshold, os.SEEK_SET)
