--- conflicted
+++ resolved
@@ -96,11 +96,7 @@
         # Dictionary that keeps track of jobs, keyed on job_id
         self.resources = {}  # type: Dict[str, Dict[str, Any]]
 
-<<<<<<< HEAD
-    def submit(self, cmd_string, blocksize, tasks_per_node, job_name="parsl") -> Optional[str]:
-=======
-    def submit(self, cmd_string, tasks_per_node, job_name="parsl"):
->>>>>>> f03ff808
+    def submit(self, cmd_string, tasks_per_node, job_name="parsl") -> Optional[str]:
         """ Submit a job
         Args:
              - cmd_string  :(String) - Name of the container to initiate
