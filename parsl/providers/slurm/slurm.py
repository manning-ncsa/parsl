--- conflicted
+++ resolved
@@ -174,14 +174,9 @@
 
         # Wrap the command
         job_config["user_script"] = self.launcher(command,
-<<<<<<< HEAD
                                                   tasks_per_node,
-                                                  self.nodes_per_block)
-=======
-                                                  self.tasks_per_node,
                                                   self.nodes_per_block,
                                                   script_path)
->>>>>>> 9141b76d
 
         logger.debug("Writing submit script")
         self._write_submit_script(template_string, script_path, job_name, job_config)
