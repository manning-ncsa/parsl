--- conflicted
+++ resolved
@@ -3,8 +3,4 @@
 <Major>.<Minor>.<maintenance>[alpha/beta/..]
 Alphas will be numbered like this -> 0.4.0a0
 """
-<<<<<<< HEAD
-VERSION = '1.1.0+desc-2022.01.11f'
-=======
-VERSION = '1.3.0-dev'
->>>>>>> 82e27f86
+VERSION = '1.3.0-dev+desc-2022.01.13a'