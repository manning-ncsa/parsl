--- conflicted
+++ resolved
@@ -156,11 +156,7 @@
 
     @property
     @abstractmethod
-<<<<<<< HEAD
-    def tasks(self) -> Dict[int, Future]:
-=======
     def tasks(self) -> Dict[object, Future]:
->>>>>>> f77d20a6
         """Contains a dictionary mapping task IDs to the corresponding Future objects for all
         tasks that have been submitted to this executor."""
         pass
