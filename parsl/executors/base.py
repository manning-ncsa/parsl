from abc import ABCMeta, abstractmethod, abstractproperty
from concurrent.futures import Future
from typing import Any, Callable, Dict, List, Literal, Optional, Sequence, Union

from parsl.data_provider.staging import Staging

# for type checking:
from parsl.providers.provider_base import ExecutionProvider
from parsl.providers.provider_base import JobStatus

import parsl  # noqa F401


class ParslExecutor(metaclass=ABCMeta):
    """Executors are abstractions that represent available compute resources
    to which you could submit arbitrary App tasks.

    This is a metaclass that only enforces concrete implementations of
    functionality by the child classes.

    Can be used as a context manager. On exit, calls ``self.shutdown()`` with
    no arguments and re-raises any thrown exception.

    In addition to the listed methods, a ParslExecutor instance must always
    have a member field:

       label: str - a human readable label for the executor, unique
              with respect to other executors.

    An executor may optionally expose:

       storage_access: Sequence[parsl.data_provider.staging.Staging] - a sequence of staging
              providers that will be used for file staging. In the absence of this
              attribute, or if this attribute is `None`, then a default value of
              ``parsl.data_provider.staging.default_staging`` will be used by the
              staging code.
    """

<<<<<<< HEAD
    # mypy doesn't actually check that the below are defined by
    # concrete subclasses - see  github.com/python/mypy/issues/4426
    # and maybe PEP-544 Protocols
=======
    label: str = "undefined"
>>>>>>> 84a93629

    label: str
    provider: ExecutionProvider
    managed: bool
    outstanding: Any  # what is this? used by strategy
    working_dir: Optional[str]
    storage_access: Optional[Sequence[Staging]]
    run_id: Optional[str]

    def __enter__(self) -> "ParslExecutor":
        return self

    # too lazy to figure out what the three Anys here should be
    def __exit__(self, exc_type: Any, exc_val: Any, exc_tb: Any) -> Literal[False]:
        self.shutdown()
        return False

    @abstractmethod
    def start(self) -> Optional[List[str]]:
        """Start the executor.

        Any spin-up operations (for example: starting thread pools) should be performed here.
        """
        pass

    @abstractmethod
    def submit(self, func: Callable, resource_specification: Dict[str, Any], *args: Any, **kwargs: Dict[str, Any]) -> Future:
        """Submit.
        TODO: write something nice here
        """
        pass

    @abstractmethod
    def scale_out(self, blocks: int) -> List[str]:
        """Scale out method.

        We should have the scale out method simply take resource object
        which will have the scaling methods, scale_out itself should be a coroutine, since
        scaling tasks can be slow.

        :return: A list of block ids corresponding to the blocks that were added.
        """
        pass

    @abstractmethod
    def scale_in(self, blocks: int) -> List[str]:
        """Scale in method.

        Cause the executor to reduce the number of blocks by count.

        We should have the scale in method simply take resource object
        which will have the scaling methods, scale_in itself should be a coroutine, since
        scaling tasks can be slow.

        MYPY branch notes: the scale in calls in strategy expect there to be many
        more parameters to this. This maybe could be resolved by treating a
        status providing executor as more generally a strategy-scalable
        executor, and having strategies statically typed to work on those.

        :return: A list of block ids corresponding to the blocks that were removed.
        """
        pass

    @abstractmethod
    def shutdown(self) -> bool:
        """Shutdown the executor.

        This includes all attached resources such as workers and controllers.
        """
        pass

    @abstractproperty
    def scaling_enabled(self) -> bool:
        """Specify if scaling is enabled.

        The callers of ParslExecutors need to differentiate between Executors
        and Executors wrapped in a resource provider
        """
        pass

    def create_monitoring_info(self, status: Dict[str, JobStatus]) -> List[object]:
        """Create a monitoring message for each block based on the poll status.

        TODO: block_id_type should be an enumerated list of valid strings, rather than all strings

        TODO: there shouldn't be any default values for this - when it is invoked, it should be explicit which is needed?
        Neither seems more natural to me than the other.

        TODO: internal vs external should be more clearly documented here

        :return: a list of dictionaries mapping to the info of each block
        """
        return []

    def monitor_resources(self) -> bool:
        """Should resource monitoring happen for tasks on running on this executor?

        Parsl resource monitoring conflicts with execution styles which use threads, and
        can deadlock while running.

        This function allows resource monitoring to be disabled per executor implementation.
        """
        return True

    @abstractmethod
    def status(self) -> Dict[str, JobStatus]:
        """Return the status of all jobs/blocks currently known to this executor.

        :return: a dictionary mapping block ids (in string) to job status
        """
        pass

    @property
    @abstractmethod
    def status_polling_interval(self) -> int:
        """Returns the interval, in seconds, at which the status method should be called. The
        assumption here is that, once initialized, an executor's polling interval is fixed.
        In practice, at least given the current situation, the executor uses a single task provider
        and this method is a delegate to the corresponding method in the provider.

        :return: the number of seconds to wait between calls to status() or zero if no polling
                 should be done
        """
        pass

    @property
    @abstractmethod
    def error_management_enabled(self) -> bool:
        """Indicates whether worker error management is supported by this executor. Worker error
        management is done externally to the executor. However, the executor must implement
        certain status handling methods that allow this to function. These methods are:

        :method:handle_errors
        :method:set_bad_state_and_fail_all

        The basic idea of worker error management is that an external entity maintains a view of
        the state of the workers by calling :method:status() which is then processed to detect
        abnormal conditions. This can be done externally, as well as internally, through
        :method:handle_errors. If an entity external to the executor detects an abnormal condition,
        it can notify the executor using :method:set_bad_state_and_fail_all(exception).

        Some of the scaffolding needed for implementing error management inside executors,
        including implementations for the status handling methods above, is available in
        :class:parsl.executors.status_handling.BlockProviderExecutor, which interested executors
        should inherit from. Noop versions of methods that are related to status handling and
        running parsl tasks through workers are implemented by
        :class:parsl.executors.status_handling.NoStatusHandlingExecutor.
        """
        pass

    @abstractmethod
    def handle_errors(self, error_handler: "parsl.dataflow.job_error_handler.JobErrorHandler",
                      status: Dict[str, JobStatus]) -> bool:
        """This method is called by the error management infrastructure after a status poll. The
        executor implementing this method is then responsible for detecting abnormal conditions
        based on the status of submitted jobs. If the executor does not implement any special
        error handling, this method should return False, in which case a generic error handling
        scheme will be used.
        :param error_handler: a reference to the generic error handler calling this method
        :param status: status of all jobs launched by this executor
        :return: True if this executor implements custom error handling, or False otherwise
        """
        pass

    @abstractmethod
    def set_bad_state_and_fail_all(self, exception: Exception) -> None:
        """Allows external error handlers to mark this executor as irrecoverably bad and cause
        all tasks submitted to it now and in the future to fail. The executor is responsible
        for checking  :method:bad_state_is_set() in the :method:submit() method and raising the
        appropriate exception, which is available through :method:executor_exception().
        """
        pass

    @property
    @abstractmethod
    def bad_state_is_set(self) -> bool:
        """Returns true if this executor is in an irrecoverable error state. If this method
        returns true, :property:executor_exception should contain an exception indicating the
        cause.
        """
        pass

    @property
    @abstractmethod
    def executor_exception(self) -> Exception:
        """Returns an exception that indicates why this executor is in an irrecoverable state."""
        pass

    @property
    @abstractmethod
    def tasks(self) -> Dict[object, Future]:
        """Contains a dictionary mapping task IDs to the corresponding Future objects for all
        tasks that have been submitted to this executor."""
        pass

    @property
    def run_dir(self) -> str:
        """Path to the run directory.
        """
        return self._run_dir

    @run_dir.setter
    def run_dir(self, value: str) -> None:
        self._run_dir = value

    @property
    def hub_address(self) -> Optional[str]:
        """Address to the Hub for monitoring.
        """
        return self._hub_address

    @hub_address.setter
    def hub_address(self, value: Optional[str]) -> None:
        self._hub_address = value

    @property
    def hub_port(self) -> Optional[int]:
        """Port to the Hub for monitoring.
        """
        return self._hub_port

    @hub_port.setter
    def hub_port(self, value: Optional[int]) -> None:
        self._hub_port = value


class HasConnectedWorkers():
    """A marker type to indicate that the executor has a count of connected workers. This maybe should merge into the block executor?"""
    connected_workers: int

    @abstractproperty
    def workers_per_node(self) -> Union[int, float]:
        pass<|MERGE_RESOLUTION|>--- conflicted
+++ resolved
@@ -36,15 +36,11 @@
               staging code.
     """
 
-<<<<<<< HEAD
     # mypy doesn't actually check that the below are defined by
     # concrete subclasses - see  github.com/python/mypy/issues/4426
     # and maybe PEP-544 Protocols
-=======
     label: str = "undefined"
->>>>>>> 84a93629
-
-    label: str
+
     provider: ExecutionProvider
     managed: bool
     outstanding: Any  # what is this? used by strategy
