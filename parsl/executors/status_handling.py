--- conflicted
+++ resolved
@@ -50,17 +50,7 @@
         self._executor_bad_state = threading.Event()
         self._executor_exception: Optional[Exception] = None
 
-<<<<<<< HEAD
-        # TODO: maybe this can be subsumed into the new block ID allocator?
-        self._generated_block_id_counter = 1
-
-        # factor this with the DFK task ID lock code to give an atomic
-        # counter class? if such a thing doesn't exist in python lib already?
-        self._block_sequence_number_lock = threading.Lock()
-        self._block_sequence_number = 0
-=======
         self._block_id_counter = AtomicIDCounter()
->>>>>>> a1f69057
 
         self._tasks = {}  # type: Dict[object, Future]
         self.blocks = {}  # type: Dict[str, str]
@@ -175,15 +165,8 @@
         block_ids = []
         logger.info(f"Scaling out by {blocks} blocks")
         for i in range(blocks):
-<<<<<<< HEAD
-            with self._block_sequence_number_lock:
-                block_id = str(self._block_sequence_number)
-                self._block_sequence_number += 1
-                logger.debug(f"Allocated block ID {block_id}")
-=======
             block_id = str(self._block_id_counter.get_id())
             logger.info(f"Allocated block ID {block_id}")
->>>>>>> a1f69057
             try:
                 job_id = self._launch_block(block_id)
                 self.blocks[block_id] = job_id
