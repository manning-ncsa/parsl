import logging
import threading
from itertools import compress
from abc import abstractmethod, abstractproperty
from concurrent.futures import Future
<<<<<<< HEAD
from typing import List, Any, Dict, Tuple, Optional
=======
from typing import List, Any, Dict, Optional, Tuple, Union
>>>>>>> 674291f5

import parsl  # noqa F401
from parsl.executors.base import ParslExecutor
from parsl.executors.errors import ScalingFailed
from parsl.providers.provider_base import JobStatus, ExecutionProvider, JobState


logger = logging.getLogger(__name__)


<<<<<<< HEAD
class StatusHandlingExecutor(ParslExecutor):
=======
class BlockProviderExecutor(ParslExecutor):
    """A base class for executors which scale using blocks.

    This base class is intended to help with executors which:

    - use blocks of workers to execute tasks
    - blocks of workers are launched on a batch system through
      an `ExecutionProvider`

    An implementing class should implement the abstract methods required by
    `ParslExecutor` to submit tasks, as well as BlockProviderExecutor
    abstract methods to provide the executor-specific command to start a block
    of workers (the ``_get_launch_command`` method), and some basic scaling
    information (``outstanding`` and ``workers_per_node`` properties).

    This base class provides a ``scale_out`` method which will launch new
    blocks. It does not provide a ``scale_in`` method, because scale-in
    behaviour is not well defined in the Parsl scaling model and so behaviour
    is left to individual executors.

    Parsl scaling will provide scaling between min_blocks and max_blocks by
    invoking scale_out, but it will not initialize the blocks requested by
    any init_blocks parameter. Subclasses must implement that behaviour
    themselves.
    """
>>>>>>> 674291f5
    def __init__(self, provider: ExecutionProvider):
        super().__init__()
        self._provider = provider
        # errors can happen during the submit call to the provider; this is used
        # to keep track of such errors so that they can be handled in one place
        # together with errors reported by status()
<<<<<<< HEAD
        self._simulated_status = {}  # type: Dict[str, JobStatus]
        self._executor_bad_state = threading.Event()
        self._executor_exception = None  # type: Optional[Exception]
=======
        self._simulated_status: Dict[Any, JobStatus] = {}
        self._executor_bad_state = threading.Event()
        self._executor_exception: Optional[Exception] = None
>>>>>>> 674291f5
        self._generated_block_id_counter = 1
        self._tasks = {}  # type: Dict[object, Future]
        self.blocks = {}  # type: Dict[str, str]
        self.block_mapping = {}  # type: Dict[str, str]

    def _make_status_dict(self, block_ids: List[str], status_list: List[JobStatus]) -> Dict[str, JobStatus]:
        """Given a list of block ids and a list of corresponding status strings,
        returns a dictionary mapping each block id to the corresponding status

        :param block_ids: the list of block ids
        :param status_list: the list of job status strings
        :return: the resulting dictionary
        """
        if len(block_ids) != len(status_list):
            raise IndexError("block id list and status string list differ in size")
        d = {}
        for i in range(len(block_ids)):
            d[block_ids[i]] = status_list[i]

        return d

    def _set_provider(self, provider: ExecutionProvider):
        self._provider = provider

    @property
    def status_polling_interval(self):
        # this codepath is unreachable because execution provider is always set in init
        # if self._provider is None:
        #    return 0
        # else:
        return self._provider.status_polling_interval

    def _fail_job_async(self, block_id: Any, message: str):
        """Marks a job that has failed to start but would not otherwise be included in status()
        as failed and report it in status()
        """
        if block_id is None:
            block_id = "failed-block-{}".format(self._generated_block_id_counter)
            self._generated_block_id_counter += 1
        self._simulated_status[block_id] = JobStatus(JobState.FAILED, message)

    @abstractproperty
    def outstanding(self) -> int:
        """This should return the number of tasks that the executor has been given to run (waiting to run, and running now)"""

        raise NotImplementedError("Classes inheriting from BlockProviderExecutor must implement "
                                  "outstanding()")

    def status(self) -> Dict[str, JobStatus]:
        """Return status of all blocks."""

        if self._provider:
            block_ids, job_ids = self._get_block_and_job_ids()
            status = self._make_status_dict(block_ids, self._provider.status(job_ids))
        else:
            status = {}
        status.update(self._simulated_status)

        return status

    def set_bad_state_and_fail_all(self, exception: Exception):
        logger.exception("Exception: {}".format(exception))
        self._executor_exception = exception
        # Set bad state to prevent new tasks from being submitted
        self._executor_bad_state.set()
        # We set all current tasks to this exception to make sure that
        # this is raised in the main context.
        for task in self._tasks:
            self._tasks[task].set_exception(Exception(str(self._executor_exception)))

    @property
    def bad_state_is_set(self):
        return self._executor_bad_state.is_set()

    @property
    def executor_exception(self):
        return self._executor_exception

    @property
    def error_management_enabled(self):
        return True

    def handle_errors(self, error_handler: "parsl.dataflow.job_error_handler.JobErrorHandler",
                      status: Dict[str, JobStatus]) -> bool:
        init_blocks = 3
        if hasattr(self.provider, 'init_blocks'):
            init_blocks = self.provider.init_blocks
        if init_blocks < 1:
            init_blocks = 1
        error_handler.simple_error_handler(self, status, init_blocks)
        return True

    @property
    def tasks(self) -> Dict[object, Future]:
        return self._tasks

    @property
    def provider(self):
        return self._provider

    def _filter_scale_in_ids(self, to_kill, killed):
        """ Filter out job id's that were not killed
        """
        assert len(to_kill) == len(killed)
        # Filters first iterable by bool values in second
        return list(compress(to_kill, killed))

    def scale_out(self, blocks: int = 1) -> List[str]:
        """Scales out the number of blocks by "blocks"
        """
        if not self.provider:
            raise (ScalingFailed(None, "No execution provider available"))
        block_ids = []
        for i in range(blocks):
            block_id = str(len(self.blocks))
            try:
                job_id = self._launch_block(block_id)
                self.blocks[block_id] = job_id
                self.block_mapping[job_id] = block_id
                block_ids.append(block_id)
            except Exception as ex:
                self._fail_job_async(block_id,
                                     "Failed to start block {}: {}".format(block_id, ex))
        return block_ids

    def _launch_block(self, block_id: str) -> Any:
        launch_cmd = self._get_launch_command(block_id)
        job_id = self.provider.submit(launch_cmd, 1)
        logger.debug("Launched block {}->{}".format(block_id, job_id))
        if not job_id:
            raise(ScalingFailed(self.provider.label,
                                "Attempts to provision nodes via provider has failed"))
        return job_id

    @abstractmethod
    def _get_launch_command(self, block_id: str) -> str:
        pass

    def _get_block_and_job_ids(self) -> Tuple[List[str], List[Any]]:
        # Not using self.blocks.keys() and self.blocks.values() simultaneously
        # The dictionary may be changed during invoking this function
        # As scale_in and scale_out are invoked in multiple threads
        block_ids = list(self.blocks.keys())
        job_ids = []  # types: List[Any]
        for bid in block_ids:
            job_ids.append(self.blocks[bid])
        return block_ids, job_ids

    @abstractproperty
    def workers_per_node(self) -> Union[int, float]:
        pass


class NoStatusHandlingExecutor(ParslExecutor):
    def __init__(self):
        super().__init__()
        self._tasks = {}  # type: Dict[object, Future]

    @property
    def status_polling_interval(self):
        return -1

    @property
    def bad_state_is_set(self):
        return False

    @property
    def error_management_enabled(self):
        return False

    @property
    def executor_exception(self):
        return None

    def set_bad_state_and_fail_all(self, exception: Exception):
        pass

    def status(self):
        return {}

    def handle_errors(self, error_handler: "parsl.dataflow.job_error_handler.JobErrorHandler",
                      status: Dict[str, JobStatus]) -> bool:
        return False

    @property
    def tasks(self) -> Dict[object, Future]:
        return self._tasks

    # this property seems to be unimplemented and unused
    # @property
    # def provider(self):
    #    return self._provider<|MERGE_RESOLUTION|>--- conflicted
+++ resolved
@@ -3,11 +3,7 @@
 from itertools import compress
 from abc import abstractmethod, abstractproperty
 from concurrent.futures import Future
-<<<<<<< HEAD
-from typing import List, Any, Dict, Tuple, Optional
-=======
 from typing import List, Any, Dict, Optional, Tuple, Union
->>>>>>> 674291f5
 
 import parsl  # noqa F401
 from parsl.executors.base import ParslExecutor
@@ -18,9 +14,6 @@
 logger = logging.getLogger(__name__)
 
 
-<<<<<<< HEAD
-class StatusHandlingExecutor(ParslExecutor):
-=======
 class BlockProviderExecutor(ParslExecutor):
     """A base class for executors which scale using blocks.
 
@@ -46,22 +39,15 @@
     any init_blocks parameter. Subclasses must implement that behaviour
     themselves.
     """
->>>>>>> 674291f5
     def __init__(self, provider: ExecutionProvider):
         super().__init__()
         self._provider = provider
         # errors can happen during the submit call to the provider; this is used
         # to keep track of such errors so that they can be handled in one place
         # together with errors reported by status()
-<<<<<<< HEAD
-        self._simulated_status = {}  # type: Dict[str, JobStatus]
-        self._executor_bad_state = threading.Event()
-        self._executor_exception = None  # type: Optional[Exception]
-=======
         self._simulated_status: Dict[Any, JobStatus] = {}
         self._executor_bad_state = threading.Event()
         self._executor_exception: Optional[Exception] = None
->>>>>>> 674291f5
         self._generated_block_id_counter = 1
         self._tasks = {}  # type: Dict[object, Future]
         self.blocks = {}  # type: Dict[str, str]
