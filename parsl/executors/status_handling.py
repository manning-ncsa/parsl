--- conflicted
+++ resolved
@@ -15,13 +15,8 @@
 class StatusHandlingExecutor(ParslExecutor):
     def __init__(self, provider: ExecutionProvider):
         super().__init__()
-<<<<<<< HEAD
-        self._provider = provider
-        # errors can happen during the sumbit call to the provider; this is used
-=======
         self._provider = provider  # type: ExecutionProvider
         # errors can happen during the submit call to the provider; this is used
->>>>>>> 38eea56e
         # to keep track of such errors so that they can be handled in one place
         # together with errors reported by status()
         self._simulated_status = {}  # type: Dict[object, JobStatus]
