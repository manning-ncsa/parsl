"""Exceptions raise by Executors."""
from parsl.app.errors import ParslError
from parsl.executors.base import ParslExecutor


class ExecutorError(ParslError):
    """Base class for executor related exceptions.

    Only to be invoked when only a more specific error is not available.
    """

<<<<<<< HEAD
    # TODO: this constructor doesn't make sense for most errors here
    # so it and the __str__ impl shoudl go away, and the few places
    # that an ExecutorError is directly instantiated shoudl be replaced
    # by a more specific errror
    def __init__(self, executor: ParslExecutor, reason):
=======
    def __init__(self, executor: ParslExecutor, reason: str):
>>>>>>> e338b859
        self.executor = executor
        self.reason = reason

    def __str__(self):
        return "Executor {0} failed due to: {1}".format(self.executor.label, self.reason)


class BadStateException(ExecutorError):
    """Error returned by task Futures when an executor is in a bad state.
    """

    def __init__(self, executor, exception):
        super().__init__(executor, str(exception))


class UnsupportedFeatureError(ExecutorError):
    """Error raised when attemping to use unsupported feature in an Executor"""

    def __init__(self, feature, current_executor, target_executor):
        self.feature = feature
        self.current_executor = current_executor
        self.target_executor = target_executor

    def __str__(self):
        return "The {} feature is unsupported in {}. \
Please checkout {} for this feature".format(self.feature,
                                            self.current_executor,
                                            self.target_executor)


class ScalingFailed(ExecutorError):
    """Scaling failed due to error in Execution provider."""

    def __str__(self):
<<<<<<< HEAD
        return "Executor {0} scaling failed due to: {1}".format(self.executor, self.reason)
=======
        return f"Executor {self.executor.label} failed to scale due to: {self.reason}"
>>>>>>> e338b859


class DeserializationError(ParslError):
    """ Failure at the Deserialization of results/exceptions from remote workers
    """

    def __init__(self, reason):
        self.reason = reason

    def __str__(self):
        return "Failed to deserialize return objects. Reason:{}".format(self.reason)


class SerializationError(ParslError):
    """ Failure to serialize data arguments for the tasks
    """

    def __init__(self, fname):
        self.fname = fname
        self.troubleshooting = "https://parsl.readthedocs.io/en/latest/faq.html#addressing-serializationerror"

    def __str__(self):
        return "Failed to serialize data objects for {}. Refer {} ".format(self.fname,
                                                                           self.troubleshooting)


class BadMessage(ParslError):
    """ Mangled/Poorly formatted/Unsupported message received
    """

    def __init__(self, reason):
        self.reason = reason

    def __str__(self):
        return "Received an unsupported message. Reason:{}".format(self.reason)<|MERGE_RESOLUTION|>--- conflicted
+++ resolved
@@ -9,15 +9,7 @@
     Only to be invoked when only a more specific error is not available.
     """
 
-<<<<<<< HEAD
-    # TODO: this constructor doesn't make sense for most errors here
-    # so it and the __str__ impl shoudl go away, and the few places
-    # that an ExecutorError is directly instantiated shoudl be replaced
-    # by a more specific errror
-    def __init__(self, executor: ParslExecutor, reason):
-=======
     def __init__(self, executor: ParslExecutor, reason: str):
->>>>>>> e338b859
         self.executor = executor
         self.reason = reason
 
@@ -52,11 +44,7 @@
     """Scaling failed due to error in Execution provider."""
 
     def __str__(self):
-<<<<<<< HEAD
-        return "Executor {0} scaling failed due to: {1}".format(self.executor, self.reason)
-=======
         return f"Executor {self.executor.label} failed to scale due to: {self.reason}"
->>>>>>> e338b859
 
 
 class DeserializationError(ParslError):
