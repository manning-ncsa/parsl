from parsl.executors.base import ParslExecutor

<<<<<<< HEAD
from ipyparallel import Client
from parsl.providers import LocalProvider
from parsl.providers.provider_base import JobStatus, JobState, ExecutionProvider
from parsl.utils import RepresentationMixin

from parsl.executors.base import ParslExecutor

from parsl.executors.errors import ScalingFailed
from parsl.executors.ipp_controller import Controller
from parsl.executors.status_handling import StatusHandlingExecutor
from parsl.providers import LocalProvider
from parsl.utils import RepresentationMixin
from parsl.utils import wait_for_file

from typing import Any
from typing import List
from typing import Optional

logger = logging.getLogger(__name__)
=======

class IPyParallelExecutor(ParslExecutor):
    """This stub exists to issue a more helpful warning about the IPyParallel
    executor being removed from parsl some time after v0.9.
>>>>>>> 8c8fd2b0

    It can eventually be removed entirely - perhaps after v0.10
    """

<<<<<<< HEAD
    def __init__(self,
                 provider: ExecutionProvider = LocalProvider(),
                 label: str = 'ipp',
                 working_dir: Optional[str] = None,
                 controller: Controller = Controller(),
                 container_image: Optional[str] = None,
                 engine_dir: Optional[str] = None,
                 storage_access: Optional[List[Any]] = None,
                 engine_debug_level: Optional[str] = None,
                 workers_per_node: int = 1,
                 managed: bool = True) -> None:

        StatusHandlingExecutor.__init__(self, provider)
        self.label = label
        self.working_dir = working_dir
        self.controller = controller
        self.engine_debug_level = engine_debug_level
        self.container_image = container_image
        self.engine_dir = engine_dir
        self.workers_per_node = workers_per_node
        self.storage_access = storage_access
        self.managed = managed

        self.debug_option = ""
        if self.engine_debug_level:
            self.debug_option = "--log-level={}".format(self.engine_debug_level)

    def start(self):
        self.controller.profile = self.label
        self.controller.ipython_dir = self.run_dir
        if self.engine_dir is None:
            parent, child = pathlib.Path(self.run_dir).parts[-2:]
            self.engine_dir = os.path.join(parent, child)
        self.controller.start()

        self.engine_file = self.controller.engine_file

        with wait_for_file(self.controller.client_file, seconds=120):
            logger.debug("Waiting for {0}".format(self.controller.client_file))

        if not os.path.exists(self.controller.client_file):
            raise Exception("Controller client file is missing at {0}".format(self.controller.client_file))

        command_composer = self.compose_launch_cmd

        self.executor = Client(url_file=self.controller.client_file)
        if self.container_image:
            command_composer = self.compose_containerized_launch_cmd
            logger.info("Launching IPP with Docker image: {0}".format(self.container_image))

        self.launch_cmd = command_composer(self.engine_file, self.engine_dir, self.container_image)
        self.engines = []  # type: List[Any]

        self._scaling_enabled = True
        logger.debug("Starting IPyParallelExecutor with provider:\n%s", self.provider)
        if hasattr(self.provider, 'init_blocks'):
            try:
                self.scale_out(blocks=self.provider.init_blocks)
            except Exception as e:
                logger.error("Scaling out failed: %s" % e)
                raise e

        self.lb_view = self.executor.load_balanced_view()
        logger.debug("Starting executor")

    def compose_launch_cmd(self, filepath, engine_dir, container_image):
        """Reads the json contents from filepath and uses that to compose the engine launch command.

        Args:
            filepath: Path to the engine file
            engine_dir: CWD for the engines

        """
        self.engine_file = os.path.expanduser(filepath)
        uid = str(uuid.uuid4())
        engine_json = None
        try:
            with open(self.engine_file, 'r') as f:
                engine_json = f.read()

        except OSError as e:
            logger.error("Could not open engine_json : ", self.engine_file)
            raise e

        return """mkdir -p {0}
cat <<EOF > {0}/ipengine.{uid}.json
{1}
EOF

mkdir -p '{0}/engine_logs'
ipengine --file={0}/ipengine.{uid}.json {debug_option} >> {0}/engine_logs/$JOBNAME.log 2>&1
""".format(engine_dir, engine_json, debug_option=self.debug_option, uid=uid)

    def compose_containerized_launch_cmd(self, filepath, engine_dir, container_image):
        """Reads the json contents from filepath and uses that to compose the engine launch command.

        Notes: Add this to the ipengine launch for debug logs :
                          --log-to-file --debug
        Args:
            filepath (str): Path to the engine file
            engine_dir (str): CWD for the engines .
            container_image (str): The container to be used to launch workers
        """
        self.engine_file = os.path.expanduser(filepath)
        uid = str(uuid.uuid4())
        engine_json = None
        try:
            with open(self.engine_file, 'r') as f:
                engine_json = f.read()

        except OSError as e:
            logger.error("Could not open engine_json : ", self.engine_file)
            raise e

        return """mkdir -p {0}
cd {0}
cat <<EOF > ipengine.{uid}.json
{1}
EOF

DOCKER_ID=$(docker create --network host {2} ipengine --file=/tmp/ipengine.{uid}.json) {debug_option}
docker cp ipengine.{uid}.json $DOCKER_ID:/tmp/ipengine.{uid}.json

# Copy current dir to the working directory
DOCKER_CWD=$(docker image inspect --format='{{{{.Config.WorkingDir}}}}' {2})
docker cp -a . $DOCKER_ID:$DOCKER_CWD
docker start $DOCKER_ID

at_exit() {{
  echo "Caught SIGTERM/SIGINT signal!"
  docker stop $DOCKER_ID
}}

trap at_exit SIGTERM SIGINT
sleep infinity
""".format(engine_dir, engine_json, container_image, debug_option=self.debug_option, uid=uid)

    @property
    def outstanding(self):
        return len(self.executor.outstanding)

    @property
    def connected_workers(self):
        return len(self.executor.ids)

    @property
    def scaling_enabled(self):
        return self._scaling_enabled

    def submit(self, *args, **kwargs):
        """Submits work to the thread pool.

        This method is simply pass through [not entirely true seeing as it goes via lb_view...] and behaves like a submit call as described
        here `Python docs: <https://docs.python.org/3/library/concurrent.futures.html#concurrent.futures.ThreadPoolExecutor>`_

        Returns:
              Future
        """
        return self.lb_view.apply_async(*args, **kwargs)

    def scale_out(self, blocks: int = 1) -> None:
        """Scales out the number of active workers by 1.

        Parameters:
            blocks : int
               Number of blocks to be provisioned.

        Returns either None or a list. What's the difference between
        an empty list and a None?

        This doesn't match the return type of ParslExecutor, which is
        None, and the return value doesn't seem used anywhere from this
        scale_out?
        """
        for i in range(blocks):
            if self.provider:
                block = self.provider.submit(self.launch_cmd, self.workers_per_node)
                logger.debug("Launched block {}:{}".format(i, block))
                if not block:
                    raise(ScalingFailed(self.provider.label,
                                        "Attempts to provision nodes via provider has failed"))
                self.engines.extend([block])
            else:
                logger.error("No execution provider available at scale_out")

        return None

    def scale_in(self, blocks: int) -> None:
        """Scale in the number of active blocks by the specified number.

        """
        status = dict(zip(self.engines, self.provider.status(self.engines)))

        # This works for blocks=0
        to_kill = [engine for engine in status if status[engine].state == JobState.RUNNING][:blocks]

        if self.provider:
            self.provider.cancel(to_kill)
        else:
            logger.error("No execution provider available at scale_in")
            r = None

        return r

    def _get_job_ids(self):
        return self.engines

    # what the correct general signature for shutdown is, i don't know.
    # perhaps there are different ones? or perhaps they should all have targets and block?
    def shutdown(self, block: bool = False) -> bool:
        """Shutdown the executor, including all workers and controllers.

        The interface documentation for IPP is `here <http://ipyparallel.readthedocs.io/en/latest/api/ipyparallel.html#ipyparallel.Client.shutdown>`_

        Kwargs:
            - block (Bool): To block for confirmations or not

        Raises:
             NotImplementedError
        """
        if self.controller:
            logger.debug("IPP:Shutdown sequence: Attempting controller kill")
            self.controller.close()

        # We do not actually do executor.shutdown because
        # this blocks even when requested to not block, killing the
        # controller is more effective although impolite.
        # x = self.executor.shutdown(targets=targets,
        #                           hub=hub,
        #                           block=block)

        logger.debug("Done with executor shutdown")
        return True


if __name__ == "__main__":

    pool1_config = {"poolname": "pool1",
                    "queue": "foo"}
=======
    def __new__(*args, **kwargs):
        raise RuntimeError("The IPyParallel executor has been removed from parsl")
>>>>>>> 8c8fd2b0
<|MERGE_RESOLUTION|>--- conflicted
+++ resolved
@@ -1,276 +1,11 @@
 from parsl.executors.base import ParslExecutor
-
-<<<<<<< HEAD
-from ipyparallel import Client
-from parsl.providers import LocalProvider
-from parsl.providers.provider_base import JobStatus, JobState, ExecutionProvider
-from parsl.utils import RepresentationMixin
-
-from parsl.executors.base import ParslExecutor
-
-from parsl.executors.errors import ScalingFailed
-from parsl.executors.ipp_controller import Controller
-from parsl.executors.status_handling import StatusHandlingExecutor
-from parsl.providers import LocalProvider
-from parsl.utils import RepresentationMixin
-from parsl.utils import wait_for_file
-
-from typing import Any
-from typing import List
-from typing import Optional
-
-logger = logging.getLogger(__name__)
-=======
 
 class IPyParallelExecutor(ParslExecutor):
     """This stub exists to issue a more helpful warning about the IPyParallel
     executor being removed from parsl some time after v0.9.
->>>>>>> 8c8fd2b0
 
     It can eventually be removed entirely - perhaps after v0.10
     """
 
-<<<<<<< HEAD
-    def __init__(self,
-                 provider: ExecutionProvider = LocalProvider(),
-                 label: str = 'ipp',
-                 working_dir: Optional[str] = None,
-                 controller: Controller = Controller(),
-                 container_image: Optional[str] = None,
-                 engine_dir: Optional[str] = None,
-                 storage_access: Optional[List[Any]] = None,
-                 engine_debug_level: Optional[str] = None,
-                 workers_per_node: int = 1,
-                 managed: bool = True) -> None:
-
-        StatusHandlingExecutor.__init__(self, provider)
-        self.label = label
-        self.working_dir = working_dir
-        self.controller = controller
-        self.engine_debug_level = engine_debug_level
-        self.container_image = container_image
-        self.engine_dir = engine_dir
-        self.workers_per_node = workers_per_node
-        self.storage_access = storage_access
-        self.managed = managed
-
-        self.debug_option = ""
-        if self.engine_debug_level:
-            self.debug_option = "--log-level={}".format(self.engine_debug_level)
-
-    def start(self):
-        self.controller.profile = self.label
-        self.controller.ipython_dir = self.run_dir
-        if self.engine_dir is None:
-            parent, child = pathlib.Path(self.run_dir).parts[-2:]
-            self.engine_dir = os.path.join(parent, child)
-        self.controller.start()
-
-        self.engine_file = self.controller.engine_file
-
-        with wait_for_file(self.controller.client_file, seconds=120):
-            logger.debug("Waiting for {0}".format(self.controller.client_file))
-
-        if not os.path.exists(self.controller.client_file):
-            raise Exception("Controller client file is missing at {0}".format(self.controller.client_file))
-
-        command_composer = self.compose_launch_cmd
-
-        self.executor = Client(url_file=self.controller.client_file)
-        if self.container_image:
-            command_composer = self.compose_containerized_launch_cmd
-            logger.info("Launching IPP with Docker image: {0}".format(self.container_image))
-
-        self.launch_cmd = command_composer(self.engine_file, self.engine_dir, self.container_image)
-        self.engines = []  # type: List[Any]
-
-        self._scaling_enabled = True
-        logger.debug("Starting IPyParallelExecutor with provider:\n%s", self.provider)
-        if hasattr(self.provider, 'init_blocks'):
-            try:
-                self.scale_out(blocks=self.provider.init_blocks)
-            except Exception as e:
-                logger.error("Scaling out failed: %s" % e)
-                raise e
-
-        self.lb_view = self.executor.load_balanced_view()
-        logger.debug("Starting executor")
-
-    def compose_launch_cmd(self, filepath, engine_dir, container_image):
-        """Reads the json contents from filepath and uses that to compose the engine launch command.
-
-        Args:
-            filepath: Path to the engine file
-            engine_dir: CWD for the engines
-
-        """
-        self.engine_file = os.path.expanduser(filepath)
-        uid = str(uuid.uuid4())
-        engine_json = None
-        try:
-            with open(self.engine_file, 'r') as f:
-                engine_json = f.read()
-
-        except OSError as e:
-            logger.error("Could not open engine_json : ", self.engine_file)
-            raise e
-
-        return """mkdir -p {0}
-cat <<EOF > {0}/ipengine.{uid}.json
-{1}
-EOF
-
-mkdir -p '{0}/engine_logs'
-ipengine --file={0}/ipengine.{uid}.json {debug_option} >> {0}/engine_logs/$JOBNAME.log 2>&1
-""".format(engine_dir, engine_json, debug_option=self.debug_option, uid=uid)
-
-    def compose_containerized_launch_cmd(self, filepath, engine_dir, container_image):
-        """Reads the json contents from filepath and uses that to compose the engine launch command.
-
-        Notes: Add this to the ipengine launch for debug logs :
-                          --log-to-file --debug
-        Args:
-            filepath (str): Path to the engine file
-            engine_dir (str): CWD for the engines .
-            container_image (str): The container to be used to launch workers
-        """
-        self.engine_file = os.path.expanduser(filepath)
-        uid = str(uuid.uuid4())
-        engine_json = None
-        try:
-            with open(self.engine_file, 'r') as f:
-                engine_json = f.read()
-
-        except OSError as e:
-            logger.error("Could not open engine_json : ", self.engine_file)
-            raise e
-
-        return """mkdir -p {0}
-cd {0}
-cat <<EOF > ipengine.{uid}.json
-{1}
-EOF
-
-DOCKER_ID=$(docker create --network host {2} ipengine --file=/tmp/ipengine.{uid}.json) {debug_option}
-docker cp ipengine.{uid}.json $DOCKER_ID:/tmp/ipengine.{uid}.json
-
-# Copy current dir to the working directory
-DOCKER_CWD=$(docker image inspect --format='{{{{.Config.WorkingDir}}}}' {2})
-docker cp -a . $DOCKER_ID:$DOCKER_CWD
-docker start $DOCKER_ID
-
-at_exit() {{
-  echo "Caught SIGTERM/SIGINT signal!"
-  docker stop $DOCKER_ID
-}}
-
-trap at_exit SIGTERM SIGINT
-sleep infinity
-""".format(engine_dir, engine_json, container_image, debug_option=self.debug_option, uid=uid)
-
-    @property
-    def outstanding(self):
-        return len(self.executor.outstanding)
-
-    @property
-    def connected_workers(self):
-        return len(self.executor.ids)
-
-    @property
-    def scaling_enabled(self):
-        return self._scaling_enabled
-
-    def submit(self, *args, **kwargs):
-        """Submits work to the thread pool.
-
-        This method is simply pass through [not entirely true seeing as it goes via lb_view...] and behaves like a submit call as described
-        here `Python docs: <https://docs.python.org/3/library/concurrent.futures.html#concurrent.futures.ThreadPoolExecutor>`_
-
-        Returns:
-              Future
-        """
-        return self.lb_view.apply_async(*args, **kwargs)
-
-    def scale_out(self, blocks: int = 1) -> None:
-        """Scales out the number of active workers by 1.
-
-        Parameters:
-            blocks : int
-               Number of blocks to be provisioned.
-
-        Returns either None or a list. What's the difference between
-        an empty list and a None?
-
-        This doesn't match the return type of ParslExecutor, which is
-        None, and the return value doesn't seem used anywhere from this
-        scale_out?
-        """
-        for i in range(blocks):
-            if self.provider:
-                block = self.provider.submit(self.launch_cmd, self.workers_per_node)
-                logger.debug("Launched block {}:{}".format(i, block))
-                if not block:
-                    raise(ScalingFailed(self.provider.label,
-                                        "Attempts to provision nodes via provider has failed"))
-                self.engines.extend([block])
-            else:
-                logger.error("No execution provider available at scale_out")
-
-        return None
-
-    def scale_in(self, blocks: int) -> None:
-        """Scale in the number of active blocks by the specified number.
-
-        """
-        status = dict(zip(self.engines, self.provider.status(self.engines)))
-
-        # This works for blocks=0
-        to_kill = [engine for engine in status if status[engine].state == JobState.RUNNING][:blocks]
-
-        if self.provider:
-            self.provider.cancel(to_kill)
-        else:
-            logger.error("No execution provider available at scale_in")
-            r = None
-
-        return r
-
-    def _get_job_ids(self):
-        return self.engines
-
-    # what the correct general signature for shutdown is, i don't know.
-    # perhaps there are different ones? or perhaps they should all have targets and block?
-    def shutdown(self, block: bool = False) -> bool:
-        """Shutdown the executor, including all workers and controllers.
-
-        The interface documentation for IPP is `here <http://ipyparallel.readthedocs.io/en/latest/api/ipyparallel.html#ipyparallel.Client.shutdown>`_
-
-        Kwargs:
-            - block (Bool): To block for confirmations or not
-
-        Raises:
-             NotImplementedError
-        """
-        if self.controller:
-            logger.debug("IPP:Shutdown sequence: Attempting controller kill")
-            self.controller.close()
-
-        # We do not actually do executor.shutdown because
-        # this blocks even when requested to not block, killing the
-        # controller is more effective although impolite.
-        # x = self.executor.shutdown(targets=targets,
-        #                           hub=hub,
-        #                           block=block)
-
-        logger.debug("Done with executor shutdown")
-        return True
-
-
-if __name__ == "__main__":
-
-    pool1_config = {"poolname": "pool1",
-                    "queue": "foo"}
-=======
     def __new__(*args, **kwargs):
-        raise RuntimeError("The IPyParallel executor has been removed from parsl")
->>>>>>> 8c8fd2b0
+        raise RuntimeError("The IPyParallel executor has been removed from parsl")