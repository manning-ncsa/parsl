--- conflicted
+++ resolved
@@ -23,22 +23,10 @@
 from parsl.app.errors import RemoteExceptionWrapper
 from parsl.executors.high_throughput.errors import WorkerLost
 from parsl.executors.high_throughput.probe import probe_addresses
-<<<<<<< HEAD
-
-# MYPY: flipped this so that mpQueue gets a type Type[Queue], rather than Type[mac_safe_queue]
-# This means that both imports satisfy that type annotation, as mac_safe_queue is a subclass
-# of multiprocessing.Queue, but not vice-versa.
-if platform.system() != 'Darwin':
-    from multiprocessing import Queue as mpQueue
-    from multiprocessing import Process as mpProcess
-else:
-    from parsl.executors.high_throughput.mac_safe_queue import MacSafeQueue as mpQueue
-    from parsl.executors.high_throughput.mac_safe_process import MacSafeProcess as mpProcess
-=======
+
 from parsl.multiprocessing import ForkProcess as mpProcess
 
 from parsl.multiprocessing import SizedQueue as mpQueue
->>>>>>> 954304b1
 
 from parsl.serialize import unpack_apply_message, serialize
 
