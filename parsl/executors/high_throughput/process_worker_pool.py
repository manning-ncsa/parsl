#!/usr/bin/env python3

import argparse
import logging
import os
import sys
import platform
import threading
import pickle
import time
import queue
import uuid
import zmq
import math
import json
import psutil
import multiprocessing

from parsl.process_loggers import wrap_with_logs

from parsl.version import VERSION as PARSL_VERSION
from parsl.app.errors import RemoteExceptionWrapper
from parsl.executors.high_throughput.errors import WorkerLost
from parsl.executors.high_throughput.probe import probe_addresses
if platform.system() == 'Darwin':
    from parsl.executors.high_throughput.mac_safe_queue import MacSafeQueue as mpQueue
else:
    from multiprocessing import Queue as mpQueue

from parsl.serialize import unpack_apply_message, serialize

HEARTBEAT_CODE = (2 ** 32) - 1


class Manager(object):
    """ Manager manages task execution by the workers

                |         0mq              |    Manager         |   Worker Processes
                |                          |                    |
                | <-----Request N task-----+--Count task reqs   |      Request task<--+
    Interchange | -------------------------+->Receive task batch|          |          |
                |                          |  Distribute tasks--+----> Get(block) &   |
                |                          |                    |      Execute task   |
                |                          |                    |          |          |
                | <------------------------+--Return results----+----  Post result    |
                |                          |                    |          |          |
                |                          |                    |          +----------+
                |                          |                IPC-Qeueues

    """
    def __init__(self,
                 addresses="127.0.0.1",
                 address_probe_timeout=30,
                 task_port="50097",
                 result_port="50098",
                 cores_per_worker=1,
                 mem_per_worker=None,
                 max_workers=float('inf'),
                 prefetch_capacity=0,
                 uid=None,
                 block_id=None,
                 heartbeat_threshold=120,
                 heartbeat_period=30,
                 poll_period=10,
                 cpu_affinity=False):
        """
        Parameters
        ----------
        addresses : str
             comma separated list of addresses for the interchange

        address_probe_timeout : int
             Timeout in seconds for the address probe to detect viable addresses
             to the interchange. Default : 30s

        uid : str
             string unique identifier

        block_id : str
             Block identifier that maps managers to the provider blocks they belong to.

        cores_per_worker : float
             cores to be assigned to each worker. Oversubscription is possible
             by setting cores_per_worker < 1.0. Default=1

        mem_per_worker : float
             GB of memory required per worker. If this option is specified, the node manager
             will check the available memory at startup and limit the number of workers such that
             the there's sufficient memory for each worker. If set to None, memory on node is not
             considered in the determination of workers to be launched on node by the manager.
             Default: None

        max_workers : int
             caps the maximum number of workers that can be launched.
             default: infinity

        prefetch_capacity : int
             Number of tasks that could be prefetched over available worker capacity.
             When there are a few tasks (<100) or when tasks are long running, this option should
             be set to 0 for better load balancing. Default is 0.

        heartbeat_threshold : int
             Seconds since the last message from the interchange after which the
             interchange is assumed to be un-available, and the manager initiates shutdown. Default:120s

             Number of seconds since the last message from the interchange after which the worker
             assumes that the interchange is lost and the manager shuts down. Default:120

        heartbeat_period : int
             Number of seconds after which a heartbeat message is sent to the interchange

        poll_period : int
             Timeout period used by the manager in milliseconds. Default: 10ms

        cpu_affinity : str
             Whether each worker should force its affinity to different CPUs
        """

        logger.info("Manager started")

        try:
            ix_address = probe_addresses(addresses.split(','), task_port, timeout=address_probe_timeout)
            if not ix_address:
                raise Exception("No viable address found")
            else:
                logger.info("Connection to Interchange successful on {}".format(ix_address))
                task_q_url = "tcp://{}:{}".format(ix_address, task_port)
                result_q_url = "tcp://{}:{}".format(ix_address, result_port)
                logger.info("Task url : {}".format(task_q_url))
                logger.info("Result url : {}".format(result_q_url))
        except Exception:
            logger.exception("Caught exception while trying to determine viable address to interchange")
            print("Failed to find a viable address to connect to interchange. Exiting")
            exit(5)

        self.context = zmq.Context()
        self.task_incoming = self.context.socket(zmq.DEALER)
        self.task_incoming.setsockopt(zmq.IDENTITY, uid.encode('utf-8'))
        # Linger is set to 0, so that the manager can exit even when there might be
        # messages in the pipe
        self.task_incoming.setsockopt(zmq.LINGER, 0)
        self.task_incoming.connect(task_q_url)

        self.result_outgoing = self.context.socket(zmq.DEALER)
        self.result_outgoing.setsockopt(zmq.IDENTITY, uid.encode('utf-8'))
        self.result_outgoing.setsockopt(zmq.LINGER, 0)
        self.result_outgoing.connect(result_q_url)
        logger.info("Manager connected")

        self.uid = uid
        self.block_id = block_id

        if os.environ.get('PARSL_CORES'):
            cores_on_node = int(os.environ['PARSL_CORES'])
        else:
            cores_on_node = multiprocessing.cpu_count()

        if os.environ.get('PARSL_MEMORY_GB'):
            available_mem_on_node = float(os.environ['PARSL_MEMORY_GB'])
        else:
            available_mem_on_node = round(psutil.virtual_memory().available / (2**30), 1)

        self.max_workers = max_workers
        self.prefetch_capacity = prefetch_capacity

        mem_slots = max_workers
        # Avoid a divide by 0 error.
        if mem_per_worker and mem_per_worker > 0:
            mem_slots = math.floor(available_mem_on_node / mem_per_worker)

        self.worker_count = min(max_workers,
                                mem_slots,
                                math.floor(cores_on_node / cores_per_worker))
        logger.info("Manager will spawn {} workers".format(self.worker_count))

        self.pending_task_queue = mpQueue()
        self.pending_result_queue = mpQueue()
        self.ready_worker_queue = mpQueue()

        self.max_queue_size = self.prefetch_capacity + self.worker_count

        self.tasks_per_round = 1

        self.heartbeat_period = heartbeat_period
        self.heartbeat_threshold = heartbeat_threshold
        self.poll_period = poll_period
        self.cpu_affinity = cpu_affinity

    def create_reg_message(self):
        """ Creates a registration message to identify the worker to the interchange
        """
        msg = {'parsl_v': PARSL_VERSION,
               'python_v': "{}.{}.{}".format(sys.version_info.major,
                                             sys.version_info.minor,
                                             sys.version_info.micro),
               'worker_count': self.worker_count,
               'uid': self.uid,
               'block_id': self.block_id,
               'prefetch_capacity': self.prefetch_capacity,
               'max_capacity': self.worker_count + self.prefetch_capacity,
               'os': platform.system(),
               'hostname': platform.node(),
               'dir': os.getcwd(),
               'cpu_count': psutil.cpu_count(logical=False),
               'total_memory': psutil.virtual_memory().total,
<<<<<<< HEAD
               # 'reg_time': datetime.datetime.now().strftime("%Y-%m-%d %H:%M:%S"),
=======
>>>>>>> e625ea8b
        }
        b_msg = json.dumps(msg).encode('utf-8')
        return b_msg

    def heartbeat(self):
        """ Send heartbeat to the incoming task queue
        """
        heartbeat = (HEARTBEAT_CODE).to_bytes(4, "little")
        r = self.task_incoming.send(heartbeat)
        logger.debug("Return from heartbeat: {}".format(r))

    @wrap_with_logs
    def pull_tasks(self, kill_event):
        """ Pull tasks from the incoming tasks 0mq pipe onto the internal
        pending task queue

        Parameters:
        -----------
        kill_event : threading.Event
              Event to let the thread know when it is time to die.
        """
        logger.info("[TASK PULL THREAD] starting")
        poller = zmq.Poller()
        poller.register(self.task_incoming, zmq.POLLIN)

        # Send a registration message
        msg = self.create_reg_message()
        logger.debug("Sending registration message: {}".format(msg))
        self.task_incoming.send(msg)
        last_beat = time.time()
        last_interchange_contact = time.time()
        task_recv_counter = 0

        poll_timer = self.poll_period

        while not kill_event.is_set():
            ready_worker_count = self.ready_worker_queue.qsize()
            pending_task_count = self.pending_task_queue.qsize()

            logger.debug("[TASK_PULL_THREAD] ready workers:{}, pending tasks:{}".format(ready_worker_count,
                                                                                        pending_task_count))

            if time.time() > last_beat + self.heartbeat_period:
                self.heartbeat()
                last_beat = time.time()

            if pending_task_count < self.max_queue_size and ready_worker_count > 0:
                logger.debug("[TASK_PULL_THREAD] Requesting tasks: {}".format(ready_worker_count))
                msg = ((ready_worker_count).to_bytes(4, "little"))
                self.task_incoming.send(msg)

            socks = dict(poller.poll(timeout=poll_timer))

            if self.task_incoming in socks and socks[self.task_incoming] == zmq.POLLIN:
                poll_timer = 0
                _, pkl_msg = self.task_incoming.recv_multipart()
                tasks = pickle.loads(pkl_msg)
                last_interchange_contact = time.time()

                if tasks == 'STOP':
                    logger.critical("[TASK_PULL_THREAD] Received stop request")
                    kill_event.set()
                    break

                elif tasks == HEARTBEAT_CODE:
                    logger.debug("Got heartbeat from interchange")

                else:
                    task_recv_counter += len(tasks)
                    logger.debug("[TASK_PULL_THREAD] Got tasks: {} of {}".format([t['task_id'] for t in tasks],
                                                                                 task_recv_counter))

                    for task in tasks:
                        self.pending_task_queue.put(task)
                        # logger.debug("[TASK_PULL_THREAD] Ready tasks: {}".format(
                        #    [i['task_id'] for i in self.pending_task_queue]))

            else:
                logger.debug("[TASK_PULL_THREAD] No incoming tasks")
                # Limit poll duration to heartbeat_period
                # heartbeat_period is in s vs poll_timer in ms
                if not poll_timer:
                    poll_timer = self.poll_period
                poll_timer = min(self.heartbeat_period * 1000, poll_timer * 2)

                # Only check if no messages were received.
                if time.time() > last_interchange_contact + self.heartbeat_threshold:
                    logger.critical("[TASK_PULL_THREAD] Missing contact with interchange beyond heartbeat_threshold")
                    kill_event.set()
                    logger.critical("[TASK_PULL_THREAD] Exiting")
                    break

    @wrap_with_logs
    def push_results(self, kill_event):
        """ Listens on the pending_result_queue and sends out results via 0mq

        Parameters:
        -----------
        kill_event : threading.Event
              Event to let the thread know when it is time to die.
        """

        logger.debug("[RESULT_PUSH_THREAD] Starting thread")

        push_poll_period = max(10, self.poll_period) / 1000    # push_poll_period must be atleast 10 ms
        logger.debug("[RESULT_PUSH_THREAD] push poll period: {}".format(push_poll_period))

        last_beat = time.time()
        items = []

        while not kill_event.is_set():

            try:
                r = self.pending_result_queue.get(block=True, timeout=push_poll_period)
                items.append(r)
            except queue.Empty:
                pass
            except Exception as e:
                logger.exception("[RESULT_PUSH_THREAD] Got an exception: {}".format(e))

            # If we have reached poll_period duration or timer has expired, we send results
            if len(items) >= self.max_queue_size or time.time() > last_beat + push_poll_period:
                last_beat = time.time()
                if items:
                    self.result_outgoing.send_multipart(items)
                    items = []

        logger.critical("[RESULT_PUSH_THREAD] Exiting")

    @wrap_with_logs
    def worker_watchdog(self, kill_event):
        """ Listens on the pending_result_queue and sends out results via 0mq

        Parameters:
        -----------
        kill_event : threading.Event
              Event to let the thread know when it is time to die.
        """

        logger.debug("[WORKER_WATCHDOG_THREAD] Starting thread")

        while not kill_event.is_set():
            for worker_id, p in self.procs.items():
                if not p.is_alive():
                    logger.info("[WORKER_WATCHDOG_THREAD] Worker {} has died".format(worker_id))
                    try:
                        task = self._tasks_in_progress.pop(worker_id)
                        logger.info("[WORKER_WATCHDOG_THREAD] Worker {} was busy when it died".format(worker_id))
                        try:
                            raise WorkerLost(worker_id, platform.node())
                        except Exception:
                            logger.info("[WORKER_WATCHDOG_THREAD] Putting exception for task {} in the pending result queue".format(task['task_id']))
                            result_package = {'task_id': task['task_id'], 'exception': serialize(RemoteExceptionWrapper(*sys.exc_info()))}
                            pkl_package = pickle.dumps(result_package)
                            self.pending_result_queue.put(pkl_package)
                    except KeyError:
                        logger.info("[WORKER_WATCHDOG_THREAD] Worker {} was not busy when it died".format(worker_id))

                    p = multiprocessing.Process(target=worker, args=(worker_id,
                                                                     self.uid,
                                                                     self.worker_count,
                                                                     self.pending_task_queue,
                                                                     self.pending_result_queue,
                                                                     self.ready_worker_queue,
                                                                     self._tasks_in_progress,
                                                                     self.cpu_affinity
                                                                 ), name="HTEX-Worker-{}".format(worker_id))
                    self.procs[worker_id] = p
                    logger.info("[WORKER_WATCHDOG_THREAD] Worker {} has been restarted".format(worker_id))
                time.sleep(self.poll_period)

        logger.critical("[WORKER_WATCHDOG_THREAD] Exiting")

    def start(self):
        """ Start the worker processes.

        TODO: Move task receiving to a thread
        """
        start = time.time()
        self._kill_event = threading.Event()
        self._tasks_in_progress = multiprocessing.Manager().dict()

        self.procs = {}
        for worker_id in range(self.worker_count):
            p = multiprocessing.Process(target=worker, args=(worker_id,
                                                             self.uid,
                                                             self.worker_count,
                                                             self.pending_task_queue,
                                                             self.pending_result_queue,
                                                             self.ready_worker_queue,
                                                             self._tasks_in_progress,
                                                             self.cpu_affinity
                                                         ), name="HTEX-Worker-{}".format(worker_id))
            p.start()
            self.procs[worker_id] = p

        logger.debug("Manager synced with workers")

        self._task_puller_thread = threading.Thread(target=self.pull_tasks,
                                                    args=(self._kill_event,),
                                                    name="Task-Puller")
        self._result_pusher_thread = threading.Thread(target=self.push_results,
                                                      args=(self._kill_event,),
                                                      name="Result-Pusher")
        self._worker_watchdog_thread = threading.Thread(target=self.worker_watchdog,
                                                        args=(self._kill_event,),
                                                        name="worker-watchdog")
        self._task_puller_thread.start()
        self._result_pusher_thread.start()
        self._worker_watchdog_thread.start()

        logger.info("Loop start")

        # TODO : Add mechanism in this loop to stop the worker pool
        # This might need a multiprocessing event to signal back.
        self._kill_event.wait()
        logger.critical("[MAIN] Received kill event, terminating worker processes")

        self._task_puller_thread.join()
        self._result_pusher_thread.join()
        self._worker_watchdog_thread.join()
        for proc_id in self.procs:
            self.procs[proc_id].terminate()
            logger.critical("Terminating worker {}: is_alive()={}".format(self.procs[proc_id],
                                                                          self.procs[proc_id].is_alive()))
            self.procs[proc_id].join()
            logger.debug("Worker {} joined successfully".format(self.procs[proc_id]))

        self.task_incoming.close()
        self.result_outgoing.close()
        self.context.term()
        delta = time.time() - start
        logger.info("process_worker_pool ran for {} seconds".format(delta))
        return


def execute_task(bufs):
    """Deserialize the buffer and execute the task.

    Returns the result or throws exception.
    """
    user_ns = locals()
    user_ns.update({'__builtins__': __builtins__})

    f, args, kwargs = unpack_apply_message(bufs, user_ns, copy=False)

    # We might need to look into callability of the function from itself
    # since we change it's name in the new namespace
    prefix = "parsl_"
    fname = prefix + "f"
    argname = prefix + "args"
    kwargname = prefix + "kwargs"
    resultname = prefix + "result"

    user_ns.update({fname: f,
                    argname: args,
                    kwargname: kwargs,
                    resultname: resultname})

    code = "{0} = {1}(*{2}, **{3})".format(resultname, fname,
                                           argname, kwargname)
    try:
        # logger.debug("[RUNNER] Executing: {0}".format(code))
        exec(code, user_ns, user_ns)

    except Exception as e:
        logger.warning("Caught exception; will raise it: {}".format(e), exc_info=True)
        raise e

    else:
        # logger.debug("[RUNNER] Result: {0}".format(user_ns.get(resultname)))
        return user_ns.get(resultname)


@wrap_with_logs(target="worker_log")
def worker(worker_id, pool_id, pool_size, task_queue, result_queue, worker_queue, tasks_in_progress, cpu_affinity):
    """

    Put request token into queue
    Get task from task_queue
    Pop request from queue
    Put result into result_queue
    """
    start_file_logger('{}/block-{}/{}/worker_{}.log'.format(args.logdir, args.block_id, pool_id, worker_id),
                      worker_id,
                      name="worker_log",
                      level=logging.DEBUG if args.debug else logging.INFO)

    # Store worker ID as an environment variable
    os.environ['PARSL_WORKER_RANK'] = str(worker_id)
    os.environ['PARSL_WORKER_COUNT'] = str(pool_size)
    os.environ['PARSL_WORKER_POOL_ID'] = str(pool_id)
    os.environ['PARSL_WORKER_BLOCK_ID'] = str(args.block_id)

    # Sync worker with master
    logger.info('Worker {} started'.format(worker_id))
    if args.debug:
        logger.debug("Debug logging enabled")

    # If desired, set process affinity
    if cpu_affinity != "none":
        # Count the number of cores per worker
        avail_cores = sorted(os.sched_getaffinity(0))  # Get the available processors
        cores_per_worker = len(avail_cores) // pool_size
        assert cores_per_worker > 0, "Affinity does not work if there are more workers than cores"

        # Determine this worker's cores
        if cpu_affinity == "block":
            my_cores = avail_cores[cores_per_worker * worker_id:cores_per_worker * (worker_id + 1)]
        elif cpu_affinity == "alternating":
            my_cores = avail_cores[worker_id::pool_size]
        else:
            raise ValueError("Affinity strategy {} is not supported".format(cpu_affinity))

        # Set the affinity for this worker
        os.sched_setaffinity(0, my_cores)
        logger.info("Set worker CPU affinity to {}".format(my_cores))

    while True:
        worker_queue.put(worker_id)

        # The worker will receive {'task_id':<tid>, 'buffer':<buf>}
        req = task_queue.get()
        tasks_in_progress[worker_id] = req
        tid = req['task_id']
        logger.info("Received task {}".format(tid))

        try:
            worker_queue.get()
        except queue.Empty:
            logger.warning("Worker ID: {} failed to remove itself from ready_worker_queue".format(worker_id))
            pass

        try:
            result = execute_task(req['buffer'])
            serialized_result = serialize(result, buffer_threshold=1e6)
        except Exception as e:
            logger.info('Caught an exception: {}'.format(e))
            result_package = {'task_id': tid, 'exception': serialize(RemoteExceptionWrapper(*sys.exc_info()))}
        else:
            result_package = {'task_id': tid, 'result': serialized_result}
            # logger.debug("Result: {}".format(result))

        logger.info("Completed task {}".format(tid))
        try:
            pkl_package = pickle.dumps(result_package)
        except Exception:
            logger.exception("Caught exception while trying to pickle the result package")
            pkl_package = pickle.dumps({'task_id': tid,
                                        'exception': serialize(RemoteExceptionWrapper(*sys.exc_info()))
            })

        result_queue.put(pkl_package)
        tasks_in_progress.pop(worker_id)


def start_file_logger(filename, rank, name='parsl', level=logging.DEBUG, format_string=None):
    """Add a stream log handler.

    Args:
        - filename (string): Name of the file to write logs to
        - name (string): Logger name
        - level (logging.LEVEL): Set the logging level.
        - format_string (string): Set the format string

    Returns:
       -  None
    """
    if format_string is None:
        format_string = "%(asctime)s.%(msecs)03d %(name)s:%(lineno)d Rank:{0} [%(levelname)s]  %(message)s".format(rank)

    global logger
    logger = logging.getLogger(name)
    logger.setLevel(logging.DEBUG)
    handler = logging.FileHandler(filename)
    handler.setLevel(level)
    formatter = logging.Formatter(format_string, datefmt='%Y-%m-%d %H:%M:%S')
    handler.setFormatter(formatter)
    logger.addHandler(handler)


if __name__ == "__main__":

    parser = argparse.ArgumentParser()
    parser.add_argument("-d", "--debug", action='store_true',
                        help="Count of apps to launch")
    parser.add_argument("-a", "--addresses", default='',
                        help="Comma separated list of addresses at which the interchange could be reached")
    parser.add_argument("-l", "--logdir", default="process_worker_pool_logs",
                        help="Process worker pool log directory")
    parser.add_argument("-u", "--uid", default=str(uuid.uuid4()).split('-')[-1],
                        help="Unique identifier string for Manager")
    parser.add_argument("-b", "--block_id", default=None,
                        help="Block identifier for Manager")
    parser.add_argument("-c", "--cores_per_worker", default="1.0",
                        help="Number of cores assigned to each worker process. Default=1.0")
    parser.add_argument("-m", "--mem_per_worker", default=0,
                        help="GB of memory assigned to each worker process. Default=0, no assignment")
    parser.add_argument("-t", "--task_port", required=True,
                        help="REQUIRED: Task port for receiving tasks from the interchange")
    parser.add_argument("--max_workers", default=float('inf'),
                        help="Caps the maximum workers that can be launched, default:infinity")
    parser.add_argument("-p", "--prefetch_capacity", default=0,
                        help="Number of tasks that can be prefetched to the manager. Default is 0.")
    parser.add_argument("--hb_period", default=30,
                        help="Heartbeat period in seconds. Uses manager default unless set")
    parser.add_argument("--hb_threshold", default=120,
                        help="Heartbeat threshold in seconds. Uses manager default unless set")
    parser.add_argument("--address_probe_timeout", default=30,
                        help="Timeout to probe for viable address to interchange. Default: 30s")
    parser.add_argument("--poll", default=10,
                        help="Poll period used in milliseconds")
    parser.add_argument("-r", "--result_port", required=True,
                        help="REQUIRED: Result port for posting results to the interchange")
    parser.add_argument("--cpu-affinity", type=str, choices=["none", "block", "alternating"],
                        help="Whether/how workers should control CPU affinity.")

    args = parser.parse_args()

    os.makedirs(os.path.join(args.logdir, "block-{}".format(args.block_id), args.uid), exist_ok=True)

    try:
        start_file_logger('{}/block-{}/{}/manager.log'.format(args.logdir, args.block_id, args.uid),
                          0,
                          level=logging.DEBUG if args.debug is True else logging.INFO)

        logger.info("Python version: {}".format(sys.version))
        logger.info("Debug logging: {}".format(args.debug))
        logger.info("Log dir: {}".format(args.logdir))
        logger.info("Manager ID: {}".format(args.uid))
        logger.info("Block ID: {}".format(args.block_id))
        logger.info("cores_per_worker: {}".format(args.cores_per_worker))
        logger.info("mem_per_worker: {}".format(args.mem_per_worker))
        logger.info("task_port: {}".format(args.task_port))
        logger.info("result_port: {}".format(args.result_port))
        logger.info("addresses: {}".format(args.addresses))
        logger.info("max_workers: {}".format(args.max_workers))
        logger.info("poll_period: {}".format(args.poll))
        logger.info("address_probe_timeout: {}".format(args.address_probe_timeout))
        logger.info("Prefetch capacity: {}".format(args.prefetch_capacity))
        logger.info("Heartbeat threshold: {}".format(args.hb_threshold))
        logger.info("Heartbeat period: {}".format(args.hb_period))
        logger.info("CPU affinity: {}".format(args.cpu_affinity))

        manager = Manager(task_port=args.task_port,
                          result_port=args.result_port,
                          addresses=args.addresses,
                          address_probe_timeout=int(args.address_probe_timeout),
                          uid=args.uid,
                          block_id=args.block_id,
                          cores_per_worker=float(args.cores_per_worker),
                          mem_per_worker=None if args.mem_per_worker == 'None' else float(args.mem_per_worker),
                          max_workers=args.max_workers if args.max_workers == float('inf') else int(args.max_workers),
                          prefetch_capacity=int(args.prefetch_capacity),
                          heartbeat_threshold=int(args.hb_threshold),
                          heartbeat_period=int(args.hb_period),
                          poll_period=int(args.poll),
                          cpu_affinity=args.cpu_affinity)
        manager.start()

    except Exception:
        logger.critical("Process worker pool exiting with an exception", exc_info=True)
        raise
    else:
        logger.info("Process worker pool exiting normally")
        print("Process worker pool exiting normally")<|MERGE_RESOLUTION|>--- conflicted
+++ resolved
@@ -203,10 +203,6 @@
                'dir': os.getcwd(),
                'cpu_count': psutil.cpu_count(logical=False),
                'total_memory': psutil.virtual_memory().total,
-<<<<<<< HEAD
-               # 'reg_time': datetime.datetime.now().strftime("%Y-%m-%d %H:%M:%S"),
-=======
->>>>>>> e625ea8b
         }
         b_msg = json.dumps(msg).encode('utf-8')
         return b_msg
