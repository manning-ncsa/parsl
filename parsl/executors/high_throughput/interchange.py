#!/usr/bin/env python
import argparse
import zmq
import os
import sys
import platform
import random
import time
import datetime
import pickle
import logging
import queue
import threading
import json

from typing import Any, Dict

from parsl.version import VERSION as PARSL_VERSION
from parsl.serialize import ParslSerializer
serialize_object = ParslSerializer().serialize

from parsl.app.errors import RemoteExceptionWrapper
from parsl.monitoring.message_type import MessageType
from parsl.process_loggers import wrap_with_logs


HEARTBEAT_CODE = (2 ** 32) - 1
PKL_HEARTBEAT_CODE = pickle.dumps((2 ** 32) - 1)


class ManagerLost(Exception):
    ''' Task lost due to manager loss. Manager is considered lost when multiple heartbeats
    have been missed.
    '''
    def __init__(self, manager_id, hostname):
        self.manager_id = manager_id
        self.tstamp = time.time()
        self.hostname = hostname

    def __repr__(self):
        return "Task failure due to loss of manager {} on host {}".format(self.manager_id.decode(), self.hostname)

    def __str__(self):
        return self.__repr__()


class VersionMismatch(Exception):
    ''' Manager and Interchange versions do not match
    '''
    def __init__(self, interchange_version, manager_version):
        self.interchange_version = interchange_version
        self.manager_version = manager_version

    def __repr__(self):
        return "Manager version info {} does not match interchange version info {}, causing a critical failure".format(
            self.manager_version,
            self.interchange_version)

    def __str__(self):
        return self.__repr__()


class Interchange(object):
    """ Interchange is a task orchestrator for distributed systems.

    1. Asynchronously queue large volume of tasks (>100K)
    2. Allow for workers to join and leave the union
    3. Detect workers that have failed using heartbeats
    4. Service single and batch requests from workers

    TODO: We most likely need a PUB channel to send out global commands, like shutdown
    """
    def __init__(self,
                 client_address="127.0.0.1",
                 interchange_address="127.0.0.1",
                 client_ports=(50055, 50056, 50057),
                 worker_ports=None,
                 worker_port_range=(54000, 55000),
                 hub_address=None,
                 hub_port=None,
                 heartbeat_threshold=60,
                 logdir=".",
                 logging_level=logging.INFO,
                 poll_period=10,
             ):
        """
        Parameters
        ----------
        client_address : str
             The ip address at which the parsl client can be reached. Default: "127.0.0.1"

        interchange_address : str
             The ip address at which the workers will be able to reach the Interchange. Default: "127.0.0.1"

        client_ports : triple(int, int, int)
             The ports at which the client can be reached

        worker_ports : tuple(int, int)
             The specific two ports at which workers will connect to the Interchange. Default: None

        worker_port_range : tuple(int, int)
             The interchange picks ports at random from the range which will be used by workers.
             This is overridden when the worker_ports option is set. Default: (54000, 55000)

        hub_address : str
             The ip address at which the interchange can send info about managers to when monitoring is enabled.
             This is passed via dfk and executor automatically. Default: None (meaning monitoring disabled)

        hub_port : str
             The port at which the interchange can send info about managers to when monitoring is enabled.
             This is passed via dfk and executor automatically. Default: None (meaning monitoring disabled)

        heartbeat_threshold : int
             Number of seconds since the last heartbeat after which worker is considered lost.

        logdir : str
             Parsl log directory paths. Logs and temp files go here. Default: '.'

        logging_level : int
             Logging level as defined in the logging module. Default: logging.INFO (20)

        poll_period : int
             The main thread polling period, in milliseconds. Default: 10ms

        """
        self.logdir = logdir
        os.makedirs(self.logdir, exist_ok=True)

        start_file_logger("{}/interchange.log".format(self.logdir), level=logging_level)
        logger.debug("Initializing Interchange process")

        self.client_address = client_address
        self.interchange_address = interchange_address
        self.poll_period = poll_period

        logger.info("Attempting connection to client at {} on ports: {},{},{}".format(
            client_address, client_ports[0], client_ports[1], client_ports[2]))
        self.context = zmq.Context()
        self.task_incoming = self.context.socket(zmq.DEALER)
        self.task_incoming.set_hwm(0)
        self.task_incoming.RCVTIMEO = 10  # in milliseconds
        self.task_incoming.connect("tcp://{}:{}".format(client_address, client_ports[0]))
        self.results_outgoing = self.context.socket(zmq.DEALER)
        self.results_outgoing.set_hwm(0)
        self.results_outgoing.connect("tcp://{}:{}".format(client_address, client_ports[1]))

        self.command_channel = self.context.socket(zmq.REP)
        self.command_channel.RCVTIMEO = 1000  # in milliseconds
        self.command_channel.connect("tcp://{}:{}".format(client_address, client_ports[2]))
        logger.info("Connected to client")

        self.hub_address = hub_address
        self.hub_port = hub_port

        self.pending_task_queue = queue.Queue(maxsize=10 ** 6)  # type: queue.Queue[Any]

        self.worker_ports = worker_ports
        self.worker_port_range = worker_port_range

        self.task_outgoing = self.context.socket(zmq.ROUTER)
        self.task_outgoing.set_hwm(0)
        self.results_incoming = self.context.socket(zmq.ROUTER)
        self.results_incoming.set_hwm(0)

        if self.worker_ports:
            self.worker_task_port = self.worker_ports[0]
            self.worker_result_port = self.worker_ports[1]

            self.task_outgoing.bind("tcp://*:{}".format(self.worker_task_port))
            self.results_incoming.bind("tcp://*:{}".format(self.worker_result_port))

        else:
            self.worker_task_port = self.task_outgoing.bind_to_random_port('tcp://*',
                                                                           min_port=worker_port_range[0],
                                                                           max_port=worker_port_range[1], max_tries=100)
            self.worker_result_port = self.results_incoming.bind_to_random_port('tcp://*',
                                                                                min_port=worker_port_range[0],
                                                                                max_port=worker_port_range[1], max_tries=100)

        logger.info("Bound to ports {},{} for incoming worker connections".format(
            self.worker_task_port, self.worker_result_port))

        # this could be tightened up plenty
        self._ready_manager_queue = {}  # type: Dict[bytes, Any]

        self.heartbeat_threshold = heartbeat_threshold

        self.current_platform = {'parsl_v': PARSL_VERSION,
                                 'python_v': "{}.{}.{}".format(sys.version_info.major,
                                                               sys.version_info.minor,
                                                               sys.version_info.micro),
                                 'os': platform.system(),
                                 'hostname': platform.node(),
                                 'dir': os.getcwd()}

        logger.info("Platform info: {}".format(self.current_platform))

    def get_tasks(self, count):
        """ Obtains a batch of tasks from the internal pending_task_queue

        Parameters
        ----------
        count: int
            Count of tasks to get from the queue

        Returns
        -------
        List of upto count tasks. May return fewer than count down to an empty list
            eg. [{'task_id':<x>, 'buffer':<buf>} ... ]
        """
        tasks = []
        for i in range(0, count):
            try:
                x = self.pending_task_queue.get(block=False)
            except queue.Empty:
                break
            else:
                tasks.append(x)

        return tasks

    @wrap_with_logs(target="interchange")
    def migrate_tasks_to_internal(self, kill_event):
        """Pull tasks from the incoming tasks 0mq pipe onto the internal
        pending task queue

        Parameters:
        -----------
        kill_event : threading.Event
              Event to let the thread know when it is time to die.
        """
        logger.info("[TASK_PULL_THREAD] Starting")
        task_counter = 0
        poller = zmq.Poller()
        poller.register(self.task_incoming, zmq.POLLIN)

        while not kill_event.is_set():
            logger.debug("[TASK_PULL_THREAD] launching recv_pyobj")
            try:
                msg = self.task_incoming.recv_pyobj()
            except zmq.Again:
                # We just timed out while attempting to receive
                logger.debug("[TASK_PULL_THREAD] zmq.Again with {} tasks in internal queue".format(self.pending_task_queue.qsize()))
                continue

            if msg == 'STOP':
                logger.info("[TASK_PULL_THREAD] received STOP message, setting kill_event")
                kill_event.set()
                break
            else:
                logger.debug("[TASK_PULL_THREAD] putting message onto pending_task_queue")
                self.pending_task_queue.put(msg)
                task_counter += 1
                logger.debug("[TASK_PULL_THREAD] Fetched task:{}".format(task_counter))
        logger.info("[TASK_PULL_THREAD] reached end of migrate_tasks_to_internal loop")

    def _create_monitoring_channel(self):
        if self.hub_address and self.hub_port:
            logger.info("Connecting to monitoring")
            hub_channel = self.context.socket(zmq.DEALER)
            hub_channel.set_hwm(0)
            hub_channel.connect("tcp://{}:{}".format(self.hub_address, self.hub_port))
            logger.info("Monitoring enabled and connected to hub")
            return hub_channel
        else:
            return None

    def _send_monitoring_info(self, hub_channel, manager):
        if hub_channel:
            logger.info("Sending message {} to hub".format(self._ready_manager_queue[manager]))
            hub_channel.send_pyobj((MessageType.NODE_INFO,
                                    datetime.datetime.now(),
                                    self._ready_manager_queue[manager]))

    @wrap_with_logs(target="interchange")
    def _command_server(self, kill_event):
        """ Command server to run async command to the interchange
        """
        logger.debug("[COMMAND] Command Server Starting")

        # Need to create a new ZMQ socket for command server thread
        hub_channel = self._create_monitoring_channel()

        reply: Any  # the type of reply depends on the command_req received (aka this needs dependent types...)

        while not kill_event.is_set():
            try:
                command_req = self.command_channel.recv_pyobj()
                logger.debug("[COMMAND] Received command request: {}".format(command_req))
                if command_req == "OUTSTANDING_C":
                    outstanding = self.pending_task_queue.qsize()
                    for manager in self._ready_manager_queue:
                        outstanding += len(self._ready_manager_queue[manager]['tasks'])
                    reply = outstanding

                elif command_req == "WORKERS":
                    num_workers = 0
                    for manager in self._ready_manager_queue:
                        num_workers += self._ready_manager_queue[manager]['worker_count']
                    reply = num_workers

                elif command_req == "MANAGERS":
                    reply = []
                    for manager in self._ready_manager_queue:
                        idle_duration = 0
                        if self._ready_manager_queue[manager]['idle_since'] is not None:
                            idle_duration = time.time() - self._ready_manager_queue[manager]['idle_since']
                        resp = {'manager': manager.decode('utf-8'),
                                'block_id': self._ready_manager_queue[manager]['block_id'],
                                'worker_count': self._ready_manager_queue[manager]['worker_count'],
                                'tasks': len(self._ready_manager_queue[manager]['tasks']),
                                'idle_duration': idle_duration,
                                'active': self._ready_manager_queue[manager]['active']}
                        reply.append(resp)

                elif command_req.startswith("HOLD_WORKER"):
                    cmd, s_manager = command_req.split(';')
                    manager = s_manager.encode('utf-8')
                    # mypy dislikes using {} to format `bytes` (rather than strs) because it looks ugly. {!r} forces that.
                    logger.info("[CMD] Received HOLD_WORKER for {!r}".format(manager))
                    if manager in self._ready_manager_queue:
                        self._ready_manager_queue[manager]['active'] = False
                        reply = True
                        self._send_monitoring_info(hub_channel, manager)
                    else:
                        reply = False

                elif command_req == "SHUTDOWN":
                    logger.info("[CMD] Received SHUTDOWN command")
                    kill_event.set()
                    reply = True

                else:
                    reply = None

                logger.debug("[COMMAND] Reply: {}".format(reply))
                self.command_channel.send_pyobj(reply)

            except zmq.Again:
                logger.debug("[COMMAND] is alive")
                continue

    @wrap_with_logs
    def start(self, poll_period=None):
        """ Start the interchange
        """
        logger.info("Incoming ports bound")

        hub_channel = self._create_monitoring_channel()

        if poll_period is None:
            poll_period = self.poll_period

        start = time.time()
        count = 0

        self._kill_event = threading.Event()
        self._task_puller_thread = threading.Thread(target=self.migrate_tasks_to_internal,
                                                    args=(self._kill_event,),
                                                    name="Interchange-Task-Puller")
        self._task_puller_thread.start()

        self._command_thread = threading.Thread(target=self._command_server,
                                                args=(self._kill_event,),
                                                name="Interchange-Command")
        self._command_thread.start()

        poller = zmq.Poller()
        poller.register(self.task_outgoing, zmq.POLLIN)
        poller.register(self.results_incoming, zmq.POLLIN)

        # These are managers which we should examine in an iteration
        # for scheduling a job (or maybe any other attention?).
        # Anything altering the state of the manager should add it
        # onto this list.
        interesting_managers = set()

        while not self._kill_event.is_set():
            self.socks = dict(poller.poll(timeout=poll_period))

            # Listen for requests for work
            if self.task_outgoing in self.socks and self.socks[self.task_outgoing] == zmq.POLLIN:
                logger.debug("[MAIN] starting task_outgoing section")
                message = self.task_outgoing.recv_multipart()
                manager = message[0]

                if manager not in self._ready_manager_queue:
                    reg_flag = False

                    try:
                        msg = json.loads(message[1].decode('utf-8'))
                        reg_flag = True
                    except Exception:
                        logger.warning("[MAIN] Got Exception reading registration message from manager: {!r}".format(
                            manager), exc_info=True)
                        logger.debug("[MAIN] Message:\n{!r}\n".format(message[0]))
                    else:
                        # We set up an entry only if registration works correctly
                        self._ready_manager_queue[manager] = {'last_heartbeat': time.time(),
                                                              'idle_since': time.time(),
                                                              'free_capacity': 0,
                                                              'block_id': None,
                                                              'max_capacity': 0,
                                                              'worker_count': 0,
                                                              'active': True,
                                                              'tasks': []}
                    if reg_flag is True:
                        interesting_managers.add(manager)
                        logger.info("[MAIN] Adding manager: {!r} to ready queue".format(manager))
                        self._ready_manager_queue[manager].update(msg)
                        logger.info("[MAIN] Registration info for manager {!r}: {}".format(manager, msg))
                        self._send_monitoring_info(hub_channel, manager)

                        if (msg['python_v'].rsplit(".", 1)[0] != self.current_platform['python_v'].rsplit(".", 1)[0] or
                            msg['parsl_v'] != self.current_platform['parsl_v']):
                            logger.warning("[MAIN] Manager {!r} has incompatible version info with the interchange".format(manager))
                            logger.debug("Setting kill event")
                            self._kill_event.set()
                            e = VersionMismatch("py.v={} parsl.v={}".format(self.current_platform['python_v'].rsplit(".", 1)[0],
                                                                            self.current_platform['parsl_v']),
                                                "py.v={} parsl.v={}".format(msg['python_v'].rsplit(".", 1)[0],
                                                                            msg['parsl_v'])
                            )
                            result_package = {'type': 'result', 'task_id': -1, 'exception': serialize_object(e)}
                            pkl_package = pickle.dumps(result_package)
                            self.results_outgoing.send(pkl_package)
                            logger.warning("[MAIN] Sent failure reports, unregistering manager")
                        else:
                            logger.info("[MAIN] Manager {!r} has compatible Parsl version {}".format(manager, msg['parsl_v']))
                            logger.info("[MAIN] Manager {!r} has compatible Python version {}".format(manager,
                                                                                                      msg['python_v'].rsplit(".", 1)[0]))
                    else:
                        # Registration has failed.
                        logger.debug("[MAIN] Suppressing bad registration from manager: {!r}".format(
                            manager))

                else:
                    tasks_requested = int.from_bytes(message[1], "little")
                    self._ready_manager_queue[manager]['last_heartbeat'] = time.time()
                    if tasks_requested == HEARTBEAT_CODE:
                        logger.debug("[MAIN] Manager {!r} sent heartbeat via tasks connection".format(manager))
                        self.task_outgoing.send_multipart([manager, b'', PKL_HEARTBEAT_CODE])
                    else:
                        logger.debug("[MAIN] Manager {!r} requested {} tasks".format(manager, tasks_requested))
                        self._ready_manager_queue[manager]['free_capacity'] = tasks_requested
                        interesting_managers.add(manager)
                logger.debug("[MAIN] leaving task_outgoing section")

            # If we had received any requests, check if there are tasks that could be passed

            logger.debug("Managers count (interesting/total): {interesting}/{total}".format(
                total=len(self._ready_manager_queue),
                interesting=len(interesting_managers)))

            if interesting_managers and not self.pending_task_queue.empty():
                shuffled_managers = list(interesting_managers)
                random.shuffle(shuffled_managers)

                while shuffled_managers and not self.pending_task_queue.empty():  # cf. the if statement above...
                    manager = shuffled_managers.pop()
                    tasks_inflight = len(self._ready_manager_queue[manager]['tasks'])
                    real_capacity = min(self._ready_manager_queue[manager]['free_capacity'],
                                        self._ready_manager_queue[manager]['max_capacity'] - tasks_inflight)

                    if (real_capacity and self._ready_manager_queue[manager]['active']):
                        tasks = self.get_tasks(real_capacity)
                        if tasks:
                            self.task_outgoing.send_multipart([manager, b'', pickle.dumps(tasks)])
                            task_count = len(tasks)
                            count += task_count
                            tids = [t['task_id'] for t in tasks]
                            self._ready_manager_queue[manager]['free_capacity'] -= task_count
                            self._ready_manager_queue[manager]['tasks'].extend(tids)
                            self._ready_manager_queue[manager]['idle_since'] = None
                            logger.debug("[MAIN] Sent tasks: {} to manager {!r}".format(tids, manager))
                            if self._ready_manager_queue[manager]['free_capacity'] > 0:
                                logger.debug("[MAIN] Manager {!r} has free_capacity {}".format(manager, self._ready_manager_queue[manager]['free_capacity']))
                                # ... so keep it in the interesting_managers list
                            else:
                                logger.debug("[MAIN] Manager {!r} is now saturated".format(manager))
                                interesting_managers.remove(manager)
                    else:
                        interesting_managers.remove(manager)
                        # logger.debug("Nothing to send to manager {}".format(manager))
                logger.debug("[MAIN] leaving _ready_manager_queue section, with {} managers still interesting".format(len(interesting_managers)))
            else:
                logger.debug("[MAIN] either no interesting managers or no tasks, so skipping manager pass")
            # Receive any results and forward to client
            if self.results_incoming in self.socks and self.socks[self.results_incoming] == zmq.POLLIN:
                logger.debug("[MAIN] entering results_incoming section")
                manager, *b_messages = self.results_incoming.recv_multipart()
                if manager not in self._ready_manager_queue:
                    logger.warning("[MAIN] Received a result from a un-registered manager: {!r}".format(manager))
                else:
                    logger.debug("[MAIN] Got {} result items in batch".format(len(b_messages)))
                    for b_message in b_messages:
                        r = pickle.loads(b_message)
                        assert 'type' in r, f"Message is missing type entry: {r}"
                        if r['type'] == 'result':
                            try:
                                self._ready_manager_queue[manager]['tasks'].remove(r['task_id'])
<<<<<<< HEAD
                            elif 'heartbeat' in r:
                                logger.debug("[MAIN] Manager {!r} sent heartbeat via results connection".format(manager))
                        except Exception:
                            # If we reach here, there's something very wrong.
                            logger.exception("Ignoring exception removing task_id {} for manager {!r} with task list {}".format(
                                r['task_id'],
                                manager,
                                self._ready_manager_queue[manager]['tasks']))
=======
                            except Exception:
                                # If we reach here, there's something very wrong.
                                logger.exception("Ignoring exception removing task_id {} for manager {} with task list {}".format(
                                    r['task_id'],
                                    manager,
                                    self._ready_manager_queue[manager]['tasks']))
>>>>>>> 634cf827

                    self.results_outgoing.send_multipart(b_messages)
                    logger.debug("[MAIN] Current tasks: {}".format(self._ready_manager_queue[manager]['tasks']))
                    if len(self._ready_manager_queue[manager]['tasks']) == 0 and self._ready_manager_queue[manager]['idle_since'] is None:
                        self._ready_manager_queue[manager]['idle_since'] = time.time()
                logger.debug("[MAIN] leaving results_incoming section")

            bad_managers = [manager for manager in self._ready_manager_queue if
                            time.time() - self._ready_manager_queue[manager]['last_heartbeat'] > self.heartbeat_threshold]
            for manager in bad_managers:
                logger.debug("[MAIN] Last: {} Current: {}".format(self._ready_manager_queue[manager]['last_heartbeat'], time.time()))
                logger.warning("[MAIN] Too many heartbeats missed for manager {!r}".format(manager))
                if self._ready_manager_queue[manager]['active']:
                    self._ready_manager_queue[manager]['active'] = False
                    self._send_monitoring_info(hub_channel, manager)

                for tid in self._ready_manager_queue[manager]['tasks']:
                    try:
                        raise ManagerLost(manager, self._ready_manager_queue[manager]['hostname'])
                    except Exception:
                        result_package = {'type': 'result', 'task_id': tid, 'exception': serialize_object(RemoteExceptionWrapper(*sys.exc_info()))}
                        pkl_package = pickle.dumps(result_package)
                        self.results_outgoing.send(pkl_package)
                        logger.warning("[MAIN] Sent failure reports, unregistering manager")
                self._ready_manager_queue.pop(manager, 'None')
                if manager in interesting_managers:
                    interesting_managers.remove(manager)

        delta = time.time() - start
        logger.info("Processed {} tasks in {} seconds".format(count, delta))
        logger.warning("Exiting")


def start_file_logger(filename, name='interchange', level=logging.DEBUG, format_string=None):
    """Add a stream log handler.

    Parameters
    ---------

    filename: string
        Name of the file to write logs to. Required.
    name: string
        Logger name. Default="parsl.executors.interchange"
    level: logging.LEVEL
        Set the logging level. Default=logging.DEBUG
        - format_string (string): Set the format string
    format_string: string
        Format string to use.

    Returns
    -------
        None.
    """
    if format_string is None:
        format_string = "%(asctime)s.%(msecs)03d %(name)s:%(lineno)d [%(levelname)s]  %(message)s"

    global logger
    logger = logging.getLogger(name)
    logger.setLevel(level)
    handler = logging.FileHandler(filename)
    handler.setLevel(level)
    formatter = logging.Formatter(format_string, datefmt='%Y-%m-%d %H:%M:%S')
    handler.setFormatter(formatter)
    logger.addHandler(handler)


@wrap_with_logs(target="interchange")
def starter(comm_q, *args, **kwargs):
    """Start the interchange process

    The executor is expected to call this function. The args, kwargs match that of the Interchange.__init__
    """
    # logger = multiprocessing.get_logger()
    ic = Interchange(*args, **kwargs)
    comm_q.put((ic.worker_task_port,
                ic.worker_result_port))
    ic.start()


if __name__ == '__main__':

    parser = argparse.ArgumentParser()
    parser.add_argument("-c", "--client_address",
                        help="Client address")
    parser.add_argument("-l", "--logdir", default="parsl_worker_logs",
                        help="Parsl worker log directory")
    parser.add_argument("-t", "--task_url",
                        help="REQUIRED: ZMQ url for receiving tasks")
    parser.add_argument("-r", "--result_url",
                        help="REQUIRED: ZMQ url for posting results")
    parser.add_argument("-p", "--poll_period",
                        help="REQUIRED: poll period used for main thread")
    parser.add_argument("--worker_ports", default=None,
                        help="OPTIONAL, pair of workers ports to listen on, eg --worker_ports=50001,50005")
    parser.add_argument("-d", "--debug", action='store_true',
                        help="Count of apps to launch")

    args = parser.parse_args()

    # Setup logging
    global logger
    format_string = "%(asctime)s %(name)s:%(lineno)d [%(levelname)s]  %(message)s"

    logger = logging.getLogger("interchange")
    logger.setLevel(logging.DEBUG)
    handler = logging.StreamHandler()
    handler.setLevel('DEBUG' if args.debug is True else 'INFO')
    formatter = logging.Formatter(format_string, datefmt='%Y-%m-%d %H:%M:%S')
    handler.setFormatter(formatter)
    logger.addHandler(handler)

    logger.debug("Starting Interchange")

    optionals = {}

    if args.worker_ports:
        optionals['worker_ports'] = [int(i) for i in args.worker_ports.split(',')]

    ic = Interchange(**optionals)
    ic.start()<|MERGE_RESOLUTION|>--- conflicted
+++ resolved
@@ -499,23 +499,12 @@
                         if r['type'] == 'result':
                             try:
                                 self._ready_manager_queue[manager]['tasks'].remove(r['task_id'])
-<<<<<<< HEAD
-                            elif 'heartbeat' in r:
-                                logger.debug("[MAIN] Manager {!r} sent heartbeat via results connection".format(manager))
-                        except Exception:
-                            # If we reach here, there's something very wrong.
-                            logger.exception("Ignoring exception removing task_id {} for manager {!r} with task list {}".format(
-                                r['task_id'],
-                                manager,
-                                self._ready_manager_queue[manager]['tasks']))
-=======
                             except Exception:
                                 # If we reach here, there's something very wrong.
-                                logger.exception("Ignoring exception removing task_id {} for manager {} with task list {}".format(
+                                logger.exception("Ignoring exception removing task_id {} for manager {!r} with task list {}".format(
                                     r['task_id'],
                                     manager,
                                     self._ready_manager_queue[manager]['tasks']))
->>>>>>> 634cf827
 
                     self.results_outgoing.send_multipart(b_messages)
                     logger.debug("[MAIN] Current tasks: {}".format(self._ready_manager_queue[manager]['tasks']))
