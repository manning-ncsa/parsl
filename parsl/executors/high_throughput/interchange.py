--- conflicted
+++ resolved
@@ -321,18 +321,11 @@
 
                 elif command_req.startswith("HOLD_WORKER"):
                     cmd, s_manager = command_req.split(';')
-<<<<<<< HEAD
-                    manager = s_manager.encode('utf-8')
-                    logger.info("Received HOLD_WORKER for {!r}".format(manager))
-                    if manager in self._ready_managers:
-                        self._ready_managers[manager]['active'] = False
-=======
                     manager_id = s_manager.encode('utf-8')
-                    logger.info("Received HOLD_WORKER for {}".format(manager_id))
+                    logger.info("Received HOLD_WORKER for {!r}".format(manager_id))
                     if manager_id in self._ready_managers:
                         m = self._ready_managers[manager_id]
                         m['active'] = False
->>>>>>> 7a49324c
                         reply = True
                         self._send_monitoring_info(hub_channel, m)
                     else:
@@ -403,15 +396,9 @@
                         msg = json.loads(message[1].decode('utf-8'))
                         reg_flag = True
                     except Exception:
-<<<<<<< HEAD
                         logger.warning("Got Exception reading registration message from manager: {!r}".format(
-                            manager), exc_info=True)
-                        logger.debug("Message: \n{!r}\n".format(message[1]))
-=======
-                        logger.warning("Got Exception reading registration message from manager: {}".format(
                             manager_id), exc_info=True)
                         logger.debug("Message: \n{}\n".format(message[1]))
->>>>>>> 7a49324c
                     else:
                         # We set up an entry only if registration works correctly
                         self._ready_managers[manager_id] = {'last_heartbeat': time.time(),
@@ -423,28 +410,16 @@
                                                             'active': True,
                                                             'tasks': []}
                     if reg_flag is True:
-<<<<<<< HEAD
-                        interesting_managers.add(manager)
-                        logger.info("Adding manager: {!r} to ready queue".format(manager))
-                        self._ready_managers[manager].update(msg)
-                        logger.info("Registration info for manager {!r}: {}".format(manager, msg))
-                        self._send_monitoring_info(hub_channel, manager)
+                        interesting_managers.add(manager_id)
+                        logger.info("Adding manager: {!r} to ready queue".format(manager_id))
+                        m = self._ready_managers[manager_id]
+                        m.update(msg)
+                        logger.info("Registration info for manager {!r}: {}".format(manager_id, msg))
+                        self._send_monitoring_info(hub_channel, m)
 
                         if (msg['python_v'].rsplit(".", 1)[0] != self.current_platform['python_v'].rsplit(".", 1)[0] or
                             msg['parsl_v'] != self.current_platform['parsl_v']):
-                            logger.warning("Manager {!r} has incompatible version info with the interchange".format(manager))
-=======
-                        interesting_managers.add(manager_id)
-                        logger.info("Adding manager: {} to ready queue".format(manager_id))
-                        m = self._ready_managers[manager_id]
-                        m.update(msg)
-                        logger.info("Registration info for manager {}: {}".format(manager_id, msg))
-                        self._send_monitoring_info(hub_channel, m)
-
-                        if (msg['python_v'].rsplit(".", 1)[0] != self.current_platform['python_v'].rsplit(".", 1)[0] or
-                            msg['parsl_v'] != self.current_platform['parsl_v']):
-                            logger.warning("Manager {} has incompatible version info with the interchange".format(manager_id))
->>>>>>> 7a49324c
+                            logger.warning("Manager {!r} has incompatible version info with the interchange".format(manager_id))
                             logger.debug("Setting kill event")
                             self._kill_event.set()
                             e = VersionMismatch("py.v={} parsl.v={}".format(self.current_platform['python_v'].rsplit(".", 1)[0],
@@ -457,43 +432,24 @@
                             self.results_outgoing.send(pkl_package)
                             logger.warning("Sent failure reports, unregistering manager")
                         else:
-<<<<<<< HEAD
-                            logger.info("Manager {!r} has compatible Parsl version {}".format(manager, msg['parsl_v']))
-                            logger.info("Manager {!r} has compatible Python version {}".format(manager,
+                            logger.info("Manager {!r} has compatible Parsl version {}".format(manager_id, msg['parsl_v']))
+                            logger.info("Manager {!r} has compatible Python version {}".format(manager_id,
                                                                                                msg['python_v'].rsplit(".", 1)[0]))
                     else:
                         # Registration has failed.
                         logger.debug("Suppressing bad registration from manager: {!r}".format(
-                            manager))
-=======
-                            logger.info("Manager {} has compatible Parsl version {}".format(manager_id, msg['parsl_v']))
-                            logger.info("Manager {} has compatible Python version {}".format(manager_id,
-                                                                                             msg['python_v'].rsplit(".", 1)[0]))
-                    else:
-                        # Registration has failed.
-                        logger.debug("Suppressing bad registration from manager: {}".format(
                             manager_id))
->>>>>>> 7a49324c
 
                 else:
                     tasks_requested = int.from_bytes(message[1], "little")
                     self._ready_managers[manager_id]['last_heartbeat'] = time.time()
                     if tasks_requested == HEARTBEAT_CODE:
-<<<<<<< HEAD
-                        logger.debug("Manager {!r} sent heartbeat via tasks connection".format(manager))
-                        self.task_outgoing.send_multipart([manager, b'', PKL_HEARTBEAT_CODE])
-                    else:
-                        logger.debug("Manager {!r} requested {} tasks".format(manager, tasks_requested))
-                        self._ready_managers[manager]['free_capacity'] = tasks_requested
-                        interesting_managers.add(manager)
-=======
-                        logger.debug("Manager {} sent heartbeat via tasks connection".format(manager_id))
+                        logger.debug("Manager {!r} sent heartbeat via tasks connection".format(manager_id))
                         self.task_outgoing.send_multipart([manager_id, b'', PKL_HEARTBEAT_CODE])
                     else:
-                        logger.debug("Manager {} requested {} tasks".format(manager_id, tasks_requested))
+                        logger.debug("Manager {!r} requested {} tasks".format(manager_id, tasks_requested))
                         self._ready_managers[manager_id]['free_capacity'] = tasks_requested
                         interesting_managers.add(manager_id)
->>>>>>> 7a49324c
                 logger.debug("leaving task_outgoing section")
 
             # If we had received any requests, check if there are tasks that could be passed
@@ -520,29 +476,16 @@
                             task_count = len(tasks)
                             count += task_count
                             tids = [t['task_id'] for t in tasks]
-<<<<<<< HEAD
-                            self._ready_managers[manager]['free_capacity'] -= task_count
-                            self._ready_managers[manager]['tasks'].extend(tids)
-                            self._ready_managers[manager]['idle_since'] = None
-                            logger.debug("Sent tasks: {} to manager {!r}".format(tids, manager))
-                            if self._ready_managers[manager]['free_capacity'] > 0:
-                                logger.debug("Manager {!r} has free_capacity {}".format(manager, self._ready_managers[manager]['free_capacity']))
-                                # ... so keep it in the interesting_managers list
-                            else:
-                                logger.debug("Manager {!r} is now saturated".format(manager))
-                                interesting_managers.remove(manager)
-=======
                             m['free_capacity'] -= task_count
                             m['tasks'].extend(tids)
                             m['idle_since'] = None
-                            logger.debug("Sent tasks: {} to manager {}".format(tids, manager_id))
+                            logger.debug("Sent tasks: {} to manager {!r}".format(tids, manager_id))
                             if m['free_capacity'] > 0:
-                                logger.debug("Manager {} has free_capacity {}".format(manager_id, m['free_capacity']))
+                                logger.debug("Manager {!r} has free_capacity {}".format(manager_id, m['free_capacity']))
                                 # ... so keep it in the interesting_managers list
                             else:
-                                logger.debug("Manager {} is now saturated".format(manager_id))
+                                logger.debug("Manager {!r} is now saturated".format(manager_id))
                                 interesting_managers.remove(manager_id)
->>>>>>> 7a49324c
                     else:
                         interesting_managers.remove(manager_id)
                         # logger.debug("Nothing to send to manager {}".format(manager_id))
@@ -552,19 +495,11 @@
             # Receive any results and forward to client
             if self.results_incoming in self.socks and self.socks[self.results_incoming] == zmq.POLLIN:
                 logger.debug("entering results_incoming section")
-<<<<<<< HEAD
-                manager, *all_messages = self.results_incoming.recv_multipart()
-                if manager not in self._ready_managers:
-                    logger.warning("Received a result from a un-registered manager: {!r}".format(manager))
-                else:
-                    logger.debug(f"Got {len(all_messages)} result items in batch from manager {manager!r}")
-=======
                 manager_id, *all_messages = self.results_incoming.recv_multipart()
                 if manager_id not in self._ready_managers:
-                    logger.warning("Received a result from a un-registered manager: {}".format(manager_id))
+                    logger.warning("Received a result from a un-registered manager: {!r}".format(manager_id))
                 else:
-                    logger.debug(f"Got {len(all_messages)} result items in batch from manager {manager_id}")
->>>>>>> 7a49324c
+                    logger.debug(f"Got {len(all_messages)} result items in batch from manager {manager_id!r}")
 
                     b_messages = []
 
@@ -576,11 +511,7 @@
                         elif r['type'] == 'monitoring':
                             hub_channel.send_pyobj(r['payload'])
                         elif r['type'] == 'heartbeat':
-<<<<<<< HEAD
-                            logger.debug("Manager {!r} sent heartbeat via results connection".format(manager))
-=======
-                            logger.debug(f"Manager {manager_id} sent heartbeat via results connection")
->>>>>>> 7a49324c
+                            logger.debug(f"Manager {manager_id!r} sent heartbeat via results connection")
                             b_messages.append((p_message, r))
                         else:
                             logger.error("Interchange discarding result_queue message of unknown type: {}".format(r['type']))
@@ -590,13 +521,8 @@
                         assert 'type' in r, f"Message is missing type entry: {r}"
                         if r['type'] == 'result':
                             try:
-<<<<<<< HEAD
-                                logger.debug(f"Removing task {r['task_id']} from manager record {manager!r}")
-                                self._ready_managers[manager]['tasks'].remove(r['task_id'])
-=======
-                                logger.debug(f"Removing task {r['task_id']} from manager record {manager_id}")
+                                logger.debug(f"Removing task {r['task_id']} from manager record {manager_id!r}")
                                 m['tasks'].remove(r['task_id'])
->>>>>>> 7a49324c
                             except Exception:
                                 # If we reach here, there's something very wrong.
                                 logger.exception("Ignoring exception removing task_id {} for manager {!r} with task list {}".format(
@@ -613,25 +539,7 @@
                         self.results_outgoing.send_multipart(b_messages_to_send)
                         logger.debug("Sent messages on results_outgoing")
 
-<<<<<<< HEAD
-                    logger.debug(f"Current tasks on manager {manager!r}: {self._ready_managers[manager]['tasks']}")
-                    if len(self._ready_managers[manager]['tasks']) == 0 and self._ready_managers[manager]['idle_since'] is None:
-                        self._ready_managers[manager]['idle_since'] = time.time()
-                logger.debug("leaving results_incoming section")
-
-            bad_managers = [manager for manager in self._ready_managers if
-                            time.time() - self._ready_managers[manager]['last_heartbeat'] > self.heartbeat_threshold]
-            for manager in bad_managers:
-                logger.debug("Last: {} Current: {}".format(self._ready_managers[manager]['last_heartbeat'], time.time()))
-                logger.warning(f"Too many heartbeats missed for manager {manager!r} - removing manager")
-                if self._ready_managers[manager]['active']:
-                    self._ready_managers[manager]['active'] = False
-                    self._send_monitoring_info(hub_channel, manager)
-
-                logger.warning(f"Raising ManagerLost for htex tasks {self._ready_managers[manager]['tasks']} on missing manager")
-                for tid in self._ready_managers[manager]['tasks']:
-=======
-                    logger.debug(f"Current tasks on manager {manager_id}: {m['tasks']}")
+                    logger.debug(f"Current tasks on manager {manager_id!r}: {m['tasks']}")
                     if len(m['tasks']) == 0 and m['idle_since'] is None:
                         m['idle_since'] = time.time()
                 logger.debug("leaving results_incoming section")
@@ -640,14 +548,13 @@
                             time.time() - m['last_heartbeat'] > self.heartbeat_threshold]
             for (manager_id, m) in bad_managers:
                 logger.debug("Last: {} Current: {}".format(m['last_heartbeat'], time.time()))
-                logger.warning(f"Too many heartbeats missed for manager {manager_id} - removing manager")
+                logger.warning(f"Too many heartbeats missed for manager {manager_id!r} - removing manager")
                 if m['active']:
                     m['active'] = False
                     self._send_monitoring_info(hub_channel, m)
 
                 logger.warning(f"Cancelling htex tasks {m['tasks']} on removed manager")
                 for tid in m['tasks']:
->>>>>>> 7a49324c
                     try:
                         raise ManagerLost(manager_id, m['hostname'])
                     except Exception:
