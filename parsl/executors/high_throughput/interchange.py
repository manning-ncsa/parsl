--- conflicted
+++ resolved
@@ -13,12 +13,8 @@
 import threading
 import json
 
-<<<<<<< HEAD
 from typing import Any, Dict
-
-=======
 from parsl.utils import setproctitle
->>>>>>> bf9c0caf
 from parsl.version import VERSION as PARSL_VERSION
 from parsl.serialize import ParslSerializer
 serialize_object = ParslSerializer().serialize
