--- conflicted
+++ resolved
@@ -13,12 +13,8 @@
 import threading
 import json
 
-<<<<<<< HEAD
-from typing import Any, Dict
-=======
 from typing import cast, Any, Dict, Set
 
->>>>>>> 22c60972
 from parsl.utils import setproctitle
 from parsl.version import VERSION as PARSL_VERSION
 from parsl.serialize import ParslSerializer
@@ -159,11 +155,7 @@
         self.hub_address = hub_address
         self.hub_port = hub_port
 
-<<<<<<< HEAD
-        self.pending_task_queue = queue.Queue(maxsize=10 ** 6)  # type: queue.Queue[Any]
-=======
         self.pending_task_queue: queue.Queue[Any] = queue.Queue(maxsize=10 ** 6)
->>>>>>> 22c60972
 
         self.worker_ports = worker_ports
         self.worker_port_range = worker_port_range
@@ -191,13 +183,7 @@
         logger.info("Bound to ports {},{} for incoming worker connections".format(
             self.worker_task_port, self.worker_result_port))
 
-<<<<<<< HEAD
-        # this could be tightened up plenty, to use ManagerRecords
-        self._ready_managers: Dict[bytes, Any]
-        self._ready_managers = {}
-=======
         self._ready_managers: Dict[bytes, ManagerRecord] = {}
->>>>>>> 22c60972
 
         self.heartbeat_threshold = heartbeat_threshold
 
@@ -513,18 +499,6 @@
 
                     b_messages = []
 
-<<<<<<< HEAD
-                    for a_message in all_messages:
-                        r = pickle.loads(a_message)
-                        if r['type'] == 'result':
-                            # process this for task ID and forward to executor
-                            b_messages.append((a_message, r))
-                        elif r['type'] == 'monitoring':
-                            hub_channel.send_pyobj(r['payload'])
-                        elif r['type'] == 'heartbeat':
-                            logger.debug("Manager {!r} sent heartbeat via results connection".format(manager))
-                            b_messages.append((a_message, r))
-=======
                     for p_message in all_messages:
                         r = pickle.loads(p_message)
                         if r['type'] == 'result':
@@ -533,9 +507,8 @@
                         elif r['type'] == 'monitoring':
                             hub_channel.send_pyobj(r['payload'])
                         elif r['type'] == 'heartbeat':
-                            logger.debug("Manager {} sent heartbeat via results connection".format(manager))
+                            logger.debug("Manager {!r} sent heartbeat via results connection".format(manager))
                             b_messages.append((p_message, r))
->>>>>>> 22c60972
                         else:
                             logger.error("Interchange discarding result_queue message of unknown type: {}".format(r['type']))
 
