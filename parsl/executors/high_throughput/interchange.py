#!/usr/bin/env python
import argparse
import zmq
import os
import sys
import platform
import random
import time
import datetime
import pickle
import logging
import queue
import threading
import json

from typing import cast, Any, Dict, Set

from parsl.utils import setproctitle
from parsl.version import VERSION as PARSL_VERSION
from parsl.serialize import ParslSerializer
serialize_object = ParslSerializer().serialize

from parsl.app.errors import RemoteExceptionWrapper
from parsl.executors.high_throughput.manager_record import ManagerRecord
from parsl.monitoring.message_type import MessageType
from parsl.process_loggers import wrap_with_logs


HEARTBEAT_CODE = (2 ** 32) - 1
PKL_HEARTBEAT_CODE = pickle.dumps((2 ** 32) - 1)


class ManagerLost(Exception):
    ''' Task lost due to manager loss. Manager is considered lost when multiple heartbeats
    have been missed.
    '''
    def __init__(self, manager_id, hostname):
        self.manager_id = manager_id
        self.tstamp = time.time()
        self.hostname = hostname

    def __repr__(self):
        return "Task failure due to loss of manager {} on host {}".format(self.manager_id.decode(), self.hostname)

    def __str__(self):
        return self.__repr__()


class VersionMismatch(Exception):
    ''' Manager and Interchange versions do not match
    '''
    def __init__(self, interchange_version, manager_version):
        self.interchange_version = interchange_version
        self.manager_version = manager_version

    def __repr__(self):
        return "Manager version info {} does not match interchange version info {}, causing a critical failure".format(
            self.manager_version,
            self.interchange_version)

    def __str__(self):
        return self.__repr__()


class Interchange(object):
    """ Interchange is a task orchestrator for distributed systems.

    1. Asynchronously queue large volume of tasks (>100K)
    2. Allow for workers to join and leave the union
    3. Detect workers that have failed using heartbeats
    4. Service single and batch requests from workers

    TODO: We most likely need a PUB channel to send out global commands, like shutdown
    """
    def __init__(self,
                 client_address="127.0.0.1",
                 interchange_address="127.0.0.1",
                 client_ports=(50055, 50056, 50057),
                 worker_ports=None,
                 worker_port_range=(54000, 55000),
                 hub_address=None,
                 hub_port=None,
                 heartbeat_threshold=60,
                 logdir=".",
                 logging_level=logging.INFO,
                 poll_period=10,
             ) -> None:
        """
        Parameters
        ----------
        client_address : str
             The ip address at which the parsl client can be reached. Default: "127.0.0.1"

        interchange_address : str
             The ip address at which the workers will be able to reach the Interchange. Default: "127.0.0.1"

        client_ports : triple(int, int, int)
             The ports at which the client can be reached

        worker_ports : tuple(int, int)
             The specific two ports at which workers will connect to the Interchange. Default: None

        worker_port_range : tuple(int, int)
             The interchange picks ports at random from the range which will be used by workers.
             This is overridden when the worker_ports option is set. Default: (54000, 55000)

        hub_address : str
             The ip address at which the interchange can send info about managers to when monitoring is enabled.
             This is passed via dfk and executor automatically. Default: None (meaning monitoring disabled)

        hub_port : str
             The port at which the interchange can send info about managers to when monitoring is enabled.
             This is passed via dfk and executor automatically. Default: None (meaning monitoring disabled)

        heartbeat_threshold : int
             Number of seconds since the last heartbeat after which worker is considered lost.

        logdir : str
             Parsl log directory paths. Logs and temp files go here. Default: '.'

        logging_level : int
             Logging level as defined in the logging module. Default: logging.INFO (20)

        poll_period : int
             The main thread polling period, in milliseconds. Default: 10ms

        """
        self.logdir = logdir
        os.makedirs(self.logdir, exist_ok=True)

        start_file_logger("{}/interchange.log".format(self.logdir), level=logging_level)
        logger.propagate = False
        logger.debug("Initializing Interchange process")

        self.client_address = client_address
        self.interchange_address = interchange_address
        self.poll_period = poll_period

        logger.info("Attempting connection to client at {} on ports: {},{},{}".format(
            client_address, client_ports[0], client_ports[1], client_ports[2]))
        self.context = zmq.Context()
        self.task_incoming = self.context.socket(zmq.DEALER)
        self.task_incoming.set_hwm(0)
        self.task_incoming.RCVTIMEO = 10  # in milliseconds
        self.task_incoming.connect("tcp://{}:{}".format(client_address, client_ports[0]))
        self.results_outgoing = self.context.socket(zmq.DEALER)
        self.results_outgoing.set_hwm(0)
        self.results_outgoing.connect("tcp://{}:{}".format(client_address, client_ports[1]))

        self.command_channel = self.context.socket(zmq.REP)
        self.command_channel.RCVTIMEO = 1000  # in milliseconds
        self.command_channel.connect("tcp://{}:{}".format(client_address, client_ports[2]))
        logger.info("Connected to client")

        self.hub_address = hub_address
        self.hub_port = hub_port

        self.pending_task_queue: queue.Queue[Any] = queue.Queue(maxsize=10 ** 6)

        self.worker_ports = worker_ports
        self.worker_port_range = worker_port_range

        self.task_outgoing = self.context.socket(zmq.ROUTER)
        self.task_outgoing.set_hwm(0)
        self.results_incoming = self.context.socket(zmq.ROUTER)
        self.results_incoming.set_hwm(0)

        if self.worker_ports:
            self.worker_task_port = self.worker_ports[0]
            self.worker_result_port = self.worker_ports[1]

            self.task_outgoing.bind("tcp://*:{}".format(self.worker_task_port))
            self.results_incoming.bind("tcp://*:{}".format(self.worker_result_port))

        else:
            self.worker_task_port = self.task_outgoing.bind_to_random_port('tcp://*',
                                                                           min_port=worker_port_range[0],
                                                                           max_port=worker_port_range[1], max_tries=100)
            self.worker_result_port = self.results_incoming.bind_to_random_port('tcp://*',
                                                                                min_port=worker_port_range[0],
                                                                                max_port=worker_port_range[1], max_tries=100)

        logger.info("Bound to ports {},{} for incoming worker connections".format(
            self.worker_task_port, self.worker_result_port))

        self._ready_managers: Dict[bytes, ManagerRecord] = {}

        self.heartbeat_threshold = heartbeat_threshold

        self.current_platform = {'parsl_v': PARSL_VERSION,
                                 'python_v': "{}.{}.{}".format(sys.version_info.major,
                                                               sys.version_info.minor,
                                                               sys.version_info.micro),
                                 'os': platform.system(),
                                 'hostname': platform.node(),
                                 'dir': os.getcwd()}

        logger.info("Platform info: {}".format(self.current_platform))

    def get_tasks(self, count):
        """ Obtains a batch of tasks from the internal pending_task_queue

        Parameters
        ----------
        count: int
            Count of tasks to get from the queue

        Returns
        -------
        List of upto count tasks. May return fewer than count down to an empty list
            eg. [{'task_id':<x>, 'buffer':<buf>} ... ]
        """
        tasks = []
        for i in range(0, count):
            try:
                x = self.pending_task_queue.get(block=False)
            except queue.Empty:
                break
            else:
                tasks.append(x)

        return tasks

    @wrap_with_logs(target="interchange")
    def task_puller(self, kill_event):
        """Pull tasks from the incoming tasks zmq pipe onto the internal
        pending task queue

        Parameters:
        -----------
        kill_event : threading.Event
              Event to let the thread know when it is time to die.
        """
        logger.info("Starting")
        task_counter = 0

        while not kill_event.is_set():
            logger.debug("launching recv_pyobj")
            try:
                msg = self.task_incoming.recv_pyobj()
            except zmq.Again:
                # We just timed out while attempting to receive
                logger.debug("zmq.Again with {} tasks in internal queue".format(self.pending_task_queue.qsize()))
                continue

            if msg == 'STOP':
                logger.info("received STOP message, setting kill_event")
                kill_event.set()
                break
            else:
                logger.debug("putting message onto pending_task_queue")
                self.pending_task_queue.put(msg)
                task_counter += 1
                logger.debug("Fetched task:{}".format(task_counter))
        logger.info("reached end of task_puller loop")

    def _create_monitoring_channel(self):
        if self.hub_address and self.hub_port:
            logger.info("Connecting to monitoring")
            hub_channel = self.context.socket(zmq.DEALER)
            hub_channel.set_hwm(0)
            hub_channel.connect("tcp://{}:{}".format(self.hub_address, self.hub_port))
            logger.info("Monitoring enabled and connected to hub")
            return hub_channel
        else:
            return None

    def _send_monitoring_info(self, hub_channel, manager):
        if hub_channel:
            logger.info("Sending message {} to hub".format(self._ready_managers[manager]))

            d: Dict = cast(Dict, self._ready_managers[manager].copy())
            d['timestamp'] = datetime.datetime.now()
            d['last_heartbeat'] = datetime.datetime.fromtimestamp(d['last_heartbeat'])

            hub_channel.send_pyobj((MessageType.NODE_INFO, d))

    @wrap_with_logs(target="interchange")
    def _command_server(self, kill_event):
        """ Command server to run async command to the interchange
        """
        logger.debug("Command Server Starting")

        # Need to create a new ZMQ socket for command server thread
        hub_channel = self._create_monitoring_channel()

        reply: Any  # the type of reply depends on the command_req received (aka this needs dependent types...)

        while not kill_event.is_set():
            try:
                command_req = self.command_channel.recv_pyobj()
                logger.debug("Received command request: {}".format(command_req))
                if command_req == "OUTSTANDING_C":
                    outstanding = self.pending_task_queue.qsize()
                    for manager in self._ready_managers:
                        outstanding += len(self._ready_managers[manager]['tasks'])
                    reply = outstanding

                elif command_req == "WORKERS":
                    num_workers = 0
                    for manager in self._ready_managers:
                        num_workers += self._ready_managers[manager]['worker_count']
                    reply = num_workers

                elif command_req == "MANAGERS":
                    reply = []
                    for manager_id in self._ready_managers:
                        idle_since = self._ready_managers[manager_id]['idle_since']
                        if idle_since is not None:
                            idle_duration = time.time() - idle_since
                        else:
                            idle_duration = 0.0
                        resp = {'manager': manager_id.decode('utf-8'),
                                'block_id': self._ready_managers[manager_id]['block_id'],
                                'worker_count': self._ready_managers[manager_id]['worker_count'],
                                'tasks': len(self._ready_managers[manager_id]['tasks']),
                                'idle_duration': idle_duration,
                                'active': self._ready_managers[manager_id]['active']}
                        reply.append(resp)

                elif command_req.startswith("HOLD_WORKER"):
                    cmd, s_manager = command_req.split(';')
                    manager = s_manager.encode('utf-8')
                    logger.info("Received HOLD_WORKER for {!r}".format(manager))
                    if manager in self._ready_managers:
                        self._ready_managers[manager]['active'] = False
                        reply = True
                        self._send_monitoring_info(hub_channel, manager)
                    else:
                        reply = False

                elif command_req == "SHUTDOWN":
                    logger.info("Received SHUTDOWN command")
                    kill_event.set()
                    reply = True

                else:
                    reply = None

                logger.debug("Reply: {}".format(reply))
                self.command_channel.send_pyobj(reply)

            except zmq.Again:
                logger.debug("Command thread is alive")
                continue

    @wrap_with_logs
    def start(self):
        """ Start the interchange
        """
        logger.info("Incoming ports bound")

        hub_channel = self._create_monitoring_channel()

        poll_period = self.poll_period

        start = time.time()
        count = 0

        self._kill_event = threading.Event()
        self._task_puller_thread = threading.Thread(target=self.task_puller,
                                                    args=(self._kill_event,),
                                                    name="Interchange-Task-Puller")
        self._task_puller_thread.start()

        self._command_thread = threading.Thread(target=self._command_server,
                                                args=(self._kill_event,),
                                                name="Interchange-Command")
        self._command_thread.start()

        poller = zmq.Poller()
        poller.register(self.task_outgoing, zmq.POLLIN)
        poller.register(self.results_incoming, zmq.POLLIN)

        # These are managers which we should examine in an iteration
        # for scheduling a job (or maybe any other attention?).
        # Anything altering the state of the manager should add it
        # onto this list.
        interesting_managers: Set[bytes] = set()

        while not self._kill_event.is_set():
            self.socks = dict(poller.poll(timeout=poll_period))

            # Listen for requests for work
            if self.task_outgoing in self.socks and self.socks[self.task_outgoing] == zmq.POLLIN:
                logger.debug("starting task_outgoing section")
                message = self.task_outgoing.recv_multipart()
                manager = message[0]

                if manager not in self._ready_managers:
                    reg_flag = False

                    try:
                        msg = json.loads(message[1].decode('utf-8'))
                        reg_flag = True
                    except Exception:
                        logger.warning("Got Exception reading registration message from manager: {!r}".format(
                            manager), exc_info=True)
                        logger.debug("Message: \n{!r}\n".format(message[1]))
                    else:
                        # We set up an entry only if registration works correctly
                        self._ready_managers[manager] = {'last_heartbeat': time.time(),
                                                         'idle_since': time.time(),
                                                         'free_capacity': 0,
                                                         'block_id': None,
                                                         'max_capacity': 0,
                                                         'worker_count': 0,
                                                         'active': True,
                                                         'tasks': []}
                    if reg_flag is True:
                        interesting_managers.add(manager)
                        logger.info("Adding manager: {!r} to ready queue".format(manager))
                        self._ready_managers[manager].update(msg)
                        logger.info("Registration info for manager {!r}: {}".format(manager, msg))
                        self._send_monitoring_info(hub_channel, manager)

                        if (msg['python_v'].rsplit(".", 1)[0] != self.current_platform['python_v'].rsplit(".", 1)[0] or
                            msg['parsl_v'] != self.current_platform['parsl_v']):
                            logger.warning("Manager {!r} has incompatible version info with the interchange".format(manager))
                            logger.debug("Setting kill event")
                            self._kill_event.set()
                            e = VersionMismatch("py.v={} parsl.v={}".format(self.current_platform['python_v'].rsplit(".", 1)[0],
                                                                            self.current_platform['parsl_v']),
                                                "py.v={} parsl.v={}".format(msg['python_v'].rsplit(".", 1)[0],
                                                                            msg['parsl_v'])
                            )
                            result_package = {'type': 'result', 'task_id': -1, 'exception': serialize_object(e)}
                            pkl_package = pickle.dumps(result_package)
                            self.results_outgoing.send(pkl_package)
                            logger.warning("Sent failure reports, unregistering manager")
                        else:
                            logger.info("Manager {!r} has compatible Parsl version {}".format(manager, msg['parsl_v']))
                            logger.info("Manager {!r} has compatible Python version {}".format(manager,
                                                                                               msg['python_v'].rsplit(".", 1)[0]))
                    else:
                        # Registration has failed.
                        logger.debug("Suppressing bad registration from manager: {!r}".format(
                            manager))

                else:
                    tasks_requested = int.from_bytes(message[1], "little")
                    self._ready_managers[manager]['last_heartbeat'] = time.time()
                    if tasks_requested == HEARTBEAT_CODE:
                        logger.debug("Manager {!r} sent heartbeat via tasks connection".format(manager))
                        self.task_outgoing.send_multipart([manager, b'', PKL_HEARTBEAT_CODE])
                    else:
                        logger.debug("Manager {!r} requested {} tasks".format(manager, tasks_requested))
                        self._ready_managers[manager]['free_capacity'] = tasks_requested
                        interesting_managers.add(manager)
                logger.debug("leaving task_outgoing section")

            # If we had received any requests, check if there are tasks that could be passed

            logger.debug("Managers count (interesting/total): {interesting}/{total}".format(
                total=len(self._ready_managers),
                interesting=len(interesting_managers)))

            if interesting_managers and not self.pending_task_queue.empty():
                shuffled_managers = list(interesting_managers)
                random.shuffle(shuffled_managers)

                while shuffled_managers and not self.pending_task_queue.empty():  # cf. the if statement above...
                    manager = shuffled_managers.pop()
                    tasks_inflight = len(self._ready_managers[manager]['tasks'])
                    real_capacity = min(self._ready_managers[manager]['free_capacity'],
                                        self._ready_managers[manager]['max_capacity'] - tasks_inflight)

                    if (real_capacity and self._ready_managers[manager]['active']):
                        tasks = self.get_tasks(real_capacity)
                        if tasks:
                            self.task_outgoing.send_multipart([manager, b'', pickle.dumps(tasks)])
                            task_count = len(tasks)
                            count += task_count
                            tids = [t['task_id'] for t in tasks]
                            self._ready_managers[manager]['free_capacity'] -= task_count
                            self._ready_managers[manager]['tasks'].extend(tids)
                            self._ready_managers[manager]['idle_since'] = None
                            logger.debug("Sent tasks: {} to manager {!r}".format(tids, manager))
                            if self._ready_managers[manager]['free_capacity'] > 0:
                                logger.debug("Manager {!r} has free_capacity {}".format(manager, self._ready_managers[manager]['free_capacity']))
                                # ... so keep it in the interesting_managers list
                            else:
                                logger.debug("Manager {!r} is now saturated".format(manager))
                                interesting_managers.remove(manager)
                    else:
                        interesting_managers.remove(manager)
                        # logger.debug("Nothing to send to manager {}".format(manager))
                logger.debug("leaving _ready_managers section, with {} managers still interesting".format(len(interesting_managers)))
            else:
                logger.debug("either no interesting managers or no tasks, so skipping manager pass")
            # Receive any results and forward to client
            if self.results_incoming in self.socks and self.socks[self.results_incoming] == zmq.POLLIN:
                logger.debug("entering results_incoming section")
                manager, *all_messages = self.results_incoming.recv_multipart()
                if manager not in self._ready_managers:
                    logger.warning("Received a result from a un-registered manager: {!r}".format(manager))
                else:
                    logger.debug(f"Got {len(all_messages)} result items in batch from manager {manager!r}")

                    b_messages = []

                    for p_message in all_messages:
                        r = pickle.loads(p_message)
                        if r['type'] == 'result':
                            # process this for task ID and forward to executor
                            b_messages.append((p_message, r))
                        elif r['type'] == 'monitoring':
                            hub_channel.send_pyobj(r['payload'])
                        elif r['type'] == 'heartbeat':
                            logger.debug("Manager {!r} sent heartbeat via results connection".format(manager))
                            b_messages.append((p_message, r))
                        else:
                            logger.error("Interchange discarding result_queue message of unknown type: {}".format(r['type']))

                    for (b_message, r) in b_messages:
                        assert 'type' in r, f"Message is missing type entry: {r}"
                        if r['type'] == 'result':
                            try:
                                logger.debug(f"Removing task {r['task_id']} from manager record {manager}")
                                self._ready_managers[manager]['tasks'].remove(r['task_id'])
                            except Exception:
                                # If we reach here, there's something very wrong.
                                logger.exception("Ignoring exception removing task_id {} for manager {!r} with task list {}".format(
                                    r['task_id'],
                                    manager,
                                    self._ready_managers[manager]['tasks']))

                    b_messages_to_send = []
                    for (b_message, _) in b_messages:
                        b_messages_to_send.append(b_message)

                    if b_messages_to_send:
                        logger.debug("Sending messages on results_outgoing")
                        self.results_outgoing.send_multipart(b_messages_to_send)
                        logger.debug("Sent messages on results_outgoing")

                    logger.debug(f"Current tasks on manager {manager}: {self._ready_managers[manager]['tasks']}")
                    if len(self._ready_managers[manager]['tasks']) == 0 and self._ready_managers[manager]['idle_since'] is None:
                        self._ready_managers[manager]['idle_since'] = time.time()
                logger.debug("leaving results_incoming section")

            bad_managers = [manager for manager in self._ready_managers if
                            time.time() - self._ready_managers[manager]['last_heartbeat'] > self.heartbeat_threshold]
            for manager in bad_managers:
                logger.debug("Last: {} Current: {}".format(self._ready_managers[manager]['last_heartbeat'], time.time()))
<<<<<<< HEAD
                logger.warning("Too many heartbeats missed for manager {!r}".format(manager))
=======
                logger.warning(f"Too many heartbeats missed for manager {manager} - removing manager")
>>>>>>> f4380ac1
                if self._ready_managers[manager]['active']:
                    self._ready_managers[manager]['active'] = False
                    self._send_monitoring_info(hub_channel, manager)

                logger.warning(f"Raising ManagerLost for htex tasks {self._ready_managers[manager]['tasks']} on missing manager")
                for tid in self._ready_managers[manager]['tasks']:
                    try:
                        raise ManagerLost(manager, self._ready_managers[manager]['hostname'])
                    except Exception:
                        result_package = {'type': 'result', 'task_id': tid, 'exception': serialize_object(RemoteExceptionWrapper(*sys.exc_info()))}
                        pkl_package = pickle.dumps(result_package)
                        self.results_outgoing.send(pkl_package)
                logger.warning("Sent failure reports, unregistering manager")
                self._ready_managers.pop(manager, 'None')
                if manager in interesting_managers:
                    interesting_managers.remove(manager)

        delta = time.time() - start
        logger.info("Processed {} tasks in {} seconds".format(count, delta))
        logger.warning("Exiting")


def start_file_logger(filename, name='interchange', level=logging.DEBUG, format_string=None):
    """Add a stream log handler.

    Parameters
    ---------

    filename: string
        Name of the file to write logs to. Required.
    name: string
        Logger name. Default="parsl.executors.interchange"
    level: logging.LEVEL
        Set the logging level. Default=logging.DEBUG
        - format_string (string): Set the format string
    format_string: string
        Format string to use.

    Returns
    -------
        None.
    """
    if format_string is None:
        format_string = "%(asctime)s.%(msecs)03d %(name)s:%(lineno)d %(processName)s(%(process)d) %(threadName)s [%(levelname)s]  %(message)s"

    global logger
    logger = logging.getLogger(name)
    logger.setLevel(level)
    handler = logging.FileHandler(filename)
    handler.setLevel(level)
    formatter = logging.Formatter(format_string, datefmt='%Y-%m-%d %H:%M:%S')
    handler.setFormatter(formatter)
    logger.addHandler(handler)


@wrap_with_logs(target="interchange")
def starter(comm_q, *args, **kwargs):
    """Start the interchange process

    The executor is expected to call this function. The args, kwargs match that of the Interchange.__init__
    """
    setproctitle("parsl: HTEX interchange")
    # logger = multiprocessing.get_logger()
    ic = Interchange(*args, **kwargs)
    comm_q.put((ic.worker_task_port,
                ic.worker_result_port))
    ic.start()


if __name__ == '__main__':

    parser = argparse.ArgumentParser()
    parser.add_argument("-c", "--client_address",
                        help="Client address")
    parser.add_argument("-l", "--logdir", default="parsl_worker_logs",
                        help="Parsl worker log directory")
    parser.add_argument("-t", "--task_url",
                        help="REQUIRED: ZMQ url for receiving tasks")
    parser.add_argument("-r", "--result_url",
                        help="REQUIRED: ZMQ url for posting results")
    parser.add_argument("-p", "--poll_period",
                        help="REQUIRED: poll period used for main thread")
    parser.add_argument("--worker_ports", default=None,
                        help="OPTIONAL, pair of workers ports to listen on, eg --worker_ports=50001,50005")
    parser.add_argument("-d", "--debug", action='store_true',
                        help="Count of apps to launch")

    args = parser.parse_args()

    # Setup logging
    global logger
    format_string = "%(asctime)s %(name)s:%(lineno)d [%(levelname)s]  %(message)s"

    logger = logging.getLogger("interchange")
    logger.setLevel(logging.DEBUG)
    handler = logging.StreamHandler()
    handler.setLevel('DEBUG' if args.debug is True else 'INFO')
    formatter = logging.Formatter(format_string, datefmt='%Y-%m-%d %H:%M:%S')
    handler.setFormatter(formatter)
    logger.addHandler(handler)

    logger.debug("Starting Interchange")

    optionals = {}

    if args.worker_ports:
        optionals['worker_ports'] = [int(i) for i in args.worker_ports.split(',')]

    ic = Interchange(**optionals)
    ic.start()<|MERGE_RESOLUTION|>--- conflicted
+++ resolved
@@ -543,11 +543,7 @@
                             time.time() - self._ready_managers[manager]['last_heartbeat'] > self.heartbeat_threshold]
             for manager in bad_managers:
                 logger.debug("Last: {} Current: {}".format(self._ready_managers[manager]['last_heartbeat'], time.time()))
-<<<<<<< HEAD
-                logger.warning("Too many heartbeats missed for manager {!r}".format(manager))
-=======
-                logger.warning(f"Too many heartbeats missed for manager {manager} - removing manager")
->>>>>>> f4380ac1
+                logger.warning(f"Too many heartbeats missed for manager {manager!r} - removing manager")
                 if self._ready_managers[manager]['active']:
                     self._ready_managers[manager]['active'] = False
                     self._send_monitoring_info(hub_channel, manager)
