#!/usr/bin/env python
import argparse
import zmq
import os
import sys
import platform
import random
import time
import datetime
import pickle
import logging
import queue
import threading
import json

from typing import cast, Any, Dict, Set

from parsl.utils import setproctitle
from parsl.version import VERSION as PARSL_VERSION
from parsl.serialize import ParslSerializer
serialize_object = ParslSerializer().serialize

from parsl.app.errors import RemoteExceptionWrapper
from parsl.executors.high_throughput.manager_record import ManagerRecord
from parsl.monitoring.message_type import MessageType
from parsl.process_loggers import wrap_with_logs


HEARTBEAT_CODE = (2 ** 32) - 1
PKL_HEARTBEAT_CODE = pickle.dumps((2 ** 32) - 1)


class ManagerLost(Exception):
    ''' Task lost due to manager loss. Manager is considered lost when multiple heartbeats
    have been missed.
    '''
    def __init__(self, manager_id, hostname):
        self.manager_id = manager_id
        self.tstamp = time.time()
        self.hostname = hostname

    def __repr__(self):
        return "Task failure due to loss of manager {} on host {}".format(self.manager_id.decode(), self.hostname)

    def __str__(self):
        return self.__repr__()


class VersionMismatch(Exception):
    ''' Manager and Interchange versions do not match
    '''
    def __init__(self, interchange_version, manager_version):
        self.interchange_version = interchange_version
        self.manager_version = manager_version

    def __repr__(self):
        return "Manager version info {} does not match interchange version info {}, causing a critical failure".format(
            self.manager_version,
            self.interchange_version)

    def __str__(self):
        return self.__repr__()


class Interchange(object):
    """ Interchange is a task orchestrator for distributed systems.

    1. Asynchronously queue large volume of tasks (>100K)
    2. Allow for workers to join and leave the union
    3. Detect workers that have failed using heartbeats
    4. Service single and batch requests from workers

    TODO: We most likely need a PUB channel to send out global commands, like shutdown
    """
    def __init__(self,
                 client_address="127.0.0.1",
                 interchange_address="127.0.0.1",
                 client_ports=(50055, 50056, 50057),
                 worker_ports=None,
                 worker_port_range=(54000, 55000),
                 hub_address=None,
                 hub_port=None,
                 heartbeat_threshold=60,
                 logdir=".",
                 logging_level=logging.INFO,
                 poll_period=10,
             ) -> None:
        """
        Parameters
        ----------
        client_address : str
             The ip address at which the parsl client can be reached. Default: "127.0.0.1"

        interchange_address : str
             The ip address at which the workers will be able to reach the Interchange. Default: "127.0.0.1"

        client_ports : triple(int, int, int)
             The ports at which the client can be reached

        worker_ports : tuple(int, int)
             The specific two ports at which workers will connect to the Interchange. Default: None

        worker_port_range : tuple(int, int)
             The interchange picks ports at random from the range which will be used by workers.
             This is overridden when the worker_ports option is set. Default: (54000, 55000)

        hub_address : str
             The ip address at which the interchange can send info about managers to when monitoring is enabled.
             This is passed via dfk and executor automatically. Default: None (meaning monitoring disabled)

        hub_port : str
             The port at which the interchange can send info about managers to when monitoring is enabled.
             This is passed via dfk and executor automatically. Default: None (meaning monitoring disabled)

        heartbeat_threshold : int
             Number of seconds since the last heartbeat after which worker is considered lost.

        logdir : str
             Parsl log directory paths. Logs and temp files go here. Default: '.'

        logging_level : int
             Logging level as defined in the logging module. Default: logging.INFO (20)

        poll_period : int
             The main thread polling period, in milliseconds. Default: 10ms

        """
        self.logdir = logdir
        os.makedirs(self.logdir, exist_ok=True)

        start_file_logger("{}/interchange.log".format(self.logdir), level=logging_level)
        logger.propagate = False
        logger.debug("Initializing Interchange process")

        self.client_address = client_address
        self.interchange_address = interchange_address
        self.poll_period = poll_period

        logger.info("Attempting connection to client at {} on ports: {},{},{}".format(
            client_address, client_ports[0], client_ports[1], client_ports[2]))
        self.context = zmq.Context()
        self.task_incoming = self.context.socket(zmq.DEALER)
        self.task_incoming.set_hwm(0)
        self.task_incoming.RCVTIMEO = 10  # in milliseconds
        self.task_incoming.connect("tcp://{}:{}".format(client_address, client_ports[0]))
        self.results_outgoing = self.context.socket(zmq.DEALER)
        self.results_outgoing.set_hwm(0)
        self.results_outgoing.connect("tcp://{}:{}".format(client_address, client_ports[1]))

        self.command_channel = self.context.socket(zmq.REP)
        self.command_channel.RCVTIMEO = 1000  # in milliseconds
        self.command_channel.connect("tcp://{}:{}".format(client_address, client_ports[2]))
        logger.info("Connected to client")

        self.hub_address = hub_address
        self.hub_port = hub_port

        self.pending_task_queue: queue.Queue[Any] = queue.Queue(maxsize=10 ** 6)

        self.worker_ports = worker_ports
        self.worker_port_range = worker_port_range

        self.task_outgoing = self.context.socket(zmq.ROUTER)
        self.task_outgoing.set_hwm(0)
        self.results_incoming = self.context.socket(zmq.ROUTER)
        self.results_incoming.set_hwm(0)

        if self.worker_ports:
            self.worker_task_port = self.worker_ports[0]
            self.worker_result_port = self.worker_ports[1]

            self.task_outgoing.bind("tcp://*:{}".format(self.worker_task_port))
            self.results_incoming.bind("tcp://*:{}".format(self.worker_result_port))

        else:
            self.worker_task_port = self.task_outgoing.bind_to_random_port('tcp://*',
                                                                           min_port=worker_port_range[0],
                                                                           max_port=worker_port_range[1], max_tries=100)
            self.worker_result_port = self.results_incoming.bind_to_random_port('tcp://*',
                                                                                min_port=worker_port_range[0],
                                                                                max_port=worker_port_range[1], max_tries=100)

        logger.info("Bound to ports {},{} for incoming worker connections".format(
            self.worker_task_port, self.worker_result_port))

        self._ready_managers: Dict[bytes, ManagerRecord] = {}

        self.heartbeat_threshold = heartbeat_threshold

        self.current_platform = {'parsl_v': PARSL_VERSION,
                                 'python_v': "{}.{}.{}".format(sys.version_info.major,
                                                               sys.version_info.minor,
                                                               sys.version_info.micro),
                                 'os': platform.system(),
                                 'hostname': platform.node(),
                                 'dir': os.getcwd()}

        logger.info("Platform info: {}".format(self.current_platform))

    def get_tasks(self, count):
        """ Obtains a batch of tasks from the internal pending_task_queue

        Parameters
        ----------
        count: int
            Count of tasks to get from the queue

        Returns
        -------
        List of upto count tasks. May return fewer than count down to an empty list
            eg. [{'task_id':<x>, 'buffer':<buf>} ... ]
        """
        tasks = []
        for i in range(0, count):
            try:
                x = self.pending_task_queue.get(block=False)
            except queue.Empty:
                break
            else:
                tasks.append(x)

        return tasks

    @wrap_with_logs(target="interchange")
    def task_puller(self, kill_event):
        """Pull tasks from the incoming tasks zmq pipe onto the internal
        pending task queue

        Parameters:
        -----------
        kill_event : threading.Event
              Event to let the thread know when it is time to die.
        """
        logger.info("Starting")
        task_counter = 0

        while not kill_event.is_set():
            logger.debug("launching recv_pyobj")
            try:
                msg = self.task_incoming.recv_pyobj()
            except zmq.Again:
                # We just timed out while attempting to receive
                logger.debug("zmq.Again with {} tasks in internal queue".format(self.pending_task_queue.qsize()))
                continue

            if msg == 'STOP':
                logger.info("received STOP message, setting kill_event")
                kill_event.set()
                break
            else:
                logger.debug("putting message onto pending_task_queue")
                self.pending_task_queue.put(msg)
                task_counter += 1
                logger.debug("Fetched task:{}".format(task_counter))
        logger.info("reached end of task_puller loop")

    def _create_monitoring_channel(self):
        if self.hub_address and self.hub_port:
            logger.info("Connecting to monitoring")
            hub_channel = self.context.socket(zmq.DEALER)
            hub_channel.set_hwm(0)
            hub_channel.connect("tcp://{}:{}".format(self.hub_address, self.hub_port))
            logger.info("Monitoring enabled and connected to hub")
            return hub_channel
        else:
            return None

    def _send_monitoring_info(self, hub_channel, manager: ManagerRecord):
        if hub_channel:
            logger.info("Sending message {} to hub".format(manager))

            d: Dict = cast(Dict, manager.copy())
            d['timestamp'] = datetime.datetime.now()
            d['last_heartbeat'] = datetime.datetime.fromtimestamp(d['last_heartbeat'])

            hub_channel.send_pyobj((MessageType.NODE_INFO, d))

    @wrap_with_logs(target="interchange")
    def _command_server(self, kill_event):
        """ Command server to run async command to the interchange
        """
        logger.debug("Command Server Starting")

        # Need to create a new ZMQ socket for command server thread
        hub_channel = self._create_monitoring_channel()

        reply: Any  # the type of reply depends on the command_req received (aka this needs dependent types...)

        while not kill_event.is_set():
            try:
                command_req = self.command_channel.recv_pyobj()
                logger.debug("Received command request: {}".format(command_req))
                if command_req == "OUTSTANDING_C":
                    outstanding = self.pending_task_queue.qsize()
                    for manager in self._ready_managers.values():
                        outstanding += len(manager['tasks'])
                    reply = outstanding

                elif command_req == "WORKERS":
                    num_workers = 0
                    for manager in self._ready_managers.values():
                        num_workers += manager['worker_count']
                    reply = num_workers

                elif command_req == "MANAGERS":
                    reply = []
                    for manager_id in self._ready_managers:
                        m = self._ready_managers[manager_id]
                        idle_since = m['idle_since']
                        if idle_since is not None:
                            idle_duration = time.time() - idle_since
                        else:
                            idle_duration = 0.0
                        resp = {'manager': manager_id.decode('utf-8'),
                                'block_id': m['block_id'],
                                'worker_count': m['worker_count'],
                                'tasks': len(m['tasks']),
                                'idle_duration': idle_duration,
                                'active': m['active']}
                        reply.append(resp)

                elif command_req.startswith("HOLD_WORKER"):
                    cmd, s_manager = command_req.split(';')
                    manager_id = s_manager.encode('utf-8')
                    logger.info("Received HOLD_WORKER for {!r}".format(manager_id))
                    if manager_id in self._ready_managers:
                        m = self._ready_managers[manager_id]
                        m['active'] = False
                        reply = True
                        self._send_monitoring_info(hub_channel, m)
                    else:
                        reply = False

                elif command_req == "SHUTDOWN":
                    logger.info("Received SHUTDOWN command")
                    kill_event.set()
                    reply = True

                else:
                    reply = None

                logger.debug("Reply: {}".format(reply))
                self.command_channel.send_pyobj(reply)

            except zmq.Again:
                logger.debug("Command thread is alive")
                continue

    @wrap_with_logs
    def start(self):
        """ Start the interchange
        """
        logger.info("Incoming ports bound")

        hub_channel = self._create_monitoring_channel()

        poll_period = self.poll_period

        start = time.time()
        count = 0

        self._kill_event = threading.Event()
        self._task_puller_thread = threading.Thread(target=self.task_puller,
                                                    args=(self._kill_event,),
                                                    name="Interchange-Task-Puller")
        self._task_puller_thread.start()

        self._command_thread = threading.Thread(target=self._command_server,
                                                args=(self._kill_event,),
                                                name="Interchange-Command")
        self._command_thread.start()

        poller = zmq.Poller()
        poller.register(self.task_outgoing, zmq.POLLIN)
        poller.register(self.results_incoming, zmq.POLLIN)

        # These are managers which we should examine in an iteration
        # for scheduling a job (or maybe any other attention?).
        # Anything altering the state of the manager should add it
        # onto this list.
        interesting_managers: Set[bytes] = set()

        while not self._kill_event.is_set():
            self.socks = dict(poller.poll(timeout=poll_period))

            # Listen for requests for work
            if self.task_outgoing in self.socks and self.socks[self.task_outgoing] == zmq.POLLIN:
                logger.debug("starting task_outgoing section")
                message = self.task_outgoing.recv_multipart()
                manager_id = message[0]

                if manager_id not in self._ready_managers:
                    reg_flag = False

                    try:
                        msg = json.loads(message[1].decode('utf-8'))
                        reg_flag = True
                    except Exception:
                        logger.warning("Got Exception reading registration message from manager: {!r}".format(
                            manager_id), exc_info=True)
                        logger.debug("Message: \n{!r}\n".format(message[1]))
                    else:
                        # We set up an entry only if registration works correctly
                        self._ready_managers[manager_id] = {'last_heartbeat': time.time(),
                                                            'idle_since': time.time(),
                                                            'free_capacity': 0,
                                                            'block_id': None,
                                                            'max_capacity': 0,
                                                            'worker_count': 0,
                                                            'active': True,
                                                            'tasks': []}
                    if reg_flag is True:
                        interesting_managers.add(manager_id)
                        logger.info("Adding manager: {!r} to ready queue".format(manager_id))
                        m = self._ready_managers[manager_id]
                        m.update(msg)
                        logger.info("Registration info for manager {!r}: {}".format(manager_id, msg))
                        self._send_monitoring_info(hub_channel, m)

                        if (msg['python_v'].rsplit(".", 1)[0] != self.current_platform['python_v'].rsplit(".", 1)[0] or
                            msg['parsl_v'] != self.current_platform['parsl_v']):
<<<<<<< HEAD
                            logger.warning("Manager {!r} has incompatible version info with the interchange".format(manager_id))
=======
                            logger.error("Manager {} has incompatible version info with the interchange".format(manager_id))
>>>>>>> 33af388f
                            logger.debug("Setting kill event")
                            self._kill_event.set()
                            e = VersionMismatch("py.v={} parsl.v={}".format(self.current_platform['python_v'].rsplit(".", 1)[0],
                                                                            self.current_platform['parsl_v']),
                                                "py.v={} parsl.v={}".format(msg['python_v'].rsplit(".", 1)[0],
                                                                            msg['parsl_v'])
                            )
                            result_package = {'type': 'result', 'task_id': -1, 'exception': serialize_object(e)}
                            pkl_package = pickle.dumps(result_package)
                            self.results_outgoing.send(pkl_package)
                            logger.error("Sent failure reports, shutting down interchange")
                        else:
                            logger.info("Manager {!r} has compatible Parsl version {}".format(manager_id, msg['parsl_v']))
                            logger.info("Manager {!r} has compatible Python version {}".format(manager_id,
                                                                                               msg['python_v'].rsplit(".", 1)[0]))
                    else:
                        # Registration has failed.
                        logger.debug("Suppressing bad registration from manager: {!r}".format(
                            manager_id))

                else:
                    tasks_requested = int.from_bytes(message[1], "little")
                    self._ready_managers[manager_id]['last_heartbeat'] = time.time()
                    if tasks_requested == HEARTBEAT_CODE:
                        logger.debug("Manager {!r} sent heartbeat via tasks connection".format(manager_id))
                        self.task_outgoing.send_multipart([manager_id, b'', PKL_HEARTBEAT_CODE])
                    else:
                        logger.debug("Manager {!r} requested {} tasks".format(manager_id, tasks_requested))
                        self._ready_managers[manager_id]['free_capacity'] = tasks_requested
                        interesting_managers.add(manager_id)
                logger.debug("leaving task_outgoing section")

            # If we had received any requests, check if there are tasks that could be passed

            logger.debug("Managers count (interesting/total): {interesting}/{total}".format(
                total=len(self._ready_managers),
                interesting=len(interesting_managers)))

            if interesting_managers and not self.pending_task_queue.empty():
                shuffled_managers = list(interesting_managers)
                random.shuffle(shuffled_managers)

                while shuffled_managers and not self.pending_task_queue.empty():  # cf. the if statement above...
                    manager_id = shuffled_managers.pop()
                    m = self._ready_managers[manager_id]
                    tasks_inflight = len(m['tasks'])
                    real_capacity = min(m['free_capacity'],
                                        m['max_capacity'] - tasks_inflight)

                    if (real_capacity and m['active']):
                        tasks = self.get_tasks(real_capacity)
                        if tasks:
                            self.task_outgoing.send_multipart([manager_id, b'', pickle.dumps(tasks)])
                            task_count = len(tasks)
                            count += task_count
                            tids = [t['task_id'] for t in tasks]
                            m['free_capacity'] -= task_count
                            m['tasks'].extend(tids)
                            m['idle_since'] = None
                            logger.debug("Sent tasks: {} to manager {!r}".format(tids, manager_id))
                            if m['free_capacity'] > 0:
                                logger.debug("Manager {!r} has free_capacity {}".format(manager_id, m['free_capacity']))
                                # ... so keep it in the interesting_managers list
                            else:
                                logger.debug("Manager {!r} is now saturated".format(manager_id))
                                interesting_managers.remove(manager_id)
                    else:
                        interesting_managers.remove(manager_id)
                        # logger.debug("Nothing to send to manager {}".format(manager_id))
                logger.debug("leaving _ready_managers section, with {} managers still interesting".format(len(interesting_managers)))
            else:
                logger.debug("either no interesting managers or no tasks, so skipping manager pass")
            # Receive any results and forward to client
            if self.results_incoming in self.socks and self.socks[self.results_incoming] == zmq.POLLIN:
                logger.debug("entering results_incoming section")
                manager_id, *all_messages = self.results_incoming.recv_multipart()
                if manager_id not in self._ready_managers:
                    logger.warning("Received a result from a un-registered manager: {!r}".format(manager_id))
                else:
                    logger.debug(f"Got {len(all_messages)} result items in batch from manager {manager_id!r}")

                    b_messages = []

                    for p_message in all_messages:
                        r = pickle.loads(p_message)
                        if r['type'] == 'result':
                            # process this for task ID and forward to executor
                            b_messages.append((p_message, r))
                        elif r['type'] == 'monitoring':
                            hub_channel.send_pyobj(r['payload'])
                        elif r['type'] == 'heartbeat':
                            logger.debug(f"Manager {manager_id!r} sent heartbeat via results connection")
                            b_messages.append((p_message, r))
                        else:
                            logger.error("Interchange discarding result_queue message of unknown type: {}".format(r['type']))

                    m = self._ready_managers[manager_id]
                    for (b_message, r) in b_messages:
                        assert 'type' in r, f"Message is missing type entry: {r}"
                        if r['type'] == 'result':
                            try:
                                logger.debug(f"Removing task {r['task_id']} from manager record {manager_id!r}")
                                m['tasks'].remove(r['task_id'])
                            except Exception:
                                # If we reach here, there's something very wrong.
                                logger.exception("Ignoring exception removing task_id {} for manager {!r} with task list {}".format(
                                    r['task_id'],
                                    manager_id,
                                    m['tasks']))

                    b_messages_to_send = []
                    for (b_message, _) in b_messages:
                        b_messages_to_send.append(b_message)

                    if b_messages_to_send:
                        logger.debug("Sending messages on results_outgoing")
                        self.results_outgoing.send_multipart(b_messages_to_send)
                        logger.debug("Sent messages on results_outgoing")

                    logger.debug(f"Current tasks on manager {manager_id!r}: {m['tasks']}")
                    if len(m['tasks']) == 0 and m['idle_since'] is None:
                        m['idle_since'] = time.time()
                logger.debug("leaving results_incoming section")

            bad_managers = [(manager_id, m) for (manager_id, m) in self._ready_managers.items() if
                            time.time() - m['last_heartbeat'] > self.heartbeat_threshold]
            for (manager_id, m) in bad_managers:
                logger.debug("Last: {} Current: {}".format(m['last_heartbeat'], time.time()))
                logger.warning(f"Too many heartbeats missed for manager {manager_id!r} - removing manager")
                if m['active']:
                    m['active'] = False
                    self._send_monitoring_info(hub_channel, m)

                logger.warning(f"Cancelling htex tasks {m['tasks']} on removed manager")
                for tid in m['tasks']:
                    try:
                        raise ManagerLost(manager_id, m['hostname'])
                    except Exception:
                        result_package = {'type': 'result', 'task_id': tid, 'exception': serialize_object(RemoteExceptionWrapper(*sys.exc_info()))}
                        pkl_package = pickle.dumps(result_package)
                        self.results_outgoing.send(pkl_package)
                logger.warning("Sent failure reports, unregistering manager")
                self._ready_managers.pop(manager_id, 'None')
                if manager_id in interesting_managers:
                    interesting_managers.remove(manager_id)

        delta = time.time() - start
        logger.info("Processed {} tasks in {} seconds".format(count, delta))
        logger.warning("Exiting")


def start_file_logger(filename, name='interchange', level=logging.DEBUG, format_string=None):
    """Add a stream log handler.

    Parameters
    ---------

    filename: string
        Name of the file to write logs to. Required.
    name: string
        Logger name. Default="parsl.executors.interchange"
    level: logging.LEVEL
        Set the logging level. Default=logging.DEBUG
        - format_string (string): Set the format string
    format_string: string
        Format string to use.

    Returns
    -------
        None.
    """
    if format_string is None:
        format_string = "%(asctime)s.%(msecs)03d %(name)s:%(lineno)d %(processName)s(%(process)d) %(threadName)s [%(levelname)s]  %(message)s"

    global logger
    logger = logging.getLogger(name)
    logger.setLevel(level)
    handler = logging.FileHandler(filename)
    handler.setLevel(level)
    formatter = logging.Formatter(format_string, datefmt='%Y-%m-%d %H:%M:%S')
    handler.setFormatter(formatter)
    logger.addHandler(handler)


@wrap_with_logs(target="interchange")
def starter(comm_q, *args, **kwargs):
    """Start the interchange process

    The executor is expected to call this function. The args, kwargs match that of the Interchange.__init__
    """
    setproctitle("parsl: HTEX interchange")
    # logger = multiprocessing.get_logger()
    ic = Interchange(*args, **kwargs)
    comm_q.put((ic.worker_task_port,
                ic.worker_result_port))
    ic.start()


if __name__ == '__main__':

    parser = argparse.ArgumentParser()
    parser.add_argument("-c", "--client_address",
                        help="Client address")
    parser.add_argument("-l", "--logdir", default="parsl_worker_logs",
                        help="Parsl worker log directory")
    parser.add_argument("-t", "--task_url",
                        help="REQUIRED: ZMQ url for receiving tasks")
    parser.add_argument("-r", "--result_url",
                        help="REQUIRED: ZMQ url for posting results")
    parser.add_argument("-p", "--poll_period",
                        help="REQUIRED: poll period used for main thread")
    parser.add_argument("--worker_ports", default=None,
                        help="OPTIONAL, pair of workers ports to listen on, eg --worker_ports=50001,50005")
    parser.add_argument("-d", "--debug", action='store_true',
                        help="Count of apps to launch")

    args = parser.parse_args()

    # Setup logging
    global logger
    format_string = "%(asctime)s %(name)s:%(lineno)d [%(levelname)s]  %(message)s"

    logger = logging.getLogger("interchange")
    logger.setLevel(logging.DEBUG)
    handler = logging.StreamHandler()
    handler.setLevel('DEBUG' if args.debug is True else 'INFO')
    formatter = logging.Formatter(format_string, datefmt='%Y-%m-%d %H:%M:%S')
    handler.setFormatter(formatter)
    logger.addHandler(handler)

    logger.debug("Starting Interchange")

    optionals = {}

    if args.worker_ports:
        optionals['worker_ports'] = [int(i) for i in args.worker_ports.split(',')]

    ic = Interchange(**optionals)
    ic.start()<|MERGE_RESOLUTION|>--- conflicted
+++ resolved
@@ -419,11 +419,7 @@
 
                         if (msg['python_v'].rsplit(".", 1)[0] != self.current_platform['python_v'].rsplit(".", 1)[0] or
                             msg['parsl_v'] != self.current_platform['parsl_v']):
-<<<<<<< HEAD
-                            logger.warning("Manager {!r} has incompatible version info with the interchange".format(manager_id))
-=======
-                            logger.error("Manager {} has incompatible version info with the interchange".format(manager_id))
->>>>>>> 33af388f
+                            logger.error("Manager {!r} has incompatible version info with the interchange".format(manager_id))
                             logger.debug("Setting kill event")
                             self._kill_event.set()
                             e = VersionMismatch("py.v={} parsl.v={}".format(self.current_platform['python_v'].rsplit(".", 1)[0],
