from concurrent.futures import Future
import typeguard
import logging
import threading
import queue
import datetime
import pickle
from multiprocessing import Queue
<<<<<<< HEAD
from typing import Dict  # noqa F401 (used in type annotation)
from typing import List, Optional, Tuple, Union, Any, Sequence
=======
from typing import Dict, Sequence  # noqa F401 (used in type annotation)
from typing import List, Optional, Tuple, Union
>>>>>>> bcde69f5
import math

from parsl.serialize import pack_apply_message, deserialize
from parsl.app.errors import RemoteExceptionWrapper
from parsl.executors.high_throughput import zmq_pipes
from parsl.executors.base import HasConnectedWorkers
from parsl.executors.high_throughput import interchange
from parsl.executors.errors import (
    BadMessage, ScalingFailed,
    DeserializationError, SerializationError,
    UnsupportedFeatureError
)

from parsl.executors.status_handling import BlockProviderExecutor
from parsl.providers.provider_base import ExecutionProvider
from parsl.data_provider.staging import Staging
from parsl.addresses import get_all_addresses
from parsl.process_loggers import wrap_with_logs

from parsl.multiprocessing import forkProcess
from parsl.utils import RepresentationMixin
from parsl.providers import LocalProvider

logger = logging.getLogger(__name__)


class HighThroughputExecutor(BlockProviderExecutor, RepresentationMixin, HasConnectedWorkers):
    """Executor designed for cluster-scale

    The HighThroughputExecutor system has the following components:
      1. The HighThroughputExecutor instance which is run as part of the Parsl script.
      2. The Interchange which is acts as a load-balancing proxy between workers and Parsl
      3. The multiprocessing based worker pool which coordinates task execution over several
         cores on a node.
      4. ZeroMQ pipes connect the HighThroughputExecutor, Interchange and the process_worker_pool

    Here is a diagram

    .. code:: python


                        |  Data   |  Executor   |  Interchange  | External Process(es)
                        |  Flow   |             |               |
                   Task | Kernel  |             |               |
                 +----->|-------->|------------>|->outgoing_q---|-> process_worker_pool
                 |      |         |             | batching      |    |         |
           Parsl<---Fut-|         |             | load-balancing|  result   exception
                     ^  |         |             | watchdogs     |    |         |
                     |  |         |   Q_mngmnt  |               |    V         V
                     |  |         |    Thread<--|-incoming_q<---|--- +---------+
                     |  |         |      |      |               |
                     |  |         |      |      |               |
                     +----update_fut-----+


    Each of the workers in each process_worker_pool has access to its local rank through
    an environmental variable, ``PARSL_WORKER_RANK``. The local rank is unique for each process
    and is an integer in the range from 0 to the number of workers per in the pool minus 1.
    The workers also have access to the ID of the worker pool as ``PARSL_WORKER_POOL_ID``
    and the size of the worker pool as ``PARSL_WORKER_COUNT``.


    Parameters
    ----------

    provider : :class:`~parsl.providers.provider_base.ExecutionProvider`
       Provider to access computation resources. Can be one of :class:`~parsl.providers.aws.aws.EC2Provider`,
        :class:`~parsl.providers.cobalt.cobalt.Cobalt`,
        :class:`~parsl.providers.condor.condor.Condor`,
        :class:`~parsl.providers.googlecloud.googlecloud.GoogleCloud`,
        :class:`~parsl.providers.gridEngine.gridEngine.GridEngine`,
        :class:`~parsl.providers.local.local.Local`,
        :class:`~parsl.providers.sge.sge.GridEngine`,
        :class:`~parsl.providers.slurm.slurm.Slurm`, or
        :class:`~parsl.providers.torque.torque.Torque`.

    label : str
        Label for this executor instance.

    launch_cmd : str
        Command line string to launch the process_worker_pool from the provider. The command line string
        will be formatted with appropriate values for the following values (debug, task_url, result_url,
        cores_per_worker, nodes_per_block, heartbeat_period ,heartbeat_threshold, logdir). For example:
        launch_cmd="process_worker_pool.py {debug} -c {cores_per_worker} --task_url={task_url} --result_url={result_url}"

    address : string
        An address to connect to the main Parsl process which is reachable from the network in which
        workers will be running. This can be either a hostname as returned by ``hostname`` or an
        IP address. Most login nodes on clusters have several network interfaces available, only
        some of which can be reached from the compute nodes.
        By default, the executor will attempt to enumerate and connect through all possible addresses.
        Setting an address here overrides the default behavior.
        default=None

    worker_ports : (int, int)
        Specify the ports to be used by workers to connect to Parsl. If this option is specified,
        worker_port_range will not be honored.

    worker_port_range : (int, int)
        Worker ports will be chosen between the two integers provided.

    interchange_port_range : (int, int)
        Port range used by Parsl to communicate with the Interchange.

    working_dir : str
        Working dir to be used by the executor.

    worker_debug : Bool
        Enables worker debug logging.

    managed : Bool
        If this executor is managed by the DFK or externally handled.

    cores_per_worker : float
        cores to be assigned to each worker. Oversubscription is possible
        by setting cores_per_worker < 1.0. Default=1

    mem_per_worker : float
        GB of memory required per worker. If this option is specified, the node manager
        will check the available memory at startup and limit the number of workers such that
        the there's sufficient memory for each worker. Default: None

    max_workers : int
        Caps the number of workers launched per node. Default: infinity

    cpu_affinity: string
        Whether or how each worker process sets thread affinity. Options are "none" to forgo
        any CPU affinity configuration, "block" to assign adjacent cores to workers
        (ex: assign 0-1 to worker 0, 2-3 to worker 1), and
        "alternating" to assign cores to workers in round-robin
        (ex: assign 0,2 to worker 0, 1,3 to worker 1).

    available_accelerators: int | list
        Accelerators available for workers to use. Each worker will be pinned to exactly one of the provided
        accelerators, and no more workers will be launched than the number of accelerators.

        Either provide the list of accelerator names or the number available. If a number is provided,
        Parsl will create names as integers starting with 0.

        default: empty list

    prefetch_capacity : int
        Number of tasks that could be prefetched over available worker capacity.
        When there are a few tasks (<100) or when tasks are long running, this option should
        be set to 0 for better load balancing. Default is 0.

    address_probe_timeout : int | None
        Managers attempt connecting over many different addesses to determine a viable address.
        This option sets a time limit in seconds on the connection attempt.
        Default of None implies 30s timeout set on worker.

    heartbeat_threshold : int
        Seconds since the last message from the counterpart in the communication pair:
        (interchange, manager) after which the counterpart is assumed to be un-available. Default: 120s

    heartbeat_period : int
        Number of seconds after which a heartbeat message indicating liveness is sent to the
        counterpart (interchange, manager). Default: 30s

    poll_period : int
        Timeout period to be used by the executor components in milliseconds. Increasing poll_periods
        trades performance for cpu efficiency. Default: 10ms

    worker_logdir_root : string
        In case of a remote file system, specify the path to where logs will be kept.
    """

    _queue_management_thread: Optional[threading.Thread]

    @typeguard.typechecked
    def __init__(self,
                 label: str = 'HighThroughputExecutor',
                 provider: ExecutionProvider = LocalProvider(),
                 launch_cmd: Optional[str] = None,
                 address: Optional[str] = None,
                 worker_ports: Optional[Tuple[int, int]] = None,
                 worker_port_range: Optional[Tuple[int, int]] = (54000, 55000),
                 interchange_port_range: Optional[Tuple[int, int]] = (55000, 56000),
                 storage_access: Optional[Sequence[Staging]] = None,
                 working_dir: Optional[str] = None,
                 worker_debug: bool = False,
                 cores_per_worker: float = 1.0,
                 mem_per_worker: Optional[float] = None,
                 max_workers: Union[int, float] = float('inf'),
                 cpu_affinity: str = 'none',
                 available_accelerators: Union[int, Sequence[str]] = (),
                 prefetch_capacity: int = 0,
                 heartbeat_threshold: int = 120,
                 heartbeat_period: int = 30,
                 poll_period: int = 10,
                 address_probe_timeout: Optional[int] = None,
                 managed: bool = True,
                 worker_logdir_root: Optional[str] = None):

        logger.debug("Initializing HighThroughputExecutor")

        BlockProviderExecutor.__init__(self, provider)
        self.label = label
        self.worker_debug = worker_debug
        self.storage_access = storage_access
        self.working_dir = working_dir
        self.managed = managed
        self.cores_per_worker = cores_per_worker
        self.mem_per_worker = mem_per_worker
        self.max_workers = max_workers
        self.prefetch_capacity = prefetch_capacity
        self.address = address
        self.address_probe_timeout = address_probe_timeout
        if self.address:
            self.all_addresses = address
        else:
            self.all_addresses = ','.join(get_all_addresses())

        mem_slots = max_workers
        cpu_slots = max_workers
        if hasattr(self.provider, 'mem_per_node') and \
                self.provider.mem_per_node is not None and \
                mem_per_worker is not None and \
                mem_per_worker > 0:
            mem_slots = math.floor(self.provider.mem_per_node / mem_per_worker)
        if hasattr(self.provider, 'cores_per_node') and \
                self.provider.cores_per_node is not None:
            cpu_slots = math.floor(self.provider.cores_per_node / cores_per_worker)

        # Set the list of available accelerators
        if isinstance(available_accelerators, int):
            # If the user provide an integer, create some names for them
            available_accelerators = list(map(str, range(available_accelerators)))
        self.available_accelerators = list(available_accelerators)

        # Determine the number of workers per node
        self._workers_per_node = min(max_workers, mem_slots, cpu_slots)
        if len(self.available_accelerators) > 0:
            self._workers_per_node = min(self._workers_per_node, len(available_accelerators))
        if self._workers_per_node == float('inf'):
            self._workers_per_node = 1  # our best guess-- we do not have any provider hints

        self._task_counter = 0
        self.run_id = None  # set to the correct run_id in dfk
        self.hub_address = None  # set to the correct hub address in dfk
        self.hub_port = None  # set to the correct hub port in dfk

        self.worker_ports = worker_ports
        self.worker_port_range = worker_port_range
        self.interchange_port_range = interchange_port_range
        self.heartbeat_threshold = heartbeat_threshold
        self.heartbeat_period = heartbeat_period
        self.poll_period = poll_period
        self.run_dir = '.'
        self.worker_logdir_root = worker_logdir_root
        self.cpu_affinity = cpu_affinity

        self._executor_exception = None

        if launch_cmd:
            self.launch_cmd = launch_cmd
        else:
            self.launch_cmd = ("process_worker_pool.py {debug} {max_workers} "
                               "-a {addresses} "
                               "-p {prefetch_capacity} "
                               "-c {cores_per_worker} "
                               "-m {mem_per_worker} "
                               "--poll {poll_period} "
                               "--task_port={task_port} "
                               "--result_port={result_port} "
                               "--logdir={logdir} "
                               "--block_id={{block_id}} "
                               "--hb_period={heartbeat_period} "
                               "{address_probe_timeout_string} "
                               "--hb_threshold={heartbeat_threshold} "
                               "--cpu-affinity {cpu_affinity} "
                               "--available-accelerators {accelerators}")

    def initialize_scaling(self) -> List[str]:
        """ Compose the launch command and call the scale_out

        This should be implemented in the child classes to take care of
        executor specific oddities.
        """
        debug_opts = "--debug" if self.worker_debug else ""
        max_workers = "" if self.max_workers == float('inf') else "--max_workers={}".format(self.max_workers)

        address_probe_timeout_string = ""
        if self.address_probe_timeout:
            address_probe_timeout_string = "--address_probe_timeout={}".format(self.address_probe_timeout)
        worker_logdir = "{}/{}".format(self.run_dir, self.label)
        if self.worker_logdir_root is not None:
            worker_logdir = "{}/{}".format(self.worker_logdir_root, self.label)

        l_cmd = self.launch_cmd.format(debug=debug_opts,
                                       prefetch_capacity=self.prefetch_capacity,
                                       address_probe_timeout_string=address_probe_timeout_string,
                                       addresses=self.all_addresses,
                                       task_port=self.worker_task_port,
                                       result_port=self.worker_result_port,
                                       cores_per_worker=self.cores_per_worker,
                                       mem_per_worker=self.mem_per_worker,
                                       max_workers=max_workers,
                                       nodes_per_block=self.provider.nodes_per_block,
                                       heartbeat_period=self.heartbeat_period,
                                       heartbeat_threshold=self.heartbeat_threshold,
                                       poll_period=self.poll_period,
                                       logdir=worker_logdir,
                                       cpu_affinity=self.cpu_affinity,
                                       accelerators=" ".join(self.available_accelerators))
        self.launch_cmd = l_cmd
        logger.debug("Launch command: {}".format(self.launch_cmd))

        self._scaling_enabled = True
        logger.debug("Starting HighThroughputExecutor with provider:\n%s", self.provider)

        # TODO: why is this a provider property?
        block_ids = []  # type: List[str]
        if hasattr(self.provider, 'init_blocks'):
            try:
                block_ids = self.scale_out(blocks=self.provider.init_blocks)
            except Exception as e:
                logger.error("Scaling out failed: {}".format(e))
                raise e
        return block_ids

    def start(self) -> Optional[List[str]]:
        """Create the Interchange process and connect to it.
        """
        self.outgoing_q = zmq_pipes.TasksOutgoing("127.0.0.1", self.interchange_port_range)
        self.incoming_q = zmq_pipes.ResultsIncoming("127.0.0.1", self.interchange_port_range)
        self.command_client = zmq_pipes.CommandClient("127.0.0.1", self.interchange_port_range)

        self.is_alive = True

        self._queue_management_thread = None
        self._start_queue_management_thread()
        self._start_local_queue_process()

        logger.debug("Created management thread: {}".format(self._queue_management_thread))

        block_ids = self.initialize_scaling()
        return block_ids

    @wrap_with_logs
    def _queue_management_worker(self) -> None:
        """Listen to the queue for task status messages and handle them.

        Depending on the message, tasks will be updated with results, exceptions,
        or updates. It expects the following messages:

        .. code:: python

            {
               "task_id" : <task_id>
               "result"  : serialized result object, if task succeeded
               ... more tags could be added later
            }

            {
               "task_id" : <task_id>
               "exception" : serialized exception object, on failure
            }

        We do not support these yet, but they could be added easily.

        .. code:: python

            {
               "task_id" : <task_id>
               "cpu_stat" : <>
               "mem_stat" : <>
               "io_stat"  : <>
               "started"  : tstamp
            }

        The `None` message is a die request.
        """
        logger.debug("[MTHREAD] queue management worker starting")

        while not self.bad_state_is_set:
            try:
                msgs = self.incoming_q.get(timeout=1)

            except queue.Empty:
                logger.debug("[MTHREAD] queue empty")
                # Timed out.
                pass

            except IOError as e:
                logger.exception("[MTHREAD] Caught broken queue with exception code {}: {}".format(e.errno, e))
                return

            except Exception as e:
                logger.exception("[MTHREAD] Caught unknown exception: {}".format(e))
                return

            else:

                if msgs is None:
                    logger.debug("[MTHREAD] Got None, exiting")
                    return

                else:
                    for serialized_msg in msgs:
                        try:
                            msg = pickle.loads(serialized_msg)
                            tid = msg['task_id']
                        except pickle.UnpicklingError:
                            raise BadMessage("Message received could not be unpickled")

                        except Exception:
                            raise BadMessage("Message received does not contain 'task_id' field")

                        if tid == -1 and 'exception' in msg:
                            logger.warning("Executor shutting down due to exception from interchange")
                            exception = deserialize(msg['exception'])
                            self.set_bad_state_and_fail_all(exception)
                            break
                        elif tid == -1 and 'heartbeat' in msg:
                            continue

                        task_fut = self.tasks.pop(tid)

                        if 'result' in msg:
                            result = deserialize(msg['result'])
                            task_fut.set_result(result)

                        elif 'exception' in msg:
                            try:
                                s = deserialize(msg['exception'])
                                # s should be a RemoteExceptionWrapper... so we can reraise it
                                if isinstance(s, RemoteExceptionWrapper):
                                    try:
                                        s.reraise()
                                    except Exception as e:
                                        task_fut.set_exception(e)
                                elif isinstance(s, Exception):
                                    task_fut.set_exception(s)
                                else:
                                    raise ValueError("Unknown exception-like type received: {}".format(type(s)))
                            except Exception as e:
                                # TODO could be a proper wrapped exception?
                                task_fut.set_exception(
                                    DeserializationError("Received exception, but handling also threw an exception: {}".format(e)))
                        else:
                            raise BadMessage("Message received is neither result or exception")

            if not self.is_alive:
                break
        logger.info("[MTHREAD] queue management worker finished")

    def _start_local_queue_process(self) -> None:
        """ Starts the interchange process locally

        Starts the interchange process locally and uses an internal command queue to
        get the worker task and result ports that the interchange has bound to.
        """
        comm_q = Queue(maxsize=10)  # type: Queue[Any]
        self.queue_proc = forkProcess(target=interchange.starter,
                                      args=(comm_q,),
                                      kwargs={"client_ports": (self.outgoing_q.port,
                                                               self.incoming_q.port,
                                                               self.command_client.port),
                                              "worker_ports": self.worker_ports,
                                              "worker_port_range": self.worker_port_range,
                                              "hub_address": self.hub_address,
                                              "hub_port": self.hub_port,
                                              "logdir": "{}/{}".format(self.run_dir, self.label),
                                              "heartbeat_threshold": self.heartbeat_threshold,
                                              "poll_period": self.poll_period,
                                              "logging_level": logging.DEBUG if self.worker_debug else logging.INFO
                                      },
                                      daemon=True,
                                      name="HTEX-Interchange"
        )
        self.queue_proc.start()
        try:
            (self.worker_task_port, self.worker_result_port) = comm_q.get(block=True, timeout=120)
        except queue.Empty:
            logger.error("Interchange has not completed initialization in 120s. Aborting")
            raise Exception("Interchange failed to start")

    def _start_queue_management_thread(self) -> None:
        """Method to start the management thread as a daemon.

        Checks if a thread already exists, then starts it.
        Could be used later as a restart if the management thread dies.
        """
        if self._queue_management_thread is None:
            logger.debug("Starting queue management thread")
            self._queue_management_thread = threading.Thread(target=self._queue_management_worker, name="HTEX-Queue-Management-Thread")
            self._queue_management_thread.daemon = True
            self._queue_management_thread.start()
            logger.debug("Started queue management thread")

        else:
            logger.debug("Management thread already exists, returning")

    def hold_worker(self, worker_id: str) -> None:
        """Puts a worker on hold, preventing scheduling of additional tasks to it.

        This is called "hold" mostly because this only stops scheduling of tasks,
        and does not actually kill the worker.

        Parameters
        ----------

        worker_id : str
            Worker id to be put on hold
        """
        self.command_client.run("HOLD_WORKER;{}".format(worker_id))
        logger.debug("Sent hold request to manager: {}".format(worker_id))

    @property
    def outstanding(self):
        outstanding_c = self.command_client.run("OUTSTANDING_C")
        return outstanding_c

    @property
    def connected_workers(self):
        workers = self.command_client.run("WORKERS")
        return workers

    @property
    def connected_managers(self):
        workers = self.command_client.run("MANAGERS")
        return workers

    def _hold_block(self, block_id: str) -> None:
        """ Sends hold command to all managers which are in a specific block

        Parameters
        ----------
        block_id : str
             Block identifier of the block to be put on hold
        """

        managers = self.connected_managers

        for manager in managers:
            if manager['block_id'] == block_id:
                logger.debug("[HOLD_BLOCK]: Sending hold to manager: {}".format(manager['manager']))
                self.hold_worker(manager['manager'])

    def submit(self, func, resource_specification, *args, **kwargs) -> "Future[Any]":
        """Submits work to the the outgoing_q.

        The outgoing_q is an external process listens on this
        queue for new work. This method behaves like a
        submit call as described here `Python docs: <https://docs.python.org/3/library/concurrent.futures.html#concurrent.futures.ThreadPoolExecutor>`_

        Args:
            - func (callable) : Callable function
            - args (list) : List of arbitrary positional arguments.

        Kwargs:
            - kwargs (dict) : A dictionary of arbitrary keyword args for func.

        Returns:
              Future
        """
        if resource_specification:
            logger.error("Ignoring the resource specification. "
                         "Parsl resource specification is not supported in HighThroughput Executor. "
                         "Please check WorkQueueExecutor if resource specification is needed.")
            raise UnsupportedFeatureError('resource specification', 'HighThroughput Executor', 'WorkQueue Executor')

        if self.bad_state_is_set:
            if self.executor_exception is None:
                raise ValueError("Executor is in bad state, but no exception recorded")
            else:
                raise self.executor_exception

        self._task_counter += 1
        task_id = self._task_counter

        # handle people sending blobs gracefully
        args_to_print = args
        if logger.getEffectiveLevel() >= logging.DEBUG:
            args_to_print = tuple([arg if len(repr(arg)) < 100 else (repr(arg)[:100] + '...') for arg in args])
        logger.debug("Pushing function {} to queue with args {}".format(func, args_to_print))

        fut: Future = Future()
        self.tasks[task_id] = fut

        try:
            fn_buf = pack_apply_message(func, args, kwargs,
                                        buffer_threshold=1024 * 1024)
        except TypeError:
            raise SerializationError(func.__name__)

        msg = {"task_id": task_id,
               "buffer": fn_buf}

        # Post task to the the outgoing queue
        self.outgoing_q.put(msg)

        # Return the future
        return fut

    @property
    def scaling_enabled(self):
        return self._scaling_enabled

    def create_monitoring_info(self, status):
        """ Create a msg for monitoring based on the poll status

        """
        msg = []
        for bid, s in status.items():
            d: Dict[str, Any] = {}
            d['run_id'] = self.run_id
            d['status'] = s.status_name
            d['timestamp'] = datetime.datetime.now()
            d['executor_label'] = self.label
            d['job_id'] = self.blocks.get(bid, None)
            d['block_id'] = bid
            msg.append(d)
        return msg

    @property
    def workers_per_node(self) -> Union[int, float]:
        return self._workers_per_node

    def scale_in(self, blocks: Optional[int] = None, block_ids: List[str] = [], force: bool = True, max_idletime: Optional[float] = None) -> List[str]:
        """Scale in the number of active blocks by specified amount.

        The scale in method here is very rude. It doesn't give the workers
        the opportunity to finish current tasks or cleanup. This is tracked
        in issue #530

        Parameters
        ----------

        blocks : int
             Number of blocks to terminate and scale_in by

        force : Bool
             Used along with blocks to indicate whether blocks should be terminated by force.
             When force = True, we will kill blocks regardless of the blocks being busy
             When force = False, Only idle blocks will be terminated.
             If the # of ``idle_blocks`` < ``blocks``, the list of jobs marked for termination
             will be in the range: 0 - ``blocks``.

        max_idletime: float
             A time to indicate how long a block can be idle.
             Used along with force = False to kill blocks that have been idle for that long.

        block_ids : list
             List of specific block ids to terminate. Optional

        Returns
        -------
        List of job_ids marked for termination
        """

        if block_ids:
            block_ids_to_kill = block_ids
        else:
            managers = self.connected_managers
            block_info = {}
            for manager in managers:
                if not manager['active']:
                    continue
                b_id = manager['block_id']
                if b_id not in block_info:
                    block_info[b_id] = [0, float('inf')]
                block_info[b_id][0] += manager['tasks']
                block_info[b_id][1] = min(block_info[b_id][1], manager['idle_duration'])

            sorted_blocks = sorted(block_info.items(), key=lambda item: (item[1][1], item[1][0]))
            if force is True:
                block_ids_to_kill = [x[0] for x in sorted_blocks[:blocks]]
            else:
                if not max_idletime:
                    block_ids_to_kill = [x[0] for x in sorted_blocks if x[1][0] == 0][:blocks]
                else:
                    block_ids_to_kill = []
                    for x in sorted_blocks:
                        if x[1][1] > max_idletime and x[1][0] == 0:
                            block_ids_to_kill.append(x[0])
                            if len(block_ids_to_kill) == blocks:
                                break
                logger.debug("Selecting block ids to kill since they are idle : {}".format(
                    block_ids_to_kill))

        logger.debug("Current blocks : {}".format(self.blocks))
        # Hold the block
        for block_id in block_ids_to_kill:
            self._hold_block(block_id)

        # Now kill via provider
        # Potential issue with multiple threads trying to remove the same blocks
        to_kill = [self.blocks[bid] for bid in block_ids_to_kill if bid in self.blocks]

        r = self.provider.cancel(to_kill)
        job_ids = self._filter_scale_in_ids(to_kill, r)

        # to_kill block_ids are fetched from self.blocks
        # If a block_id is in self.block, it must exist in self.block_mapping
        block_ids_killed = [self.block_mapping[jid] for jid in job_ids]

        return block_ids_killed

    def _get_launch_command(self, block_id: str) -> str:
        if self.launch_cmd is None:
            raise ScalingFailed(self, "No launch command")
        launch_cmd = self.launch_cmd.format(block_id=block_id)
        return launch_cmd

    def shutdown(self):
        """Shutdown the executor, including all workers and controllers.
        """

        logger.info("Attempting HighThroughputExecutor shutdown")
        self.queue_proc.terminate()
        logger.info("Finished HighThroughputExecutor shutdown attempt")<|MERGE_RESOLUTION|>--- conflicted
+++ resolved
@@ -6,13 +6,8 @@
 import datetime
 import pickle
 from multiprocessing import Queue
-<<<<<<< HEAD
-from typing import Dict  # noqa F401 (used in type annotation)
-from typing import List, Optional, Tuple, Union, Any, Sequence
-=======
 from typing import Dict, Sequence  # noqa F401 (used in type annotation)
-from typing import List, Optional, Tuple, Union
->>>>>>> bcde69f5
+from typing import List, Optional, Tuple, Union, Any
 import math
 
 from parsl.serialize import pack_apply_message, deserialize
