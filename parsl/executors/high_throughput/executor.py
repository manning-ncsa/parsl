from concurrent.futures import Future
import typeguard
import logging
import threading
import queue
import datetime
import pickle
from multiprocessing import Queue
from typing import Dict, Sequence  # noqa F401 (used in type annotation)
from typing import List, Optional, Tuple, Union, Any
import math

from parsl.serialize import pack_apply_message, deserialize
from parsl.app.errors import RemoteExceptionWrapper
from parsl.executors.high_throughput import zmq_pipes
from parsl.executors.base import HasConnectedWorkers
from parsl.executors.high_throughput import interchange
from parsl.executors.errors import (
    BadMessage, ScalingFailed,
    DeserializationError, SerializationError,
    UnsupportedFeatureError
)

from parsl.executors.status_handling import BlockProviderExecutor
from parsl.providers.provider_base import ExecutionProvider
from parsl.data_provider.staging import Staging
from parsl.addresses import get_all_addresses
from parsl.process_loggers import wrap_with_logs

from parsl.multiprocessing import forkProcess
from parsl.utils import RepresentationMixin
from parsl.providers import LocalProvider

logger = logging.getLogger(__name__)


class HighThroughputExecutor(BlockProviderExecutor, RepresentationMixin, HasConnectedWorkers):
    """Executor designed for cluster-scale

    The HighThroughputExecutor system has the following components:
      1. The HighThroughputExecutor instance which is run as part of the Parsl script.
      2. The Interchange which is acts as a load-balancing proxy between workers and Parsl
      3. The multiprocessing based worker pool which coordinates task execution over several
         cores on a node.
      4. ZeroMQ pipes connect the HighThroughputExecutor, Interchange and the process_worker_pool

    Here is a diagram

    .. code:: python


                        |  Data   |  Executor   |  Interchange  | External Process(es)
                        |  Flow   |             |               |
                   Task | Kernel  |             |               |
                 +----->|-------->|------------>|->outgoing_q---|-> process_worker_pool
                 |      |         |             | batching      |    |         |
           Parsl<---Fut-|         |             | load-balancing|  result   exception
                     ^  |         |             | watchdogs     |    |         |
                     |  |         |   Q_mngmnt  |               |    V         V
                     |  |         |    Thread<--|-incoming_q<---|--- +---------+
                     |  |         |      |      |               |
                     |  |         |      |      |               |
                     +----update_fut-----+


    Each of the workers in each process_worker_pool has access to its local rank through
    an environmental variable, ``PARSL_WORKER_RANK``. The local rank is unique for each process
    and is an integer in the range from 0 to the number of workers per in the pool minus 1.
    The workers also have access to the ID of the worker pool as ``PARSL_WORKER_POOL_ID``
    and the size of the worker pool as ``PARSL_WORKER_COUNT``.


    Parameters
    ----------

    provider : :class:`~parsl.providers.provider_base.ExecutionProvider`
       Provider to access computation resources. Can be one of :class:`~parsl.providers.aws.aws.EC2Provider`,
        :class:`~parsl.providers.cobalt.cobalt.Cobalt`,
        :class:`~parsl.providers.condor.condor.Condor`,
        :class:`~parsl.providers.googlecloud.googlecloud.GoogleCloud`,
        :class:`~parsl.providers.gridEngine.gridEngine.GridEngine`,
        :class:`~parsl.providers.local.local.Local`,
        :class:`~parsl.providers.sge.sge.GridEngine`,
        :class:`~parsl.providers.slurm.slurm.Slurm`, or
        :class:`~parsl.providers.torque.torque.Torque`.

    label : str
        Label for this executor instance.

    launch_cmd : str
        Command line string to launch the process_worker_pool from the provider. The command line string
        will be formatted with appropriate values for the following values (debug, task_url, result_url,
        cores_per_worker, nodes_per_block, heartbeat_period ,heartbeat_threshold, logdir). For example:
        launch_cmd="process_worker_pool.py {debug} -c {cores_per_worker} --task_url={task_url} --result_url={result_url}"

    address : string
        An address to connect to the main Parsl process which is reachable from the network in which
        workers will be running. This can be either a hostname as returned by ``hostname`` or an
        IP address. Most login nodes on clusters have several network interfaces available, only
        some of which can be reached from the compute nodes.
        By default, the executor will attempt to enumerate and connect through all possible addresses.
        Setting an address here overrides the default behavior.
        default=None

    worker_ports : (int, int)
        Specify the ports to be used by workers to connect to Parsl. If this option is specified,
        worker_port_range will not be honored.

    worker_port_range : (int, int)
        Worker ports will be chosen between the two integers provided.

    interchange_port_range : (int, int)
        Port range used by Parsl to communicate with the Interchange.

    working_dir : str
        Working dir to be used by the executor.

    worker_debug : Bool
        Enables worker debug logging.

    managed : Bool
        If this executor is managed by the DFK or externally handled.

    cores_per_worker : float
        cores to be assigned to each worker. Oversubscription is possible
        by setting cores_per_worker < 1.0. Default=1

    mem_per_worker : float
        GB of memory required per worker. If this option is specified, the node manager
        will check the available memory at startup and limit the number of workers such that
        the there's sufficient memory for each worker. Default: None

    max_workers : int
        Caps the number of workers launched per node. Default: infinity

    cpu_affinity: string
        Whether or how each worker process sets thread affinity. Options are "none" to forgo
        any CPU affinity configuration, "block" to assign adjacent cores to workers
        (ex: assign 0-1 to worker 0, 2-3 to worker 1), and
        "alternating" to assign cores to workers in round-robin
        (ex: assign 0,2 to worker 0, 1,3 to worker 1).

    available_accelerators: int | list
        Accelerators available for workers to use. Each worker will be pinned to exactly one of the provided
        accelerators, and no more workers will be launched than the number of accelerators.

        Either provide the list of accelerator names or the number available. If a number is provided,
        Parsl will create names as integers starting with 0.

        default: empty list

    prefetch_capacity : int
        Number of tasks that could be prefetched over available worker capacity.
        When there are a few tasks (<100) or when tasks are long running, this option should
        be set to 0 for better load balancing. Default is 0.

    address_probe_timeout : int | None
        Managers attempt connecting over many different addesses to determine a viable address.
        This option sets a time limit in seconds on the connection attempt.
        Default of None implies 30s timeout set on worker.

    heartbeat_threshold : int
        Seconds since the last message from the counterpart in the communication pair:
        (interchange, manager) after which the counterpart is assumed to be un-available. Default: 120s

    heartbeat_period : int
        Number of seconds after which a heartbeat message indicating liveness is sent to the
        counterpart (interchange, manager). Default: 30s

    poll_period : int
        Timeout period to be used by the executor components in milliseconds. Increasing poll_periods
        trades performance for cpu efficiency. Default: 10ms

    worker_logdir_root : string
        In case of a remote file system, specify the path to where logs will be kept.
    """

    _queue_management_thread: Optional[threading.Thread]

    @typeguard.typechecked
    def __init__(self,
                 label: str = 'HighThroughputExecutor',
                 provider: ExecutionProvider = LocalProvider(),
                 launch_cmd: Optional[str] = None,
                 address: Optional[str] = None,
                 worker_ports: Optional[Tuple[int, int]] = None,
                 worker_port_range: Optional[Tuple[int, int]] = (54000, 55000),
                 interchange_port_range: Optional[Tuple[int, int]] = (55000, 56000),
                 storage_access: Optional[Sequence[Staging]] = None,
                 working_dir: Optional[str] = None,
                 worker_debug: bool = False,
                 cores_per_worker: float = 1.0,
                 mem_per_worker: Optional[float] = None,
                 max_workers: Union[int, float] = float('inf'),
                 cpu_affinity: str = 'none',
                 available_accelerators: Union[int, Sequence[str]] = (),
                 prefetch_capacity: int = 0,
                 heartbeat_threshold: int = 120,
                 heartbeat_period: int = 30,
                 poll_period: int = 10,
                 address_probe_timeout: Optional[int] = None,
                 managed: bool = True,
                 worker_logdir_root: Optional[str] = None):

        logger.debug("Initializing HighThroughputExecutor")

        BlockProviderExecutor.__init__(self, provider)
        self.label = label
        self.worker_debug = worker_debug
        self.storage_access = storage_access
        self.working_dir = working_dir
        self.managed = managed
        self.cores_per_worker = cores_per_worker
        self.mem_per_worker = mem_per_worker
        self.max_workers = max_workers
        self.prefetch_capacity = prefetch_capacity
        self.address = address
        self.address_probe_timeout = address_probe_timeout
        if self.address:
            self.all_addresses = address
        else:
            self.all_addresses = ','.join(get_all_addresses())

        mem_slots = max_workers
        cpu_slots = max_workers
        if hasattr(self.provider, 'mem_per_node') and \
                self.provider.mem_per_node is not None and \
                mem_per_worker is not None and \
                mem_per_worker > 0:
            mem_slots = math.floor(self.provider.mem_per_node / mem_per_worker)
        if hasattr(self.provider, 'cores_per_node') and \
                self.provider.cores_per_node is not None:
            cpu_slots = math.floor(self.provider.cores_per_node / cores_per_worker)

        # Set the list of available accelerators
        if isinstance(available_accelerators, int):
            # If the user provide an integer, create some names for them
            available_accelerators = list(map(str, range(available_accelerators)))
        self.available_accelerators = list(available_accelerators)

        # Determine the number of workers per node
        self._workers_per_node = min(max_workers, mem_slots, cpu_slots)
        if len(self.available_accelerators) > 0:
            self._workers_per_node = min(self._workers_per_node, len(available_accelerators))
        if self._workers_per_node == float('inf'):
            self._workers_per_node = 1  # our best guess-- we do not have any provider hints

        self._task_counter = 0
        self.run_id = None  # set to the correct run_id in dfk
        self.hub_address = None  # set to the correct hub address in dfk
        self.hub_port = None  # set to the correct hub port in dfk

        self.worker_ports = worker_ports
        self.worker_port_range = worker_port_range
        self.interchange_port_range = interchange_port_range
        self.heartbeat_threshold = heartbeat_threshold
        self.heartbeat_period = heartbeat_period
        self.poll_period = poll_period
        self.run_dir = '.'
        self.worker_logdir_root = worker_logdir_root
        self.cpu_affinity = cpu_affinity

        self._executor_exception = None

        if launch_cmd:
            self.launch_cmd = launch_cmd
        else:
            self.launch_cmd = ("process_worker_pool.py {debug} {max_workers} "
                               "-a {addresses} "
                               "-p {prefetch_capacity} "
                               "-c {cores_per_worker} "
                               "-m {mem_per_worker} "
                               "--poll {poll_period} "
                               "--task_port={task_port} "
                               "--result_port={result_port} "
                               "--logdir={logdir} "
                               "--block_id={{block_id}} "
                               "--hb_period={heartbeat_period} "
                               "{address_probe_timeout_string} "
                               "--hb_threshold={heartbeat_threshold} "
                               "--cpu-affinity {cpu_affinity} "
                               "--available-accelerators {accelerators}")

<<<<<<< HEAD
    def initialize_scaling(self) -> List[str]:
=======
    radio_mode = "htex"

    def initialize_scaling(self):
>>>>>>> f7e5f6db
        """ Compose the launch command and call the scale_out

        This should be implemented in the child classes to take care of
        executor specific oddities.
        """
        debug_opts = "--debug" if self.worker_debug else ""
        max_workers = "" if self.max_workers == float('inf') else "--max_workers={}".format(self.max_workers)

        address_probe_timeout_string = ""
        if self.address_probe_timeout:
            address_probe_timeout_string = "--address_probe_timeout={}".format(self.address_probe_timeout)
        worker_logdir = "{}/{}".format(self.run_dir, self.label)
        if self.worker_logdir_root is not None:
            worker_logdir = "{}/{}".format(self.worker_logdir_root, self.label)

        l_cmd = self.launch_cmd.format(debug=debug_opts,
                                       prefetch_capacity=self.prefetch_capacity,
                                       address_probe_timeout_string=address_probe_timeout_string,
                                       addresses=self.all_addresses,
                                       task_port=self.worker_task_port,
                                       result_port=self.worker_result_port,
                                       cores_per_worker=self.cores_per_worker,
                                       mem_per_worker=self.mem_per_worker,
                                       max_workers=max_workers,
                                       nodes_per_block=self.provider.nodes_per_block,
                                       heartbeat_period=self.heartbeat_period,
                                       heartbeat_threshold=self.heartbeat_threshold,
                                       poll_period=self.poll_period,
                                       logdir=worker_logdir,
                                       cpu_affinity=self.cpu_affinity,
                                       accelerators=" ".join(self.available_accelerators))
        self.launch_cmd = l_cmd
        logger.debug("Launch command: {}".format(self.launch_cmd))

        self._scaling_enabled = True
        logger.debug("Starting HighThroughputExecutor with provider:\n%s", self.provider)

        # TODO: why is this a provider property?
        block_ids = []  # type: List[str]
        if hasattr(self.provider, 'init_blocks'):
            try:
                block_ids = self.scale_out(blocks=self.provider.init_blocks)
            except Exception as e:
                logger.error("Scaling out failed: {}".format(e))
                raise e
        return block_ids

    def start(self) -> Optional[List[str]]:
        """Create the Interchange process and connect to it.
        """
        self.outgoing_q = zmq_pipes.TasksOutgoing("127.0.0.1", self.interchange_port_range)
        self.incoming_q = zmq_pipes.ResultsIncoming("127.0.0.1", self.interchange_port_range)
        self.command_client = zmq_pipes.CommandClient("127.0.0.1", self.interchange_port_range)

        self.is_alive = True

        self._queue_management_thread = None
        self._start_queue_management_thread()
        self._start_local_queue_process()

        logger.debug("Created management thread: {}".format(self._queue_management_thread))

        block_ids = self.initialize_scaling()
        return block_ids

    @wrap_with_logs
    def _queue_management_worker(self) -> None:
        """Listen to the queue for task status messages and handle them.

        Depending on the message, tasks will be updated with results, exceptions,
        or updates. It expects the following messages:

        .. code:: python

            {
               "task_id" : <task_id>
               "result"  : serialized result object, if task succeeded
               ... more tags could be added later
            }

            {
               "task_id" : <task_id>
               "exception" : serialized exception object, on failure
            }

        We do not support these yet, but they could be added easily.

        .. code:: python

            {
               "task_id" : <task_id>
               "cpu_stat" : <>
               "mem_stat" : <>
               "io_stat"  : <>
               "started"  : tstamp
            }

        The `None` message is a die request.
        """
        logger.debug("[MTHREAD] queue management worker starting")

        while not self.bad_state_is_set:
            try:
                msgs = self.incoming_q.get(timeout=1)

            except queue.Empty:
                logger.debug("[MTHREAD] queue empty")
                # Timed out.
                pass

            except IOError as e:
                logger.exception("[MTHREAD] Caught broken queue with exception code {}: {}".format(e.errno, e))
                return

            except Exception as e:
                logger.exception("[MTHREAD] Caught unknown exception: {}".format(e))
                return

            else:

                if msgs is None:
                    logger.debug("[MTHREAD] Got None, exiting")
                    return

                else:
                    for serialized_msg in msgs:
                        try:
                            msg = pickle.loads(serialized_msg)
                        except pickle.UnpicklingError:
                            raise BadMessage("Message received could not be unpickled")

                        if msg['type'] == 'heartbeat':
                            continue
                        elif msg['type'] == 'result':
                            try:
                                tid = msg['task_id']
                            except Exception:
                                raise BadMessage("Message received does not contain 'task_id' field")

                            if tid == -1 and 'exception' in msg:
                                logger.warning("Executor shutting down due to exception from interchange")
                                exception = deserialize(msg['exception'])
                                self.set_bad_state_and_fail_all(exception)
                                break

                            task_fut = self.tasks.pop(tid)

                            if 'result' in msg:
                                result = deserialize(msg['result'])
                                task_fut.set_result(result)

                            elif 'exception' in msg:
                                try:
                                    s = deserialize(msg['exception'])
                                    # s should be a RemoteExceptionWrapper... so we can reraise it
                                    if isinstance(s, RemoteExceptionWrapper):
                                        try:
                                            s.reraise()
                                        except Exception as e:
                                            task_fut.set_exception(e)
                                    elif isinstance(s, Exception):
                                        task_fut.set_exception(s)
                                    else:
                                        raise ValueError("Unknown exception-like type received: {}".format(type(s)))
                                except Exception as e:
                                    # TODO could be a proper wrapped exception?
                                    task_fut.set_exception(
                                        DeserializationError("Received exception, but handling also threw an exception: {}".format(e)))
                            else:
                                raise BadMessage("Message received is neither result or exception")
                        else:
                            raise BadMessage("Message received with unknown type {}".format(msg['type']))

            if not self.is_alive:
                break
        logger.info("[MTHREAD] queue management worker finished")

    def _start_local_queue_process(self) -> None:
        """ Starts the interchange process locally

        Starts the interchange process locally and uses an internal command queue to
        get the worker task and result ports that the interchange has bound to.
        """
        comm_q = Queue(maxsize=10)  # type: Queue[Any]
        self.queue_proc = forkProcess(target=interchange.starter,
                                      args=(comm_q,),
                                      kwargs={"client_ports": (self.outgoing_q.port,
                                                               self.incoming_q.port,
                                                               self.command_client.port),
                                              "worker_ports": self.worker_ports,
                                              "worker_port_range": self.worker_port_range,
                                              "hub_address": self.hub_address,
                                              "hub_port": self.hub_port,
                                              "logdir": "{}/{}".format(self.run_dir, self.label),
                                              "heartbeat_threshold": self.heartbeat_threshold,
                                              "poll_period": self.poll_period,
                                              "logging_level": logging.DEBUG if self.worker_debug else logging.INFO
                                      },
                                      daemon=True,
                                      name="HTEX-Interchange"
        )
        self.queue_proc.start()
        try:
            (self.worker_task_port, self.worker_result_port) = comm_q.get(block=True, timeout=120)
        except queue.Empty:
            logger.error("Interchange has not completed initialization in 120s. Aborting")
            raise Exception("Interchange failed to start")

    def _start_queue_management_thread(self) -> None:
        """Method to start the management thread as a daemon.

        Checks if a thread already exists, then starts it.
        Could be used later as a restart if the management thread dies.
        """
        if self._queue_management_thread is None:
            logger.debug("Starting queue management thread")
            self._queue_management_thread = threading.Thread(target=self._queue_management_worker, name="HTEX-Queue-Management-Thread")
            self._queue_management_thread.daemon = True
            self._queue_management_thread.start()
            logger.debug("Started queue management thread")

        else:
            logger.debug("Management thread already exists, returning")

    def hold_worker(self, worker_id: str) -> None:
        """Puts a worker on hold, preventing scheduling of additional tasks to it.

        This is called "hold" mostly because this only stops scheduling of tasks,
        and does not actually kill the worker.

        Parameters
        ----------

        worker_id : str
            Worker id to be put on hold
        """
        self.command_client.run("HOLD_WORKER;{}".format(worker_id))
        logger.debug("Sent hold request to manager: {}".format(worker_id))

    @property
    def outstanding(self):
        outstanding_c = self.command_client.run("OUTSTANDING_C")
        return outstanding_c

    @property
    def connected_workers(self):
        workers = self.command_client.run("WORKERS")
        return workers

    @property
    def connected_managers(self):
        workers = self.command_client.run("MANAGERS")
        return workers

    def _hold_block(self, block_id: str) -> None:
        """ Sends hold command to all managers which are in a specific block

        Parameters
        ----------
        block_id : str
             Block identifier of the block to be put on hold
        """

        managers = self.connected_managers

        for manager in managers:
            if manager['block_id'] == block_id:
                logger.debug("[HOLD_BLOCK]: Sending hold to manager: {}".format(manager['manager']))
                self.hold_worker(manager['manager'])

    def submit(self, func, resource_specification, *args, **kwargs) -> "Future[Any]":
        """Submits work to the the outgoing_q.

        The outgoing_q is an external process listens on this
        queue for new work. This method behaves like a
        submit call as described here `Python docs: <https://docs.python.org/3/library/concurrent.futures.html#concurrent.futures.ThreadPoolExecutor>`_

        Args:
            - func (callable) : Callable function
            - args (list) : List of arbitrary positional arguments.

        Kwargs:
            - kwargs (dict) : A dictionary of arbitrary keyword args for func.

        Returns:
              Future
        """
        if resource_specification:
            logger.error("Ignoring the resource specification. "
                         "Parsl resource specification is not supported in HighThroughput Executor. "
                         "Please check WorkQueueExecutor if resource specification is needed.")
            raise UnsupportedFeatureError('resource specification', 'HighThroughput Executor', 'WorkQueue Executor')

        if self.bad_state_is_set:
            if self.executor_exception is None:
                raise ValueError("Executor is in bad state, but no exception recorded")
            else:
                raise self.executor_exception

        self._task_counter += 1
        task_id = self._task_counter

        # handle people sending blobs gracefully
        args_to_print = args
        if logger.getEffectiveLevel() >= logging.DEBUG:
            args_to_print = tuple([arg if len(repr(arg)) < 100 else (repr(arg)[:100] + '...') for arg in args])
        logger.debug("Pushing function {} to queue with args {}".format(func, args_to_print))

        fut: Future = Future()
        self.tasks[task_id] = fut

        try:
            fn_buf = pack_apply_message(func, args, kwargs,
                                        buffer_threshold=1024 * 1024)
        except TypeError:
            raise SerializationError(func.__name__)

        msg = {"task_id": task_id,
               "buffer": fn_buf}

        # Post task to the the outgoing queue
        self.outgoing_q.put(msg)

        # Return the future
        return fut

    @property
    def scaling_enabled(self):
        return self._scaling_enabled

    def create_monitoring_info(self, status):
        """ Create a msg for monitoring based on the poll status

        """
        msg = []
        for bid, s in status.items():
            d: Dict[str, Any] = {}
            d['run_id'] = self.run_id
            d['status'] = s.status_name
            d['timestamp'] = datetime.datetime.now()
            d['executor_label'] = self.label
            d['job_id'] = self.blocks.get(bid, None)
            d['block_id'] = bid
            msg.append(d)
        return msg

    @property
    def workers_per_node(self) -> Union[int, float]:
        return self._workers_per_node

    def scale_in(self, blocks: Optional[int] = None, block_ids: List[str] = [], force: bool = True, max_idletime: Optional[float] = None) -> List[str]:
        """Scale in the number of active blocks by specified amount.

        The scale in method here is very rude. It doesn't give the workers
        the opportunity to finish current tasks or cleanup. This is tracked
        in issue #530

        Parameters
        ----------

        blocks : int
             Number of blocks to terminate and scale_in by

        force : Bool
             Used along with blocks to indicate whether blocks should be terminated by force.
             When force = True, we will kill blocks regardless of the blocks being busy
             When force = False, Only idle blocks will be terminated.
             If the # of ``idle_blocks`` < ``blocks``, the list of jobs marked for termination
             will be in the range: 0 - ``blocks``.

        max_idletime: float
             A time to indicate how long a block can be idle.
             Used along with force = False to kill blocks that have been idle for that long.

        block_ids : list
             List of specific block ids to terminate. Optional

        Returns
        -------
        List of job_ids marked for termination
        """

        if block_ids:
            block_ids_to_kill = block_ids
        else:
            managers = self.connected_managers
            block_info = {}
            for manager in managers:
                if not manager['active']:
                    continue
                b_id = manager['block_id']
                if b_id not in block_info:
                    block_info[b_id] = [0, float('inf')]
                block_info[b_id][0] += manager['tasks']
                block_info[b_id][1] = min(block_info[b_id][1], manager['idle_duration'])

            sorted_blocks = sorted(block_info.items(), key=lambda item: (item[1][1], item[1][0]))
            if force is True:
                block_ids_to_kill = [x[0] for x in sorted_blocks[:blocks]]
            else:
                if not max_idletime:
                    block_ids_to_kill = [x[0] for x in sorted_blocks if x[1][0] == 0][:blocks]
                else:
                    block_ids_to_kill = []
                    for x in sorted_blocks:
                        if x[1][1] > max_idletime and x[1][0] == 0:
                            block_ids_to_kill.append(x[0])
                            if len(block_ids_to_kill) == blocks:
                                break
                logger.debug("Selecting block ids to kill since they are idle : {}".format(
                    block_ids_to_kill))

        logger.debug("Current blocks : {}".format(self.blocks))
        # Hold the block
        for block_id in block_ids_to_kill:
            self._hold_block(block_id)

        # Now kill via provider
        # Potential issue with multiple threads trying to remove the same blocks
        to_kill = [self.blocks[bid] for bid in block_ids_to_kill if bid in self.blocks]

        r = self.provider.cancel(to_kill)
        job_ids = self._filter_scale_in_ids(to_kill, r)

        # to_kill block_ids are fetched from self.blocks
        # If a block_id is in self.block, it must exist in self.block_mapping
        block_ids_killed = [self.block_mapping[jid] for jid in job_ids]

        return block_ids_killed

    def _get_launch_command(self, block_id: str) -> str:
        if self.launch_cmd is None:
            raise ScalingFailed(self, "No launch command")
        launch_cmd = self.launch_cmd.format(block_id=block_id)
        return launch_cmd

    def shutdown(self):
        """Shutdown the executor, including all workers and controllers.
        """

        logger.info("Attempting HighThroughputExecutor shutdown")
        self.queue_proc.terminate()
        logger.info("Finished HighThroughputExecutor shutdown attempt")<|MERGE_RESOLUTION|>--- conflicted
+++ resolved
@@ -281,13 +281,9 @@
                                "--cpu-affinity {cpu_affinity} "
                                "--available-accelerators {accelerators}")
 
-<<<<<<< HEAD
+    radio_mode = "htex"
+
     def initialize_scaling(self) -> List[str]:
-=======
-    radio_mode = "htex"
-
-    def initialize_scaling(self):
->>>>>>> f7e5f6db
         """ Compose the launch command and call the scale_out
 
         This should be implemented in the child classes to take care of
