from concurrent.futures import Future
import typeguard
import logging
import threading
import queue
import datetime
import pickle
from multiprocessing import Queue
from typing import Dict, Sequence  # noqa F401 (used in type annotation)
from typing import List, Optional, Tuple, Union, Any
import math

from parsl.serialize import pack_apply_message, deserialize
from parsl.app.errors import RemoteExceptionWrapper
from parsl.executors.high_throughput import zmq_pipes
from parsl.executors.base import HasConnectedWorkers
from parsl.executors.high_throughput import interchange
from parsl.executors.errors import (
    BadMessage, ScalingFailed,
    DeserializationError, SerializationError,
    UnsupportedFeatureError
)

from parsl.executors.status_handling import BlockProviderExecutor
from parsl.providers.provider_base import ExecutionProvider
from parsl.data_provider.staging import Staging
from parsl.addresses import get_all_addresses
from parsl.process_loggers import wrap_with_logs

from parsl.multiprocessing import forkProcess
from parsl.utils import RepresentationMixin
from parsl.providers import LocalProvider

logger = logging.getLogger(__name__)


class HighThroughputExecutor(BlockProviderExecutor, RepresentationMixin, HasConnectedWorkers):
    """Executor designed for cluster-scale

    The HighThroughputExecutor system has the following components:
      1. The HighThroughputExecutor instance which is run as part of the Parsl script.
      2. The Interchange which is acts as a load-balancing proxy between workers and Parsl
      3. The multiprocessing based worker pool which coordinates task execution over several
         cores on a node.
      4. ZeroMQ pipes connect the HighThroughputExecutor, Interchange and the process_worker_pool

    Here is a diagram

    .. code:: python


                        |  Data   |  Executor   |  Interchange  | External Process(es)
                        |  Flow   |             |               |
                   Task | Kernel  |             |               |
                 +----->|-------->|------------>|->outgoing_q---|-> process_worker_pool
                 |      |         |             | batching      |    |         |
           Parsl<---Fut-|         |             | load-balancing|  result   exception
                     ^  |         |             | watchdogs     |    |         |
                     |  |         |   Q_mngmnt  |               |    V         V
                     |  |         |    Thread<--|-incoming_q<---|--- +---------+
                     |  |         |      |      |               |
                     |  |         |      |      |               |
                     +----update_fut-----+


    Each of the workers in each process_worker_pool has access to its local rank through
    an environmental variable, ``PARSL_WORKER_RANK``. The local rank is unique for each process
    and is an integer in the range from 0 to the number of workers per in the pool minus 1.
    The workers also have access to the ID of the worker pool as ``PARSL_WORKER_POOL_ID``
    and the size of the worker pool as ``PARSL_WORKER_COUNT``.


    Parameters
    ----------

    provider : :class:`~parsl.providers.provider_base.ExecutionProvider`
       Provider to access computation resources. Can be one of :class:`~parsl.providers.aws.aws.EC2Provider`,
        :class:`~parsl.providers.cobalt.cobalt.Cobalt`,
        :class:`~parsl.providers.condor.condor.Condor`,
        :class:`~parsl.providers.googlecloud.googlecloud.GoogleCloud`,
        :class:`~parsl.providers.gridEngine.gridEngine.GridEngine`,
        :class:`~parsl.providers.local.local.Local`,
        :class:`~parsl.providers.sge.sge.GridEngine`,
        :class:`~parsl.providers.slurm.slurm.Slurm`, or
        :class:`~parsl.providers.torque.torque.Torque`.

    label : str
        Label for this executor instance.

    launch_cmd : str
        Command line string to launch the process_worker_pool from the provider. The command line string
        will be formatted with appropriate values for the following values (debug, task_url, result_url,
        cores_per_worker, nodes_per_block, heartbeat_period ,heartbeat_threshold, logdir). For example:
        launch_cmd="process_worker_pool.py {debug} -c {cores_per_worker} --task_url={task_url} --result_url={result_url}"

    address : string
        An address to connect to the main Parsl process which is reachable from the network in which
        workers will be running. This can be either a hostname as returned by ``hostname`` or an
        IP address. Most login nodes on clusters have several network interfaces available, only
        some of which can be reached from the compute nodes.
        By default, the executor will attempt to enumerate and connect through all possible addresses.
        Setting an address here overrides the default behavior.
        default=None

    worker_ports : (int, int)
        Specify the ports to be used by workers to connect to Parsl. If this option is specified,
        worker_port_range will not be honored.

    worker_port_range : (int, int)
        Worker ports will be chosen between the two integers provided.

    interchange_port_range : (int, int)
        Port range used by Parsl to communicate with the Interchange.

    working_dir : str
        Working dir to be used by the executor.

    worker_debug : Bool
        Enables worker debug logging.

    managed : Bool
        If this executor is managed by the DFK or externally handled.

    cores_per_worker : float
        cores to be assigned to each worker. Oversubscription is possible
        by setting cores_per_worker < 1.0. Default=1

    mem_per_worker : float
        GB of memory required per worker. If this option is specified, the node manager
        will check the available memory at startup and limit the number of workers such that
        the there's sufficient memory for each worker. Default: None

    max_workers : int
        Caps the number of workers launched per node. Default: infinity

    cpu_affinity: string
        Whether or how each worker process sets thread affinity. Options are "none" to forgo
        any CPU affinity configuration, "block" to assign adjacent cores to workers
        (ex: assign 0-1 to worker 0, 2-3 to worker 1), and
        "alternating" to assign cores to workers in round-robin
        (ex: assign 0,2 to worker 0, 1,3 to worker 1).

    available_accelerators: int | list
        Accelerators available for workers to use. Each worker will be pinned to exactly one of the provided
        accelerators, and no more workers will be launched than the number of accelerators.

        Either provide the list of accelerator names or the number available. If a number is provided,
        Parsl will create names as integers starting with 0.

        default: empty list

    prefetch_capacity : int
        Number of tasks that could be prefetched over available worker capacity.
        When there are a few tasks (<100) or when tasks are long running, this option should
        be set to 0 for better load balancing. Default is 0.

    address_probe_timeout : int | None
        Managers attempt connecting over many different addesses to determine a viable address.
        This option sets a time limit in seconds on the connection attempt.
        Default of None implies 30s timeout set on worker.

    heartbeat_threshold : int
        Seconds since the last message from the counterpart in the communication pair:
        (interchange, manager) after which the counterpart is assumed to be un-available. Default: 120s

    heartbeat_period : int
        Number of seconds after which a heartbeat message indicating liveness is sent to the
        counterpart (interchange, manager). Default: 30s

    poll_period : int
        Timeout period to be used by the executor components in milliseconds. Increasing poll_periods
        trades performance for cpu efficiency. Default: 10ms

    worker_logdir_root : string
        In case of a remote file system, specify the path to where logs will be kept.
    """

    _queue_management_thread: Optional[threading.Thread]

    @typeguard.typechecked
    def __init__(self,
                 label: str = 'HighThroughputExecutor',
                 provider: ExecutionProvider = LocalProvider(),
                 launch_cmd: Optional[str] = None,
                 address: Optional[str] = None,
                 worker_ports: Optional[Tuple[int, int]] = None,
                 worker_port_range: Optional[Tuple[int, int]] = (54000, 55000),
                 interchange_port_range: Optional[Tuple[int, int]] = (55000, 56000),
                 storage_access: Optional[Sequence[Staging]] = None,
                 working_dir: Optional[str] = None,
                 worker_debug: bool = False,
                 cores_per_worker: float = 1.0,
                 mem_per_worker: Optional[float] = None,
                 max_workers: Union[int, float] = float('inf'),
                 cpu_affinity: str = 'none',
                 available_accelerators: Union[int, Sequence[str]] = (),
                 prefetch_capacity: int = 0,
                 heartbeat_threshold: int = 120,
                 heartbeat_period: int = 30,
                 poll_period: int = 10,
                 address_probe_timeout: Optional[int] = None,
                 managed: bool = True,
                 worker_logdir_root: Optional[str] = None):

        logger.debug("Initializing HighThroughputExecutor")

        BlockProviderExecutor.__init__(self, provider)
        self.label = label
        self.worker_debug = worker_debug
        self.storage_access = storage_access
        self.working_dir = working_dir
        self.managed = managed
        self.cores_per_worker = cores_per_worker
        self.mem_per_worker = mem_per_worker
        self.max_workers = max_workers
        self.prefetch_capacity = prefetch_capacity
        self.address = address
        self.address_probe_timeout = address_probe_timeout
        if self.address:
            self.all_addresses = address
        else:
            self.all_addresses = ','.join(get_all_addresses())

        mem_slots = max_workers
        cpu_slots = max_workers
        if hasattr(self.provider, 'mem_per_node') and \
                self.provider.mem_per_node is not None and \
                mem_per_worker is not None and \
                mem_per_worker > 0:
            mem_slots = math.floor(self.provider.mem_per_node / mem_per_worker)
        if hasattr(self.provider, 'cores_per_node') and \
                self.provider.cores_per_node is not None:
            cpu_slots = math.floor(self.provider.cores_per_node / cores_per_worker)

        # Set the list of available accelerators
        if isinstance(available_accelerators, int):
            # If the user provide an integer, create some names for them
            available_accelerators = list(map(str, range(available_accelerators)))
        self.available_accelerators = list(available_accelerators)

        # Determine the number of workers per node
        self._workers_per_node = min(max_workers, mem_slots, cpu_slots)
        if len(self.available_accelerators) > 0:
            self._workers_per_node = min(self._workers_per_node, len(available_accelerators))
        if self._workers_per_node == float('inf'):
            self._workers_per_node = 1  # our best guess-- we do not have any provider hints

        self._task_counter = 0
        self.run_id = None  # set to the correct run_id in dfk
        self.hub_address = None  # set to the correct hub address in dfk
        self.hub_port = None  # set to the correct hub port in dfk

        self.worker_ports = worker_ports
        self.worker_port_range = worker_port_range
        self.interchange_port_range = interchange_port_range
        self.heartbeat_threshold = heartbeat_threshold
        self.heartbeat_period = heartbeat_period
        self.poll_period = poll_period
        self.run_dir = '.'
        self.worker_logdir_root = worker_logdir_root
        self.cpu_affinity = cpu_affinity

        self._executor_exception = None

        if launch_cmd:
            self.launch_cmd = launch_cmd
        else:
            self.launch_cmd = ("process_worker_pool.py {debug} {max_workers} "
                               "-a {addresses} "
                               "-p {prefetch_capacity} "
                               "-c {cores_per_worker} "
                               "-m {mem_per_worker} "
                               "--poll {poll_period} "
                               "--task_port={task_port} "
                               "--result_port={result_port} "
                               "--logdir={logdir} "
                               "--block_id={{block_id}} "
                               "--hb_period={heartbeat_period} "
                               "{address_probe_timeout_string} "
                               "--hb_threshold={heartbeat_threshold} "
                               "--cpu-affinity {cpu_affinity} "
                               "--available-accelerators {accelerators}")

    radio_mode = "htex"

    def initialize_scaling(self) -> List[str]:
        """ Compose the launch command and call the scale_out

        This should be implemented in the child classes to take care of
        executor specific oddities.
        """
        debug_opts = "--debug" if self.worker_debug else ""
        max_workers = "" if self.max_workers == float('inf') else "--max_workers={}".format(self.max_workers)

        address_probe_timeout_string = ""
        if self.address_probe_timeout:
            address_probe_timeout_string = "--address_probe_timeout={}".format(self.address_probe_timeout)
        worker_logdir = "{}/{}".format(self.run_dir, self.label)
        if self.worker_logdir_root is not None:
            worker_logdir = "{}/{}".format(self.worker_logdir_root, self.label)

        l_cmd = self.launch_cmd.format(debug=debug_opts,
                                       prefetch_capacity=self.prefetch_capacity,
                                       address_probe_timeout_string=address_probe_timeout_string,
                                       addresses=self.all_addresses,
                                       task_port=self.worker_task_port,
                                       result_port=self.worker_result_port,
                                       cores_per_worker=self.cores_per_worker,
                                       mem_per_worker=self.mem_per_worker,
                                       max_workers=max_workers,
                                       nodes_per_block=self.provider.nodes_per_block,
                                       heartbeat_period=self.heartbeat_period,
                                       heartbeat_threshold=self.heartbeat_threshold,
                                       poll_period=self.poll_period,
                                       logdir=worker_logdir,
                                       cpu_affinity=self.cpu_affinity,
                                       accelerators=" ".join(self.available_accelerators))
        self.launch_cmd = l_cmd
        logger.debug("Launch command: {}".format(self.launch_cmd))

        self._scaling_enabled = True
        logger.debug("Starting HighThroughputExecutor with provider:\n%s", self.provider)

        # TODO: why is this a provider property?
        block_ids = []  # type: List[str]
        if hasattr(self.provider, 'init_blocks'):
            try:
                block_ids = self.scale_out(blocks=self.provider.init_blocks)
            except Exception as e:
                logger.error("Scaling out failed: {}".format(e))
                raise e
        return block_ids

    def start(self) -> Optional[List[str]]:
        """Create the Interchange process and connect to it.
        """
        self.outgoing_q = zmq_pipes.TasksOutgoing("127.0.0.1", self.interchange_port_range)
        self.incoming_q = zmq_pipes.ResultsIncoming("127.0.0.1", self.interchange_port_range)
        self.command_client = zmq_pipes.CommandClient("127.0.0.1", self.interchange_port_range)

        self.is_alive = True

        self._queue_management_thread = None
        self._start_queue_management_thread()
        self._start_local_queue_process()

        logger.debug("Created management thread: {}".format(self._queue_management_thread))

        block_ids = self.initialize_scaling()
        return block_ids

    @wrap_with_logs
    def _queue_management_worker(self) -> None:
        """Listen to the queue for task status messages and handle them.

        Depending on the message, tasks will be updated with results, exceptions,
        or updates. It expects the following messages:

        .. code:: python

            {
               "task_id" : <task_id>
               "result"  : serialized result object, if task succeeded
               ... more tags could be added later
            }

            {
               "task_id" : <task_id>
               "exception" : serialized exception object, on failure
            }

        We do not support these yet, but they could be added easily.

        .. code:: python

            {
               "task_id" : <task_id>
               "cpu_stat" : <>
               "mem_stat" : <>
               "io_stat"  : <>
               "started"  : tstamp
            }

        The `None` message is a die request.
        """
        logger.debug("[MTHREAD] queue management worker starting")

        while not self.bad_state_is_set:
            try:
                msgs = self.incoming_q.get(timeout=1)

            except queue.Empty:
                logger.debug("[MTHREAD] queue empty")
                # Timed out.
                pass

            except IOError as e:
                logger.exception("[MTHREAD] Caught broken queue with exception code {}: {}".format(e.errno, e))
                return

            except Exception as e:
                logger.exception("[MTHREAD] Caught unknown exception: {}".format(e))
                return

            else:

                if msgs is None:
                    logger.debug("[MTHREAD] Got None, exiting")
                    return

                else:
                    for serialized_msg in msgs:
                        try:
                            msg = pickle.loads(serialized_msg)
                        except pickle.UnpicklingError:
                            raise BadMessage("Message received could not be unpickled")

                        if msg['type'] == 'heartbeat':
                            continue
                        elif msg['type'] == 'result':
                            try:
                                tid = msg['task_id']
                            except Exception:
                                raise BadMessage("Message received does not contain 'task_id' field")

                            if tid == -1 and 'exception' in msg:
                                logger.warning("Executor shutting down due to exception from interchange")
                                exception = deserialize(msg['exception'])
                                self.set_bad_state_and_fail_all(exception)
                                break

                            task_fut = self.tasks.pop(tid)

                            if 'result' in msg:
                                result = deserialize(msg['result'])
                                task_fut.set_result(result)

                            elif 'exception' in msg:
                                try:
                                    s = deserialize(msg['exception'])
                                    # s should be a RemoteExceptionWrapper... so we can reraise it
                                    if isinstance(s, RemoteExceptionWrapper):
                                        try:
                                            s.reraise()
                                        except Exception as e:
                                            task_fut.set_exception(e)
                                    elif isinstance(s, Exception):
                                        task_fut.set_exception(s)
                                    else:
                                        raise ValueError("Unknown exception-like type received: {}".format(type(s)))
                                except Exception as e:
                                    # TODO could be a proper wrapped exception?
                                    task_fut.set_exception(
                                        DeserializationError("Received exception, but handling also threw an exception: {}".format(e)))
                            else:
                                raise BadMessage("Message received is neither result or exception")
                        else:
                            raise BadMessage("Message received with unknown type {}".format(msg['type']))

            if not self.is_alive:
                break
        logger.info("[MTHREAD] queue management worker finished")

    def _start_local_queue_process(self) -> None:
        """ Starts the interchange process locally

        Starts the interchange process locally and uses an internal command queue to
        get the worker task and result ports that the interchange has bound to.
        """
        comm_q = Queue(maxsize=10)  # type: Queue[Any]
        self.queue_proc = forkProcess(target=interchange.starter,
                                      args=(comm_q,),
                                      kwargs={"client_ports": (self.outgoing_q.port,
                                                               self.incoming_q.port,
                                                               self.command_client.port),
                                              "worker_ports": self.worker_ports,
                                              "worker_port_range": self.worker_port_range,
                                              "hub_address": self.hub_address,
                                              "hub_port": self.hub_port,
                                              "logdir": "{}/{}".format(self.run_dir, self.label),
                                              "heartbeat_threshold": self.heartbeat_threshold,
                                              "poll_period": self.poll_period,
                                              "logging_level": logging.DEBUG if self.worker_debug else logging.INFO
                                      },
                                      daemon=True,
                                      name="HTEX-Interchange"
        )
        self.queue_proc.start()
        try:
            (self.worker_task_port, self.worker_result_port) = comm_q.get(block=True, timeout=120)
        except queue.Empty:
            logger.error("Interchange has not completed initialization in 120s. Aborting")
            raise Exception("Interchange failed to start")

    def _start_queue_management_thread(self) -> None:
        """Method to start the management thread as a daemon.

        Checks if a thread already exists, then starts it.
        Could be used later as a restart if the management thread dies.
        """
        if self._queue_management_thread is None:
            logger.debug("Starting queue management thread")
            self._queue_management_thread = threading.Thread(target=self._queue_management_worker, name="HTEX-Queue-Management-Thread")
            self._queue_management_thread.daemon = True
            self._queue_management_thread.start()
            logger.debug("Started queue management thread")

        else:
            logger.debug("Management thread already exists, returning")

    def hold_worker(self, worker_id: str) -> None:
        """Puts a worker on hold, preventing scheduling of additional tasks to it.

        This is called "hold" mostly because this only stops scheduling of tasks,
        and does not actually kill the worker.

        Parameters
        ----------

        worker_id : str
            Worker id to be put on hold
        """
        self.command_client.run("HOLD_WORKER;{}".format(worker_id))
        logger.debug("Sent hold request to manager: {}".format(worker_id))

    @property
    def outstanding(self):
        outstanding_c = self.command_client.run("OUTSTANDING_C")
        return outstanding_c

    @property
    def connected_workers(self):
        workers = self.command_client.run("WORKERS")
        return workers

    @property
    def connected_managers(self):
        workers = self.command_client.run("MANAGERS")
        return workers

    def _hold_block(self, block_id: str) -> None:
        """ Sends hold command to all managers which are in a specific block

        Parameters
        ----------
        block_id : str
             Block identifier of the block to be put on hold
        """

        managers = self.connected_managers

        for manager in managers:
            if manager['block_id'] == block_id:
                logger.debug("[HOLD_BLOCK]: Sending hold to manager: {}".format(manager['manager']))
                self.hold_worker(manager['manager'])

    def submit(self, func, resource_specification, *args, **kwargs) -> "Future[Any]":
        """Submits work to the the outgoing_q.

        The outgoing_q is an external process listens on this
        queue for new work. This method behaves like a
        submit call as described here `Python docs: <https://docs.python.org/3/library/concurrent.futures.html#concurrent.futures.ThreadPoolExecutor>`_

        Args:
            - func (callable) : Callable function
            - args (list) : List of arbitrary positional arguments.

        Kwargs:
            - kwargs (dict) : A dictionary of arbitrary keyword args for func.

        Returns:
              Future
        """
        if resource_specification:
            logger.error("Ignoring the resource specification. "
                         "Parsl resource specification is not supported in HighThroughput Executor. "
                         "Please check WorkQueueExecutor if resource specification is needed.")
            raise UnsupportedFeatureError('resource specification', 'HighThroughput Executor', 'WorkQueue Executor')

        if self.bad_state_is_set:
            if self.executor_exception is None:
                raise ValueError("Executor is in bad state, but no exception recorded")
            else:
                raise self.executor_exception

        self._task_counter += 1
        task_id = self._task_counter

        # handle people sending blobs gracefully
        args_to_print = args
        if logger.getEffectiveLevel() >= logging.DEBUG:
            args_to_print = tuple([arg if len(repr(arg)) < 100 else (repr(arg)[:100] + '...') for arg in args])
        logger.debug("Pushing function {} to queue with args {}".format(func, args_to_print))

<<<<<<< HEAD
        fut: Future = Future()
=======
        fut = Future()
        fut.parsl_executor_task_id = task_id
>>>>>>> 2cd06c8f
        self.tasks[task_id] = fut

        try:
            fn_buf = pack_apply_message(func, args, kwargs,
                                        buffer_threshold=1024 * 1024)
        except TypeError:
            raise SerializationError(func.__name__)

        msg = {"task_id": task_id,
               "buffer": fn_buf}

        # Post task to the the outgoing queue
        self.outgoing_q.put(msg)

        # Return the future
        return fut

    @property
    def scaling_enabled(self):
        return self._scaling_enabled

    def create_monitoring_info(self, status):
        """ Create a msg for monitoring based on the poll status

        """
        msg = []
        for bid, s in status.items():
            d: Dict[str, Any] = {}
            d['run_id'] = self.run_id
            d['status'] = s.status_name
            d['timestamp'] = datetime.datetime.now()
            d['executor_label'] = self.label
            d['job_id'] = self.blocks.get(bid, None)
            d['block_id'] = bid
            msg.append(d)
        return msg

    @property
    def workers_per_node(self) -> Union[int, float]:
        return self._workers_per_node

    def scale_in(self, blocks: Optional[int] = None, block_ids: List[str] = [], force: bool = True, max_idletime: Optional[float] = None) -> List[str]:
        """Scale in the number of active blocks by specified amount.

        The scale in method here is very rude. It doesn't give the workers
        the opportunity to finish current tasks or cleanup. This is tracked
        in issue #530

        Parameters
        ----------

        blocks : int
             Number of blocks to terminate and scale_in by

        force : Bool
             Used along with blocks to indicate whether blocks should be terminated by force.
             When force = True, we will kill blocks regardless of the blocks being busy
             When force = False, Only idle blocks will be terminated.
             If the # of ``idle_blocks`` < ``blocks``, the list of jobs marked for termination
             will be in the range: 0 - ``blocks``.

        max_idletime: float
             A time to indicate how long a block can be idle.
             Used along with force = False to kill blocks that have been idle for that long.

        block_ids : list
             List of specific block ids to terminate. Optional

        Returns
        -------
        List of job_ids marked for termination
        """

        if block_ids:
            block_ids_to_kill = block_ids
        else:
            managers = self.connected_managers
            block_info = {}
            for manager in managers:
                if not manager['active']:
                    continue
                b_id = manager['block_id']
                if b_id not in block_info:
                    block_info[b_id] = [0, float('inf')]
                block_info[b_id][0] += manager['tasks']
                block_info[b_id][1] = min(block_info[b_id][1], manager['idle_duration'])

            sorted_blocks = sorted(block_info.items(), key=lambda item: (item[1][1], item[1][0]))
            if force is True:
                block_ids_to_kill = [x[0] for x in sorted_blocks[:blocks]]
            else:
                if not max_idletime:
                    block_ids_to_kill = [x[0] for x in sorted_blocks if x[1][0] == 0][:blocks]
                else:
                    block_ids_to_kill = []
                    for x in sorted_blocks:
                        if x[1][1] > max_idletime and x[1][0] == 0:
                            block_ids_to_kill.append(x[0])
                            if len(block_ids_to_kill) == blocks:
                                break
                logger.debug("Selecting block ids to kill since they are idle : {}".format(
                    block_ids_to_kill))

        logger.debug("Current blocks : {}".format(self.blocks))
        # Hold the block
        for block_id in block_ids_to_kill:
            self._hold_block(block_id)

        # Now kill via provider
        # Potential issue with multiple threads trying to remove the same blocks
        to_kill = [self.blocks[bid] for bid in block_ids_to_kill if bid in self.blocks]

        r = self.provider.cancel(to_kill)
        job_ids = self._filter_scale_in_ids(to_kill, r)

        # to_kill block_ids are fetched from self.blocks
        # If a block_id is in self.block, it must exist in self.block_mapping
        block_ids_killed = [self.block_mapping[jid] for jid in job_ids]

        return block_ids_killed

    def _get_launch_command(self, block_id: str) -> str:
        if self.launch_cmd is None:
            raise ScalingFailed(self, "No launch command")
        launch_cmd = self.launch_cmd.format(block_id=block_id)
        return launch_cmd

    def shutdown(self):
        """Shutdown the executor, including all workers and controllers.
        """

        logger.info("Attempting HighThroughputExecutor shutdown")
        self.queue_proc.terminate()
        logger.info("Finished HighThroughputExecutor shutdown attempt")<|MERGE_RESOLUTION|>--- conflicted
+++ resolved
@@ -592,12 +592,8 @@
             args_to_print = tuple([arg if len(repr(arg)) < 100 else (repr(arg)[:100] + '...') for arg in args])
         logger.debug("Pushing function {} to queue with args {}".format(func, args_to_print))
 
-<<<<<<< HEAD
         fut: Future = Future()
-=======
-        fut = Future()
         fut.parsl_executor_task_id = task_id
->>>>>>> 2cd06c8f
         self.tasks[task_id] = fut
 
         try:
