--- conflicted
+++ resolved
@@ -461,37 +461,14 @@
                 break
         logger.info("[MTHREAD] queue management worker finished")
 
-<<<<<<< HEAD
-    def _start_local_queue_process(self) -> None:
-=======
-    def _start_local_interchange_process(self):
->>>>>>> 155b6cb1
+    def _start_local_interchange_process(self) -> None:
         """ Starts the interchange process locally
 
         Starts the interchange process locally and uses an internal command queue to
         get the worker task and result ports that the interchange has bound to.
         """
-<<<<<<< HEAD
         comm_q = Queue(maxsize=10)  # type: Queue[Any]
-        self.queue_proc = forkProcess(target=interchange.starter,
-                                      args=(comm_q,),
-                                      kwargs={"client_ports": (self.outgoing_q.port,
-                                                               self.incoming_q.port,
-                                                               self.command_client.port),
-                                              "worker_ports": self.worker_ports,
-                                              "worker_port_range": self.worker_port_range,
-                                              "hub_address": self.hub_address,
-                                              "hub_port": self.hub_port,
-                                              "logdir": "{}/{}".format(self.run_dir, self.label),
-                                              "heartbeat_threshold": self.heartbeat_threshold,
-                                              "poll_period": self.poll_period,
-                                              "logging_level": logging.DEBUG if self.worker_debug else logging.INFO
-                                      },
-                                      daemon=True,
-                                      name="HTEX-Interchange"
-=======
-        comm_q = Queue(maxsize=10)
-        self.interchange_proc = ForkProcess(target=interchange.starter,
+        self.interchange_proc = forkProcess(target=interchange.starter,
                                             args=(comm_q,),
                                             kwargs={"client_ports": (self.outgoing_q.port,
                                                                      self.incoming_q.port,
@@ -507,7 +484,6 @@
                                             },
                                             daemon=True,
                                             name="HTEX-Interchange"
->>>>>>> 155b6cb1
         )
         self.interchange_proc.start()
         try:
