--- conflicted
+++ resolved
@@ -693,11 +693,7 @@
         launch_cmd = self.launch_cmd.format(block_id=block_id)
         return launch_cmd
 
-<<<<<<< HEAD
-    def shutdown(self, hub: bool = True, targets: Union[str, List[int]] = 'all', block: bool = False) -> bool:
-=======
     def shutdown(self):
->>>>>>> 018ac095
         """Shutdown the executor, including all workers and controllers.
         """
 
