from concurrent.futures import Future
import typeguard
import logging
import threading
import queue
import datetime
import pickle
from multiprocessing import Queue
from typing import Dict  # noqa F401 (used in type annotation)
<<<<<<< HEAD
from typing import List, Optional, Tuple, Union, Any, Sequence
=======
from typing import List, Optional, Tuple, Union
>>>>>>> 674291f5
import math

from parsl.serialize import pack_apply_message, deserialize
from parsl.app.errors import RemoteExceptionWrapper
from parsl.executors.high_throughput import zmq_pipes
from parsl.executors.base import HasConnectedWorkers
from parsl.executors.high_throughput import interchange
from parsl.executors.errors import (
    BadMessage, ScalingFailed,
    DeserializationError, SerializationError,
    UnsupportedFeatureError
)

from parsl.executors.status_handling import BlockProviderExecutor
from parsl.providers.provider_base import ExecutionProvider
from parsl.data_provider.staging import Staging
from parsl.addresses import get_all_addresses
from parsl.process_loggers import wrap_with_logs

from parsl.multiprocessing import ForkProcess
from parsl.utils import RepresentationMixin
from parsl.providers import LocalProvider

logger = logging.getLogger(__name__)


<<<<<<< HEAD
class HighThroughputExecutor(StatusHandlingExecutor, RepresentationMixin, HasConnectedWorkers):
=======
class HighThroughputExecutor(BlockProviderExecutor, RepresentationMixin):
>>>>>>> 674291f5
    """Executor designed for cluster-scale

    The HighThroughputExecutor system has the following components:
      1. The HighThroughputExecutor instance which is run as part of the Parsl script.
      2. The Interchange which is acts as a load-balancing proxy between workers and Parsl
      3. The multiprocessing based worker pool which coordinates task execution over several
         cores on a node.
      4. ZeroMQ pipes connect the HighThroughputExecutor, Interchange and the process_worker_pool

    Here is a diagram

    .. code:: python


                        |  Data   |  Executor   |  Interchange  | External Process(es)
                        |  Flow   |             |               |
                   Task | Kernel  |             |               |
                 +----->|-------->|------------>|->outgoing_q---|-> process_worker_pool
                 |      |         |             | batching      |    |         |
           Parsl<---Fut-|         |             | load-balancing|  result   exception
                     ^  |         |             | watchdogs     |    |         |
                     |  |         |   Q_mngmnt  |               |    V         V
                     |  |         |    Thread<--|-incoming_q<---|--- +---------+
                     |  |         |      |      |               |
                     |  |         |      |      |               |
                     +----update_fut-----+


    Each of the workers in each process_worker_pool has access to its local rank through
    an environmental variable, ``PARSL_WORKER_RANK``. The local rank is unique for each process
    and is an integer in the range from 0 to the number of workers per in the pool minus 1.
    The workers also have access to the ID of the worker pool as ``PARSL_WORKER_POOL_ID``
    and the size of the worker pool as ``PARSL_WORKER_COUNT``.


    Parameters
    ----------

    provider : :class:`~parsl.providers.provider_base.ExecutionProvider`
       Provider to access computation resources. Can be one of :class:`~parsl.providers.aws.aws.EC2Provider`,
        :class:`~parsl.providers.cobalt.cobalt.Cobalt`,
        :class:`~parsl.providers.condor.condor.Condor`,
        :class:`~parsl.providers.googlecloud.googlecloud.GoogleCloud`,
        :class:`~parsl.providers.gridEngine.gridEngine.GridEngine`,
        :class:`~parsl.providers.local.local.Local`,
        :class:`~parsl.providers.sge.sge.GridEngine`,
        :class:`~parsl.providers.slurm.slurm.Slurm`, or
        :class:`~parsl.providers.torque.torque.Torque`.

    label : str
        Label for this executor instance.

    launch_cmd : str
        Command line string to launch the process_worker_pool from the provider. The command line string
        will be formatted with appropriate values for the following values (debug, task_url, result_url,
        cores_per_worker, nodes_per_block, heartbeat_period ,heartbeat_threshold, logdir). For example:
        launch_cmd="process_worker_pool.py {debug} -c {cores_per_worker} --task_url={task_url} --result_url={result_url}"

    address : string
        An address to connect to the main Parsl process which is reachable from the network in which
        workers will be running. This can be either a hostname as returned by ``hostname`` or an
        IP address. Most login nodes on clusters have several network interfaces available, only
        some of which can be reached from the compute nodes.
        By default, the executor will attempt to enumerate and connect through all possible addresses.
        Setting an address here overrides the default behavior.
        default=None

    worker_ports : (int, int)
        Specify the ports to be used by workers to connect to Parsl. If this option is specified,
        worker_port_range will not be honored.

    worker_port_range : (int, int)
        Worker ports will be chosen between the two integers provided.

    interchange_port_range : (int, int)
        Port range used by Parsl to communicate with the Interchange.

    working_dir : str
        Working dir to be used by the executor.

    worker_debug : Bool
        Enables worker debug logging.

    managed : Bool
        If this executor is managed by the DFK or externally handled.

    cores_per_worker : float
        cores to be assigned to each worker. Oversubscription is possible
        by setting cores_per_worker < 1.0. Default=1

    mem_per_worker : float
        GB of memory required per worker. If this option is specified, the node manager
        will check the available memory at startup and limit the number of workers such that
        the there's sufficient memory for each worker. Default: None

    max_workers : int
        Caps the number of workers launched per node. Default: infinity

    cpu_affinity: string
        Whether or how each worker process sets thread affinity. Options are "none" to forgo
        any CPU affinity configuration, "block" to assign adjacent cores to workers
        (ex: assign 0-1 to worker 0, 2-3 to worker 1), and
        "alternating" to assign cores to workers in round-robin
        (ex: assign 0,2 to worker 0, 1,3 to worker 1).

    prefetch_capacity : int
        Number of tasks that could be prefetched over available worker capacity.
        When there are a few tasks (<100) or when tasks are long running, this option should
        be set to 0 for better load balancing. Default is 0.

    address_probe_timeout : int | None
        Managers attempt connecting over many different addesses to determine a viable address.
        This option sets a time limit in seconds on the connection attempt.
        Default of None implies 30s timeout set on worker.

    heartbeat_threshold : int
        Seconds since the last message from the counterpart in the communication pair:
        (interchange, manager) after which the counterpart is assumed to be un-available. Default: 120s

    heartbeat_period : int
        Number of seconds after which a heartbeat message indicating liveness is sent to the
        counterpart (interchange, manager). Default: 30s

    poll_period : int
        Timeout period to be used by the executor components in milliseconds. Increasing poll_periods
        trades performance for cpu efficiency. Default: 10ms

    worker_logdir_root : string
        In case of a remote file system, specify the path to where logs will be kept.
    """

    _queue_management_thread: Optional[threading.Thread]

    @typeguard.typechecked
    def __init__(self,
                 label: str = 'HighThroughputExecutor',
                 provider: ExecutionProvider = LocalProvider(),
                 launch_cmd: Optional[str] = None,
                 address: Optional[str] = None,
                 worker_ports: Optional[Tuple[int, int]] = None,
                 worker_port_range: Optional[Tuple[int, int]] = (54000, 55000),
                 interchange_port_range: Optional[Tuple[int, int]] = (55000, 56000),
                 storage_access: Optional[Sequence[Staging]] = None,
                 working_dir: Optional[str] = None,
                 worker_debug: bool = False,
                 cores_per_worker: float = 1.0,
                 mem_per_worker: Optional[float] = None,
                 max_workers: Union[int, float] = float('inf'),
                 cpu_affinity: str = 'none',
                 prefetch_capacity: int = 0,
                 heartbeat_threshold: int = 120,
                 heartbeat_period: int = 30,
                 poll_period: int = 10,
                 address_probe_timeout: Optional[int] = None,
                 managed: bool = True,
                 worker_logdir_root: Optional[str] = None):

        logger.debug("Initializing HighThroughputExecutor")

        BlockProviderExecutor.__init__(self, provider)
        self.label = label
        self.worker_debug = worker_debug
        self.storage_access = storage_access
        self.working_dir = working_dir
        self.managed = managed
        self.cores_per_worker = cores_per_worker
        self.mem_per_worker = mem_per_worker
        self.max_workers = max_workers
        self.prefetch_capacity = prefetch_capacity
        self.address = address
        self.address_probe_timeout = address_probe_timeout
        if self.address:
            self.all_addresses = address
        else:
            self.all_addresses = ','.join(get_all_addresses())

        mem_slots = max_workers
        cpu_slots = max_workers
        if hasattr(self.provider, 'mem_per_node') and \
                self.provider.mem_per_node is not None and \
                mem_per_worker is not None and \
                mem_per_worker > 0:
            mem_slots = math.floor(self.provider.mem_per_node / mem_per_worker)
        if hasattr(self.provider, 'cores_per_node') and \
                self.provider.cores_per_node is not None:
            cpu_slots = math.floor(self.provider.cores_per_node / cores_per_worker)

        self._workers_per_node = min(max_workers, mem_slots, cpu_slots)
        if self._workers_per_node == float('inf'):
            self._workers_per_node = 1  # our best guess-- we do not have any provider hints

        self._task_counter = 0
        self.run_id = None  # set to the correct run_id in dfk
        self.hub_address = None  # set to the correct hub address in dfk
        self.hub_port = None  # set to the correct hub port in dfk

        self.worker_ports = worker_ports
        self.worker_port_range = worker_port_range
        self.interchange_port_range = interchange_port_range
        self.heartbeat_threshold = heartbeat_threshold
        self.heartbeat_period = heartbeat_period
        self.poll_period = poll_period
        self.run_dir = '.'
        self.worker_logdir_root = worker_logdir_root
        self.cpu_affinity = cpu_affinity

        self._executor_exception = None

        if launch_cmd:
            self.launch_cmd = launch_cmd
        else:
            self.launch_cmd = ("process_worker_pool.py {debug} {max_workers} "
                               "-a {addresses} "
                               "-p {prefetch_capacity} "
                               "-c {cores_per_worker} "
                               "-m {mem_per_worker} "
                               "--poll {poll_period} "
                               "--task_port={task_port} "
                               "--result_port={result_port} "
                               "--logdir={logdir} "
                               "--block_id={{block_id}} "
                               "--hb_period={heartbeat_period} "
                               "{address_probe_timeout_string} "
                               "--hb_threshold={heartbeat_threshold} "
                               "--cpu-affinity {cpu_affinity} ")

    def initialize_scaling(self) -> List[str]:
        """ Compose the launch command and call the scale_out

        This should be implemented in the child classes to take care of
        executor specific oddities.
        """
        debug_opts = "--debug" if self.worker_debug else ""
        max_workers = "" if self.max_workers == float('inf') else "--max_workers={}".format(self.max_workers)

        address_probe_timeout_string = ""
        if self.address_probe_timeout:
            address_probe_timeout_string = "--address_probe_timeout={}".format(self.address_probe_timeout)
        worker_logdir = "{}/{}".format(self.run_dir, self.label)
        if self.worker_logdir_root is not None:
            worker_logdir = "{}/{}".format(self.worker_logdir_root, self.label)

        l_cmd = self.launch_cmd.format(debug=debug_opts,
                                       prefetch_capacity=self.prefetch_capacity,
                                       address_probe_timeout_string=address_probe_timeout_string,
                                       addresses=self.all_addresses,
                                       task_port=self.worker_task_port,
                                       result_port=self.worker_result_port,
                                       cores_per_worker=self.cores_per_worker,
                                       mem_per_worker=self.mem_per_worker,
                                       max_workers=max_workers,
                                       nodes_per_block=self.provider.nodes_per_block,
                                       heartbeat_period=self.heartbeat_period,
                                       heartbeat_threshold=self.heartbeat_threshold,
                                       poll_period=self.poll_period,
                                       logdir=worker_logdir,
                                       cpu_affinity=self.cpu_affinity)
        self.launch_cmd = l_cmd
        logger.debug("Launch command: {}".format(self.launch_cmd))

        self._scaling_enabled = True
        logger.debug("Starting HighThroughputExecutor with provider:\n%s", self.provider)

        # TODO: why is this a provider property?
        block_ids = []  # type: List[str]
        if hasattr(self.provider, 'init_blocks'):
            try:
                block_ids = self.scale_out(blocks=self.provider.init_blocks)
            except Exception as e:
                logger.error("Scaling out failed: {}".format(e))
                raise e
        return block_ids

    def start(self) -> Optional[List[str]]:
        """Create the Interchange process and connect to it.
        """
        self.outgoing_q = zmq_pipes.TasksOutgoing("127.0.0.1", self.interchange_port_range)
        self.incoming_q = zmq_pipes.ResultsIncoming("127.0.0.1", self.interchange_port_range)
        self.command_client = zmq_pipes.CommandClient("127.0.0.1", self.interchange_port_range)

        self.is_alive = True

        self._queue_management_thread = None
        self._start_queue_management_thread()
        self._start_local_queue_process()

        logger.debug("Created management thread: {}".format(self._queue_management_thread))

        block_ids = self.initialize_scaling()
        return block_ids

    @wrap_with_logs
    def _queue_management_worker(self) -> None:
        """Listen to the queue for task status messages and handle them.

        Depending on the message, tasks will be updated with results, exceptions,
        or updates. It expects the following messages:

        .. code:: python

            {
               "task_id" : <task_id>
               "result"  : serialized result object, if task succeeded
               ... more tags could be added later
            }

            {
               "task_id" : <task_id>
               "exception" : serialized exception object, on failure
            }

        We do not support these yet, but they could be added easily.

        .. code:: python

            {
               "task_id" : <task_id>
               "cpu_stat" : <>
               "mem_stat" : <>
               "io_stat"  : <>
               "started"  : tstamp
            }

        The `None` message is a die request.
        """
        logger.debug("[MTHREAD] queue management worker starting")

        while not self.bad_state_is_set:
            try:
                msgs = self.incoming_q.get(timeout=1)

            except queue.Empty:
                logger.debug("[MTHREAD] queue empty")
                # Timed out.
                pass

            except IOError as e:
                logger.exception("[MTHREAD] Caught broken queue with exception code {}: {}".format(e.errno, e))
                return

            except Exception as e:
                logger.exception("[MTHREAD] Caught unknown exception: {}".format(e))
                return

            else:

                if msgs is None:
                    logger.debug("[MTHREAD] Got None, exiting")
                    return

                else:
                    for serialized_msg in msgs:
                        try:
                            msg = pickle.loads(serialized_msg)
                            tid = msg['task_id']
                        except pickle.UnpicklingError:
                            raise BadMessage("Message received could not be unpickled")

                        except Exception:
                            raise BadMessage("Message received does not contain 'task_id' field")

                        if tid == -1 and 'exception' in msg:
                            logger.warning("Executor shutting down due to exception from interchange")
                            exception = deserialize(msg['exception'])
                            self.set_bad_state_and_fail_all(exception)
                            break
                        elif tid == -1 and 'heartbeat' in msg:
                            continue

                        task_fut = self.tasks.pop(tid)

                        if 'result' in msg:
                            result = deserialize(msg['result'])
                            task_fut.set_result(result)

                        elif 'exception' in msg:
                            try:
                                s = deserialize(msg['exception'])
                                # s should be a RemoteExceptionWrapper... so we can reraise it
                                if isinstance(s, RemoteExceptionWrapper):
                                    try:
                                        s.reraise()
                                    except Exception as e:
                                        task_fut.set_exception(e)
                                elif isinstance(s, Exception):
                                    task_fut.set_exception(s)
                                else:
                                    raise ValueError("Unknown exception-like type received: {}".format(type(s)))
                            except Exception as e:
                                # TODO could be a proper wrapped exception?
                                task_fut.set_exception(
                                    DeserializationError("Received exception, but handling also threw an exception: {}".format(e)))
                        else:
                            raise BadMessage("Message received is neither result or exception")

            if not self.is_alive:
                break
        logger.info("[MTHREAD] queue management worker finished")

    def _start_local_queue_process(self) -> None:
        """ Starts the interchange process locally

        Starts the interchange process locally and uses an internal command queue to
        get the worker task and result ports that the interchange has bound to.
        """
        comm_q = Queue(maxsize=10)  # type: Queue[Any]
        self.queue_proc = ForkProcess(target=interchange.starter,
                                      args=(comm_q,),
                                      kwargs={"client_ports": (self.outgoing_q.port,
                                                               self.incoming_q.port,
                                                               self.command_client.port),
                                              "worker_ports": self.worker_ports,
                                              "worker_port_range": self.worker_port_range,
                                              "hub_address": self.hub_address,
                                              "hub_port": self.hub_port,
                                              "logdir": "{}/{}".format(self.run_dir, self.label),
                                              "heartbeat_threshold": self.heartbeat_threshold,
                                              "poll_period": self.poll_period,
                                              "logging_level": logging.DEBUG if self.worker_debug else logging.INFO
                                      },
                                      daemon=True,
                                      name="HTEX-Interchange"
        )
        self.queue_proc.start()
        try:
            (self.worker_task_port, self.worker_result_port) = comm_q.get(block=True, timeout=120)
        except queue.Empty:
            logger.error("Interchange has not completed initialization in 120s. Aborting")
            raise Exception("Interchange failed to start")

    def _start_queue_management_thread(self) -> None:
        """Method to start the management thread as a daemon.

        Checks if a thread already exists, then starts it.
        Could be used later as a restart if the management thread dies.
        """
        if self._queue_management_thread is None:
            logger.debug("Starting queue management thread")
            self._queue_management_thread = threading.Thread(target=self._queue_management_worker, name="HTEX-Queue-Management-Thread")
            self._queue_management_thread.daemon = True
            self._queue_management_thread.start()
            logger.debug("Started queue management thread")

        else:
            logger.debug("Management thread already exists, returning")

    def hold_worker(self, worker_id: str) -> None:
        """Puts a worker on hold, preventing scheduling of additional tasks to it.

        This is called "hold" mostly because this only stops scheduling of tasks,
        and does not actually kill the worker.

        Parameters
        ----------

        worker_id : str
            Worker id to be put on hold
        """
        self.command_client.run("HOLD_WORKER;{}".format(worker_id))
        logger.debug("Sent hold request to worker: {}".format(worker_id))

    @property
    def outstanding(self):
        outstanding_c = self.command_client.run("OUTSTANDING_C")
        return outstanding_c

    @property
    def connected_workers(self):
        workers = self.command_client.run("WORKERS")
        return workers

    @property
    def connected_managers(self):
        workers = self.command_client.run("MANAGERS")
        return workers

    def _hold_block(self, block_id: str) -> None:
        """ Sends hold command to all managers which are in a specific block

        Parameters
        ----------
        block_id : str
             Block identifier of the block to be put on hold
        """

        managers = self.connected_managers

        for manager in managers:
            if manager['block_id'] == block_id:
                logger.debug("[HOLD_BLOCK]: Sending hold to manager: {}".format(manager['manager']))
                self.hold_worker(manager['manager'])

    def submit(self, func, resource_specification, *args, **kwargs) -> "Future[Any]":
        """Submits work to the the outgoing_q.

        The outgoing_q is an external process listens on this
        queue for new work. This method behaves like a
        submit call as described here `Python docs: <https://docs.python.org/3/library/concurrent.futures.html#concurrent.futures.ThreadPoolExecutor>`_

        Args:
            - func (callable) : Callable function
            - args (list) : List of arbitrary positional arguments.

        Kwargs:
            - kwargs (dict) : A dictionary of arbitrary keyword args for func.

        Returns:
              Future
        """
        if resource_specification:
            logger.error("Ignoring the resource specification. "
                         "Parsl resource specification is not supported in HighThroughput Executor. "
                         "Please check WorkQueueExecutor if resource specification is needed.")
            raise UnsupportedFeatureError('resource specification', 'HighThroughput Executor', 'WorkQueue Executor')

        if self.bad_state_is_set:
            if self.executor_exception is None:
                raise ValueError("Executor is in bad state, but no exception recorded")
            else:
                raise self.executor_exception

        self._task_counter += 1
        task_id = self._task_counter

        # handle people sending blobs gracefully
        args_to_print = args
        if logger.getEffectiveLevel() >= logging.DEBUG:
            args_to_print = tuple([arg if len(repr(arg)) < 100 else (repr(arg)[:100] + '...') for arg in args])
        logger.debug("Pushing function {} to queue with args {}".format(func, args_to_print))

        fut: Future = Future()
        self.tasks[task_id] = fut

        try:
            fn_buf = pack_apply_message(func, args, kwargs,
                                        buffer_threshold=1024 * 1024)
        except TypeError:
            raise SerializationError(func.__name__)

        msg = {"task_id": task_id,
               "buffer": fn_buf}

        # Post task to the the outgoing queue
        self.outgoing_q.put(msg)

        # Return the future
        return fut

    @property
    def scaling_enabled(self):
        return self._scaling_enabled

    def create_monitoring_info(self, status):
        """ Create a msg for monitoring based on the poll status

        """
        msg = []
        for bid, s in status.items():
            d: Dict[str, Any] = {}
            d['run_id'] = self.run_id
            d['status'] = s.status_name
            d['timestamp'] = datetime.datetime.now()
            d['executor_label'] = self.label
            d['job_id'] = self.blocks.get(bid, None)
            d['block_id'] = bid
            msg.append(d)
        return msg

<<<<<<< HEAD
    def scale_out(self, blocks=1) -> List[str]:
        """Scales out the number of blocks by "blocks"
        """
        if not self.provider:
            raise ScalingFailed(None, "No execution provider available")
        block_ids = []  # type: List[str]
        for i in range(blocks):
            block_id = str(len(self.blocks))
            try:
                job_id = self._launch_block(block_id)
                self.blocks[block_id] = job_id
                self.block_mapping[job_id] = block_id
                block_ids.append(block_id)
            except Exception as ex:
                self._fail_job_async(block_id,
                                     "Failed to start block {}: {}".format(block_id, ex))
        return block_ids

    def _launch_block(self, block_id: str) -> Any:
        if self.launch_cmd is None:
            raise ScalingFailed(self.provider.label, "No launch command")
        launch_cmd = self.launch_cmd.format(block_id=block_id)
        job_id = self.provider.submit(launch_cmd, 1)
        logger.debug("Launched block {}->{}".format(block_id, job_id))
        if not job_id:
            raise(ScalingFailed(self.provider.label,
                                "Attempts to provision nodes via provider has failed"))
        return job_id
=======
    @property
    def workers_per_node(self) -> Union[int, float]:
        return self._workers_per_node
>>>>>>> 674291f5

    def scale_in(self, blocks: Optional[int] = None, block_ids: List[str] = [], force: bool = True, max_idletime: Optional[float] = None) -> List[str]:
        """Scale in the number of active blocks by specified amount.

        The scale in method here is very rude. It doesn't give the workers
        the opportunity to finish current tasks or cleanup. This is tracked
        in issue #530

        Parameters
        ----------

        blocks : int
             Number of blocks to terminate and scale_in by

        force : Bool
             Used along with blocks to indicate whether blocks should be terminated by force.
             When force = True, we will kill blocks regardless of the blocks being busy
             When force = False, Only idle blocks will be terminated.
             If the # of ``idle_blocks`` < ``blocks``, the list of jobs marked for termination
             will be in the range: 0 - ``blocks``.

        max_idletime: float
             A time to indicate how long a block can be idle.
             Used along with force = False to kill blocks that have been idle for that long.

        block_ids : list
             List of specific block ids to terminate. Optional

        Returns
        -------
        List of job_ids marked for termination
        """

        if block_ids:
            block_ids_to_kill = block_ids
        else:
            managers = self.connected_managers
            block_info = {}
            for manager in managers:
                if not manager['active']:
                    continue
                b_id = manager['block_id']
                if b_id not in block_info:
                    block_info[b_id] = [0, float('inf')]
                block_info[b_id][0] += manager['tasks']
                block_info[b_id][1] = min(block_info[b_id][1], manager['idle_duration'])

            sorted_blocks = sorted(block_info.items(), key=lambda item: (item[1][1], item[1][0]))
            if force is True:
                block_ids_to_kill = [x[0] for x in sorted_blocks[:blocks]]
            else:
                if not max_idletime:
                    block_ids_to_kill = [x[0] for x in sorted_blocks if x[1][0] == 0][:blocks]
                else:
                    block_ids_to_kill = []
                    for x in sorted_blocks:
                        if x[1][1] > max_idletime and x[1][0] == 0:
                            block_ids_to_kill.append(x[0])
                            if len(block_ids_to_kill) == blocks:
                                break
                logger.debug("Selecting block ids to kill since they are idle : {}".format(
                    block_ids_to_kill))

        logger.debug("Current blocks : {}".format(self.blocks))
        # Hold the block
        for block_id in block_ids_to_kill:
            self._hold_block(block_id)

        # Now kill via provider
        # Potential issue with multiple threads trying to remove the same blocks
        to_kill = [self.blocks[bid] for bid in block_ids_to_kill if bid in self.blocks]

        r = self.provider.cancel(to_kill)
        job_ids = self._filter_scale_in_ids(to_kill, r)

        # to_kill block_ids are fetched from self.blocks
        # If a block_id is in self.block, it must exist in self.block_mapping
        block_ids_killed = [self.block_mapping[jid] for jid in job_ids]

        return block_ids_killed

    def _get_launch_command(self, block_id: str) -> str:
        if self.launch_cmd is None:
            raise ScalingFailed(self.provider.label, "No launch command")
        launch_cmd = self.launch_cmd.format(block_id=block_id)
        return launch_cmd

    def shutdown(self, hub: bool = True, targets: Union[str, List[int]] = 'all', block: bool = False) -> bool:
        """Shutdown the executor, including all workers and controllers.

        This is not implemented.

        Kwargs:
            - hub (Bool): Whether the hub should be shutdown, Default: True,
            - targets (list of ints| 'all'): List of block id's to kill, Default: 'all'
            - block (Bool): To block for confirmations or not
        """

        logger.info("Attempting HighThroughputExecutor shutdown")
        self.queue_proc.terminate()
        logger.info("Finished HighThroughputExecutor shutdown attempt")
        return True<|MERGE_RESOLUTION|>--- conflicted
+++ resolved
@@ -7,11 +7,7 @@
 import pickle
 from multiprocessing import Queue
 from typing import Dict  # noqa F401 (used in type annotation)
-<<<<<<< HEAD
 from typing import List, Optional, Tuple, Union, Any, Sequence
-=======
-from typing import List, Optional, Tuple, Union
->>>>>>> 674291f5
 import math
 
 from parsl.serialize import pack_apply_message, deserialize
@@ -38,11 +34,7 @@
 logger = logging.getLogger(__name__)
 
 
-<<<<<<< HEAD
-class HighThroughputExecutor(StatusHandlingExecutor, RepresentationMixin, HasConnectedWorkers):
-=======
-class HighThroughputExecutor(BlockProviderExecutor, RepresentationMixin):
->>>>>>> 674291f5
+class HighThroughputExecutor(BlockProviderExecutor, RepresentationMixin, HasConnectedWorkers):
     """Executor designed for cluster-scale
 
     The HighThroughputExecutor system has the following components:
@@ -611,40 +603,9 @@
             msg.append(d)
         return msg
 
-<<<<<<< HEAD
-    def scale_out(self, blocks=1) -> List[str]:
-        """Scales out the number of blocks by "blocks"
-        """
-        if not self.provider:
-            raise ScalingFailed(None, "No execution provider available")
-        block_ids = []  # type: List[str]
-        for i in range(blocks):
-            block_id = str(len(self.blocks))
-            try:
-                job_id = self._launch_block(block_id)
-                self.blocks[block_id] = job_id
-                self.block_mapping[job_id] = block_id
-                block_ids.append(block_id)
-            except Exception as ex:
-                self._fail_job_async(block_id,
-                                     "Failed to start block {}: {}".format(block_id, ex))
-        return block_ids
-
-    def _launch_block(self, block_id: str) -> Any:
-        if self.launch_cmd is None:
-            raise ScalingFailed(self.provider.label, "No launch command")
-        launch_cmd = self.launch_cmd.format(block_id=block_id)
-        job_id = self.provider.submit(launch_cmd, 1)
-        logger.debug("Launched block {}->{}".format(block_id, job_id))
-        if not job_id:
-            raise(ScalingFailed(self.provider.label,
-                                "Attempts to provision nodes via provider has failed"))
-        return job_id
-=======
     @property
     def workers_per_node(self) -> Union[int, float]:
         return self._workers_per_node
->>>>>>> 674291f5
 
     def scale_in(self, blocks: Optional[int] = None, block_ids: List[str] = [], force: bool = True, max_idletime: Optional[float] = None) -> List[str]:
         """Scale in the number of active blocks by specified amount.
