--- conflicted
+++ resolved
@@ -104,13 +104,9 @@
         """
         self.executor.shutdown(wait=block)
         logger.debug("Done with executor shutdown")
-<<<<<<< HEAD
         return True
-=======
-        return x
 
     def monitor_resources(self):
         """Resource monitoring sometimes deadlocks when using threads, so this function
         returns false to disable it."""
-        return False
->>>>>>> dd014ae6
+        return False