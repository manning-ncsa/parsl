--- conflicted
+++ resolved
@@ -8,20 +8,20 @@
 
 logger = logging.getLogger(__name__)
 
-<<<<<<< HEAD
 ForkProcess = multiprocessing.context.ForkProcess
+SpawnProcess = multiprocessing.context.SpawnProcess
 
 
 def forkProcess(*args, **kwargs) -> ForkProcess:
     P = multiprocessing.get_context('fork').Process
     # reveal_type(P)
     return P(*args, **kwargs)
-=======
-# maybe ForkProcess should be: Callable[..., Process] so as to make
-# it clear that it returns a Process always to the type checker?
-ForkProcess: Type = multiprocessing.get_context('fork').Process
-SpawnProcess: Type = multiprocessing.get_context('spawn').Process
->>>>>>> dfcbff8f
+
+
+def spawnProcess(*args, **kwargs) -> SpawnProcess:
+    P = multiprocessing.get_context('spawn').Process
+    # reveal_type(P)
+    return P(*args, **kwargs)
 
 
 class MacSafeQueue(multiprocessing.queues.Queue):
