import logging

from typing import List, Optional

from parsl.utils import RepresentationMixin
from parsl.executors.base import ParslExecutor
from parsl.executors.threads import ThreadPoolExecutor
from parsl.dataflow.error import ConfigurationError
from parsl.monitoring import MonitoringHub

from typing import Optional, List  # for mypy
from parsl.executors.base import ParslExecutor  # for mypy

logger = logging.getLogger(__name__)


class Config(RepresentationMixin):
    """
    Specification of Parsl configuration options.

    Parameters
    ----------
    executors : list of ParslExecutor, optional
        List of executor instances to use. Possible executors include :class:`~parsl.executors.threads.ThreadPoolExecutor`,
        :class:`~parsl.executors.ipp.IPyParallelExecutor`, or :class:`~parsl.executors.swift_t.TurbineExecutor`. Default
        is [:class:`~parsl.executors.threads.ThreadPoolExecutor()`].
    app_cache : bool, optional
        Enable app caching. Default is True.
    checkpoint_files : list of str, optional
        List of paths to checkpoint files. Default is None.
    checkpoint_mode : str, optional
        Checkpoint mode to use, can be 'dfk_exit', 'task_exit', or 'periodic'. If set to
        `None`, checkpointing will be disabled. Default is None.
    checkpoint_period : str, optional
        Time interval (in "HH:MM:SS") at which to checkpoint completed tasks. Only has an effect if
        `checkpoint_mode='periodic'`.
    data_management_max_threads : int, optional
        Maximum number of threads to allocate for the data manager to use for managing input and output transfers.
        Default is 10.
    monitoring : MonitoringHub, optional
        The config to use for database monitoring. Default is None which does not log to a database.
    lazy_errors : bool, optional
        If True, errors from task failures will not be raised until `future.result()` is called. Otherwise, they will
        be raised as soon as the task returns. Default is True.
    retries : int, optional
        Set the number of retries in case of failure. Default is 0.
    run_dir : str, optional
        Path to run directory. Default is 'runinfo'.
    strategy : str, optional
        Strategy to use for scaling resources according to workflow needs. Can be 'simple' or `None`. If `None`, dynamic
        scaling will be disabled. Default is 'simple'.
<<<<<<< HEAD
    # TODO: db_logger_config is not documented here. The type is keyword based here, by the looks of it, which might
    # be better structured as a type-checked config object? For now, I've told mypy it is Optional[Any] which is weak.
=======
    max_idletime : float, optional
        The maximum idle time for an executor in the 'simple' strategy. Default is 120.0 seconds.
>>>>>>> a7c84bf4
    usage_tracking : bool, optional
        Set this field to True to opt-in to Parsl's usage tracking system. Parsl only collects minimal, non personally-identifiable,
        information used for reporting to our funding agencies. Default is False.
    """

    def __init__(self,
                 executors: Optional[List[ParslExecutor]] = None,
                 app_cache: bool = True,
                 checkpoint_files: Optional[List[str]] = None,
                 checkpoint_mode: Optional[str] = None,
                 checkpoint_period: Optional[str] = None,
                 data_management_max_threads: int = 10,
                 lazy_errors: bool = True,
                 retries: int = 0,
                 run_dir: str = 'runinfo',
                 strategy: Optional[str] = 'simple',
                 max_idletime: float = 120.0,
                 monitoring: Optional[MonitoringHub] = None,
                 usage_tracking: bool = False) -> None:
        if executors is None:
            executors = [ThreadPoolExecutor()]
        self.executors = executors
        self.app_cache = app_cache
        self.checkpoint_files = checkpoint_files
        self.checkpoint_mode = checkpoint_mode
        if checkpoint_period is not None:
            if checkpoint_mode is None:
                logger.debug('The requested `checkpoint_period={}` will have no effect because `checkpoint_mode=None`'.format(
                    checkpoint_period)
                )
            elif checkpoint_mode != 'periodic':
                logger.debug("Requested checkpoint period of {} only has an effect with checkpoint_mode='periodic'".format(
                    checkpoint_period)
                )
        if checkpoint_mode == 'periodic' and checkpoint_period is None:
            checkpoint_period = "00:30:00"
        self.checkpoint_period = checkpoint_period
        self.data_management_max_threads = data_management_max_threads
        self.lazy_errors = lazy_errors
        self.retries = retries
        self.run_dir = run_dir
        self.strategy = strategy
        self.max_idletime = max_idletime
        self.usage_tracking = usage_tracking
        self.monitoring = monitoring

    @property
    def executors(self) -> List[ParslExecutor]:
        return self._executors

    @executors.setter
    def executors(self, executors: List[ParslExecutor]) -> None:
        labels = [e.label for e in executors]
        duplicates = [e for n, e in enumerate(labels) if e in labels[:n]]
        if len(duplicates) > 0:
            raise ConfigurationError('Executors must have unique labels ({})'.format(
                ', '.join(['label={}'.format(repr(d)) for d in duplicates])))
        self._executors = executors<|MERGE_RESOLUTION|>--- conflicted
+++ resolved
@@ -49,13 +49,10 @@
     strategy : str, optional
         Strategy to use for scaling resources according to workflow needs. Can be 'simple' or `None`. If `None`, dynamic
         scaling will be disabled. Default is 'simple'.
-<<<<<<< HEAD
     # TODO: db_logger_config is not documented here. The type is keyword based here, by the looks of it, which might
     # be better structured as a type-checked config object? For now, I've told mypy it is Optional[Any] which is weak.
-=======
     max_idletime : float, optional
         The maximum idle time for an executor in the 'simple' strategy. Default is 120.0 seconds.
->>>>>>> a7c84bf4
     usage_tracking : bool, optional
         Set this field to True to opt-in to Parsl's usage tracking system. Parsl only collects minimal, non personally-identifiable,
         information used for reporting to our funding agencies. Default is False.
