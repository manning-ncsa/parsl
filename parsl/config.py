import logging

from typing import List, Optional

from parsl.utils import RepresentationMixin
from parsl.executors.base import ParslExecutor
from parsl.executors.threads import ThreadPoolExecutor
from parsl.dataflow.error import ConfigurationError
from parsl.monitoring import MonitoringHub

from typing import Optional, List  # for mypy
from parsl.executors.base import ParslExecutor  # for mypy

logger = logging.getLogger(__name__)


class Config(RepresentationMixin):
    """
    Specification of Parsl configuration options.

    Parameters
    ----------
    executors : list of ParslExecutor, optional
        List of executor instances to use. Possible executors include :class:`~parsl.executors.threads.ThreadPoolExecutor`,
        :class:`~parsl.executors.ipp.IPyParallelExecutor`, or :class:`~parsl.executors.swift_t.TurbineExecutor`. Default
        is [:class:`~parsl.executors.threads.ThreadPoolExecutor()`].
    app_cache : bool, optional
        Enable app caching. Default is True.
    checkpoint_files : list of str, optional
        List of paths to checkpoint files. Default is None.
    checkpoint_mode : str, optional
        Checkpoint mode to use, can be 'dfk_exit', 'task_exit', or 'periodic'. If set to
        `None`, checkpointing will be disabled. Default is None.
    checkpoint_period : str, optional
        Time interval (in "HH:MM:SS") at which to checkpoint completed tasks. Only has an effect if
        `checkpoint_mode='periodic'`.
    data_management_max_threads : int, optional
        Maximum number of threads to allocate for the data manager to use for managing input and output transfers.
        Default is 10.
    monitoring : MonitoringHub, optional
        The config to use for database monitoring. Default is None which does not log to a database.
    lazy_errors : bool, optional
        If True, errors from task failures will not be raised until `future.result()` is called. Otherwise, they will
        be raised as soon as the task returns. Default is True.
    retries : int, optional
        Set the number of retries in case of failure. Default is 0.
    run_dir : str, optional
        Path to run directory. Default is 'runinfo'.
    strategy : str, optional
        Strategy to use for scaling resources according to workflow needs. Can be 'simple' or `None`. If `None`, dynamic
        scaling will be disabled. Default is 'simple'.
    # TODO: db_logger_config is not documented here. The type is keyword based here, by the looks of it, which might
    # be better structured as a type-checked config object? For now, I've told mypy it is Optional[Any] which is weak.
    max_idletime : float, optional
        The maximum idle time for an executor in the 'simple' strategy. Default is 120.0 seconds.
    usage_tracking : bool, optional
        Set this field to True to opt-in to Parsl's usage tracking system. Parsl only collects minimal, non personally-identifiable,
        information used for reporting to our funding agencies. Default is False.
    initialize_logging : bool, optional
        Make DFK optionally not initialize any logging. Log messages
        will still be passed into the python logging system under the
        `parsl` logger name, but the logging system will not by default
        perform any further log system configuration. Most noticeably,
        it will not create a parsl.log logfile.  The use case for this
        is when parsl is used as a library in a bigger system which
        wants to configure logging in a way that makes sense for that
        bigger system as a whole.
    """

    def __init__(self,
                 executors: Optional[List[ParslExecutor]] = None,
                 app_cache: bool = True,
                 checkpoint_files: Optional[List[str]] = None,
                 checkpoint_mode: Optional[str] = None,
                 checkpoint_period: Optional[str] = None,
                 data_management_max_threads: int = 10,
                 lazy_errors: bool = True,
                 retries: int = 0,
                 run_dir: str = 'runinfo',
                 strategy: Optional[str] = 'simple',
                 max_idletime: float = 120.0,
                 monitoring: Optional[MonitoringHub] = None,
<<<<<<< HEAD
                 usage_tracking: bool = False) -> None:
=======
                 usage_tracking: bool = False,
                 initialize_logging: bool = True):
>>>>>>> 437f199a
        if executors is None:
            executors = [ThreadPoolExecutor()]
        self.executors = executors
        self.app_cache = app_cache
        self.checkpoint_files = checkpoint_files
        self.checkpoint_mode = checkpoint_mode
        if checkpoint_period is not None:
            if checkpoint_mode is None:
                logger.debug('The requested `checkpoint_period={}` will have no effect because `checkpoint_mode=None`'.format(
                    checkpoint_period)
                )
            elif checkpoint_mode != 'periodic':
                logger.debug("Requested checkpoint period of {} only has an effect with checkpoint_mode='periodic'".format(
                    checkpoint_period)
                )
        if checkpoint_mode == 'periodic' and checkpoint_period is None:
            checkpoint_period = "00:30:00"
        self.checkpoint_period = checkpoint_period
        self.data_management_max_threads = data_management_max_threads
        self.lazy_errors = lazy_errors
        self.retries = retries
        self.run_dir = run_dir
        self.strategy = strategy
        self.max_idletime = max_idletime
        self.usage_tracking = usage_tracking
        self.initialize_logging = initialize_logging
        self.monitoring = monitoring

    @property
    def executors(self) -> List[ParslExecutor]:
        return self._executors

    @executors.setter
    def executors(self, executors: List[ParslExecutor]) -> None:
        labels = [e.label for e in executors]
        duplicates = [e for n, e in enumerate(labels) if e in labels[:n]]
        if len(duplicates) > 0:
            raise ConfigurationError('Executors must have unique labels ({})'.format(
                ', '.join(['label={}'.format(repr(d)) for d in duplicates])))
        self._executors = executors<|MERGE_RESOLUTION|>--- conflicted
+++ resolved
@@ -80,12 +80,8 @@
                  strategy: Optional[str] = 'simple',
                  max_idletime: float = 120.0,
                  monitoring: Optional[MonitoringHub] = None,
-<<<<<<< HEAD
-                 usage_tracking: bool = False) -> None:
-=======
                  usage_tracking: bool = False,
-                 initialize_logging: bool = True):
->>>>>>> 437f199a
+                 initialize_logging: bool = True) -> None:
         if executors is None:
             executors = [ThreadPoolExecutor()]
         self.executors = executors
