import logging
import typeguard

from typing import Callable, List, Optional, Sequence

from parsl.utils import RepresentationMixin
from parsl.executors.base import ParslExecutor
from parsl.executors.threads import ThreadPoolExecutor
from parsl.dataflow.error import ConfigurationError
from parsl.dataflow.taskrecord import TaskRecord
from parsl.monitoring import MonitoringHub

logger = logging.getLogger(__name__)


class Config(RepresentationMixin):
    """
    Specification of Parsl configuration options.

    Parameters
    ----------
    executors : list of ParslExecutor, optional
        List of `ParslExecutor` instances to use for executing tasks.
        Default is [:class:`~parsl.executors.threads.ThreadPoolExecutor()`].
    app_cache : bool, optional
        Enable app caching. Default is True.
    checkpoint_files : list of str, optional
        List of paths to checkpoint files. See :func:`parsl.utils.get_all_checkpoints` and
        :func:`parsl.utils.get_last_checkpoint` for helpers. Default is None.
    checkpoint_mode : str, optional
        Checkpoint mode to use, can be ``'dfk_exit'``, ``'task_exit'``, or ``'periodic'``. If set to
        `None`, checkpointing will be disabled. Default is None.
    checkpoint_period : str, optional
        Time interval (in "HH:MM:SS") at which to checkpoint completed tasks. Only has an effect if
        ``checkpoint_mode='periodic'``.
    garbage_collect : bool. optional.
        Delete task records from DFK when tasks have completed. Default: True
    internal_tasks_max_threads : int, optional
        Maximum number of threads to allocate for submit side internal tasks such as some data transfers
        or @joinapps
        Default is 10.
    monitoring : MonitoringHub, optional
        The config to use for database monitoring. Default is None which does not log to a database.
    retries : int, optional
        Set the number of retries (or available retry budget when using retry_handler) in case of failure. Default is 0.
    retry_handler : function, optional
        A user pluggable handler to decide if/how a task retry should happen.
        If no handler is specified, then each task failure incurs a retry cost
        of 1.
    run_dir : str, optional
        Path to run directory. Default is 'runinfo'.
    strategy : str, optional
<<<<<<< HEAD
        Strategy to use for scaling resources according to workflow needs. Can be 'simple' or `None`. If `None`, dynamic
        scaling will be disabled. Default is 'simple'.
    # TODO: db_logger_config is not documented here. The type is keyword based here, by the looks of it, which might
    # be better structured as a type-checked config object? For now, I've told mypy it is Optional[Any] which is weak.
=======
        Strategy to use for scaling blocks according to workflow needs. Can be 'simple', 'htex_auto_scale' or `None`.
        If `None`, dynamic scaling will be disabled. Default is 'simple'.
>>>>>>> e12b3af6
    max_idletime : float, optional
        The maximum idle time allowed for an executor before strategy could shut down unused blocks. Default is 120.0 seconds.
    usage_tracking : bool, optional
        Set this field to True to opt-in to Parsl's usage tracking system. Parsl only collects minimal, non personally-identifiable,
        information used for reporting to our funding agencies. Default is False.
    initialize_logging : bool, optional
        Make DFK optionally not initialize any logging. Log messages
        will still be passed into the python logging system under the
        ``parsl`` logger name, but the logging system will not by default
        perform any further log system configuration. Most noticeably,
        it will not create a parsl.log logfile.  The use case for this
        is when parsl is used as a library in a bigger system which
        wants to configure logging in a way that makes sense for that
        bigger system as a whole.
    """

    @typeguard.typechecked
    def __init__(self,
                 executors: Optional[List[ParslExecutor]] = None,
                 app_cache: bool = True,
                 checkpoint_files: Optional[Sequence[str]] = None,
                 checkpoint_mode: Optional[str] = None,
                 checkpoint_period: Optional[str] = None,
                 garbage_collect: bool = True,
                 internal_tasks_max_threads: int = 10,
                 retries: int = 0,
                 retry_handler: Optional[Callable[[Exception, TaskRecord], float]] = None,  # the type of retry handlers
                 run_dir: str = 'runinfo',
                 strategy: Optional[str] = 'simple',
                 max_idletime: float = 120.0,
                 monitoring: Optional[MonitoringHub] = None,
                 usage_tracking: bool = False,
                 initialize_logging: bool = True) -> None:
        self._executors: Sequence[ParslExecutor]
        if executors is None:
            self._executors = [ThreadPoolExecutor()]
        else:
            self._validate_executors(executors)
            self._executors = executors
        self.app_cache = app_cache
        self.checkpoint_files = checkpoint_files
        self.checkpoint_mode = checkpoint_mode
        if checkpoint_period is not None:
            if checkpoint_mode is None:
                logger.debug('The requested `checkpoint_period={}` will have no effect because `checkpoint_mode=None`'.format(
                    checkpoint_period)
                )
            elif checkpoint_mode != 'periodic':
                logger.debug("Requested checkpoint period of {} only has an effect with checkpoint_mode='periodic'".format(
                    checkpoint_period)
                )
        if checkpoint_mode == 'periodic' and checkpoint_period is None:
            checkpoint_period = "00:30:00"
        self.checkpoint_period = checkpoint_period
        self.garbage_collect = garbage_collect
        self.internal_tasks_max_threads = internal_tasks_max_threads
        self.retries = retries
        self.retry_handler = retry_handler
        self.run_dir = run_dir
        self.strategy = strategy
        self.max_idletime = max_idletime
        self.usage_tracking = usage_tracking
        self.initialize_logging = initialize_logging
        self.monitoring = monitoring

    @property
    def executors(self) -> Sequence[ParslExecutor]:
        return self._executors

    def _validate_executors(self, executors: Sequence[ParslExecutor]) -> None:
        labels = [e.label for e in executors]
        duplicates = [e for n, e in enumerate(labels) if e in labels[:n]]
        if len(duplicates) > 0:
            raise ConfigurationError('Executors must have unique labels ({})'.format(
                ', '.join(['label={}'.format(repr(d)) for d in duplicates])))<|MERGE_RESOLUTION|>--- conflicted
+++ resolved
@@ -50,15 +50,8 @@
     run_dir : str, optional
         Path to run directory. Default is 'runinfo'.
     strategy : str, optional
-<<<<<<< HEAD
-        Strategy to use for scaling resources according to workflow needs. Can be 'simple' or `None`. If `None`, dynamic
-        scaling will be disabled. Default is 'simple'.
-    # TODO: db_logger_config is not documented here. The type is keyword based here, by the looks of it, which might
-    # be better structured as a type-checked config object? For now, I've told mypy it is Optional[Any] which is weak.
-=======
         Strategy to use for scaling blocks according to workflow needs. Can be 'simple', 'htex_auto_scale' or `None`.
         If `None`, dynamic scaling will be disabled. Default is 'simple'.
->>>>>>> e12b3af6
     max_idletime : float, optional
         The maximum idle time allowed for an executor before strategy could shut down unused blocks. Default is 120.0 seconds.
     usage_tracking : bool, optional
