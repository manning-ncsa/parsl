--- conflicted
+++ resolved
@@ -85,10 +85,7 @@
                  monitoring: Optional[MonitoringHub] = None,
                  usage_tracking: bool = False,
                  initialize_logging: bool = True) -> None:
-<<<<<<< HEAD
         self._executors: Sequence[ParslExecutor]
-=======
->>>>>>> fa8e3e34
         if executors is None:
             self._executors = [ThreadPoolExecutor()]
         else:
@@ -124,12 +121,7 @@
     def executors(self) -> Sequence[ParslExecutor]:
         return self._executors
 
-<<<<<<< HEAD
     def _validate_executors(self, executors: Sequence[ParslExecutor]) -> None:
-=======
-    @executors.setter
-    def executors(self, executors: Sequence[ParslExecutor]):
->>>>>>> fa8e3e34
         labels = [e.label for e in executors]
         duplicates = [e for n, e in enumerate(labels) if e in labels[:n]]
         if len(duplicates) > 0:
