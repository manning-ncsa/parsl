import copy
import logging
import os
import shutil
import subprocess

from parsl.channels.base import Channel
from parsl.channels.errors import FileCopyException
from parsl.utils import RepresentationMixin

logger = logging.getLogger(__name__)

from typing import Dict, Tuple, Optional


class LocalChannel(Channel, RepresentationMixin):
    ''' This is not even really a channel, since opening a local shell is not heavy
    and done so infrequently that they do not need a persistent channel
    '''

    def __init__(self, userhome=".", envs={}, script_dir=None):
        ''' Initialize the local channel. script_dir is required by set to a default.

        KwArgs:
            - userhome (string): (default='.') This is provided as a way to override and set a specific userhome
            - envs (dict) : A dictionary of env variables to be set when launching the shell
            - script_dir (string): Directory to place scripts
        '''
        self.userhome = os.path.abspath(userhome)
        self.hostname = "localhost"
        self.envs = envs
        local_env = os.environ.copy()
        self._envs = copy.deepcopy(local_env)
        self._envs.update(envs)
        self.script_dir = script_dir

    def execute_wait(self, cmd: str, walltime: Optional[int] = None, envs: Dict[str, str] = {}) -> Tuple[int, Optional[str], Optional[str]]:
        ''' Synchronously execute a commandline string on the shell.

        Args:
            - cmd (string) : Commandline string to execute
            - walltime (int) : walltime in seconds, this is not really used now.

        Kwargs:
            - envs (dict) : Dictionary of env variables. This will be used
              to override the envs set at channel initialization.

        Returns:
            - retcode : Return code from the execution, -1 on fail
            - stdout  : stdout string
            - stderr  : stderr string

        Raises:
        None.
        '''
        retcode = -1
        stdout = None
        stderr = None

        current_env = copy.deepcopy(self._envs)
        current_env.update(envs)

        try:
            proc = subprocess.Popen(
                cmd,
                stdout=subprocess.PIPE,
                stderr=subprocess.PIPE,
                cwd=self.userhome,
                env=current_env,
                shell=True,
                preexec_fn=os.setpgrp
            )
<<<<<<< HEAD
            proc.wait(timeout=walltime)
            # BENC: for type purposes, stdout and stderr might be None,
            # even though in this case, I'd hope that they'd be
            # pipes because of subprocess.PIPE above...

            stdout_stream = proc.stdout
            if stdout_stream:
                stdout = stdout_stream.read()
            else:
                raise RuntimeError("stdout unreadable")

            stderr_stream = proc.stderr
            if stderr_stream:
                stderr = stderr_stream.read()
            else:
                raise RuntimeError("stderr unreadable")

=======
            (stdout, stderr) = proc.communicate(timeout=walltime)
>>>>>>> b1e5034c
            retcode = proc.returncode

        except Exception as e:
            logger.warning("Execution of command '{}' failed due to \n{}".format(cmd, e))
            raise

        return (retcode, stdout.decode("utf-8"), stderr.decode("utf-8"))

    def push_file(self, source: str, dest_dir: str) -> str:
        ''' If the source files dirpath is the same as dest_dir, a copy
        is not necessary, and nothing is done. Else a copy is made.

        Args:
            - source (string) : Path to the source file
            - dest_dir (string) : Path to the directory to which the files is to be copied

        Returns:
            - destination_path (String) : Absolute path of the destination file

        Raises:
            - FileCopyException : If file copy failed.
        '''

        local_dest = os.path.join(dest_dir, os.path.basename(source))

        # Only attempt to copy if the target dir and source dir are different
        if os.path.dirname(source) != dest_dir:
            try:
                shutil.copyfile(source, local_dest)
                os.chmod(local_dest, 0o777)

            except OSError as e:
                raise FileCopyException(e, self.hostname)

        else:
            os.chmod(local_dest, 0o777)

        return local_dest

    def pull_file(self, remote_source, local_dir):
        return self.push_file(remote_source, local_dir)

    def close(self):
        ''' There's nothing to close here, and this really doesn't do anything

        Returns:
             - False, because it really did not "close" this channel.
        '''
        return False

    def isdir(self, path):
        """Return true if the path refers to an existing directory.

        Parameters
        ----------
        path : str
            Path of directory to check.
        """

        return os.path.isdir(path)

    def makedirs(self, path, mode=511, exist_ok=False):
        """Create a directory.

        If intermediate directories do not exist, they will be created.

        Parameters
        ----------
        path : str
            Path of directory to create.
        mode : int
            Permissions (posix-style) for the newly-created directory.
        exist_ok : bool
            If False, raise an OSError if the target directory already exists.
        """

        return os.makedirs(path, mode, exist_ok)

    def abspath(self, path):
        """Return the absolute path.

        Parameters
        ----------
        path : str
            Path for which the absolute path will be returned.
        """
        return os.path.abspath(path)

    @property
    def script_dir(self):
        return self._script_dir

    @script_dir.setter
    def script_dir(self, value):
        if value is not None:
            value = self.abspath(value)
        self._script_dir = value<|MERGE_RESOLUTION|>--- conflicted
+++ resolved
@@ -70,27 +70,7 @@
                 shell=True,
                 preexec_fn=os.setpgrp
             )
-<<<<<<< HEAD
-            proc.wait(timeout=walltime)
-            # BENC: for type purposes, stdout and stderr might be None,
-            # even though in this case, I'd hope that they'd be
-            # pipes because of subprocess.PIPE above...
-
-            stdout_stream = proc.stdout
-            if stdout_stream:
-                stdout = stdout_stream.read()
-            else:
-                raise RuntimeError("stdout unreadable")
-
-            stderr_stream = proc.stderr
-            if stderr_stream:
-                stderr = stderr_stream.read()
-            else:
-                raise RuntimeError("stderr unreadable")
-
-=======
             (stdout, stderr) = proc.communicate(timeout=walltime)
->>>>>>> b1e5034c
             retcode = proc.returncode
 
         except Exception as e:
