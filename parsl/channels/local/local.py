--- conflicted
+++ resolved
@@ -95,47 +95,7 @@
 
         return (retcode, stdout.decode("utf-8"), stderr.decode("utf-8"))
 
-<<<<<<< HEAD
-    def execute_no_wait(self, cmd, walltime, envs={}) -> Tuple[int, subprocess.Popen]:
-        ''' Synchronously execute a commandline string on the shell.
-
-        Args:
-            - cmd (string) : Commandline string to execute
-            - walltime (int) : walltime in seconds, this is not really used now.
-
-        Returns a tuple containing:
-
-           - pid : process id
-           - proc : a subprocess.Popen object
-
-        Raises:
-         None.
-        '''
-        current_env = copy.deepcopy(self._envs)
-        current_env.update(envs)
-
-        try:
-            proc = subprocess.Popen(
-                cmd,
-                stdout=subprocess.PIPE,
-                stderr=subprocess.PIPE,
-                cwd=self.userhome,
-                env=current_env,
-                shell=True,
-                preexec_fn=os.setpgrp
-            )
-            pid = proc.pid
-
-        except Exception as e:
-            logger.warning("Execution of command '{}' failed due to \n{}".format(cmd, e))
-            raise
-
-        return pid, proc
-
     def push_file(self, source: str, dest_dir: str) -> str:
-=======
-    def push_file(self, source, dest_dir):
->>>>>>> 180bdb56
         ''' If the source files dirpath is the same as dest_dir, a copy
         is not necessary, and nothing is done. Else a copy is made.
 
