import inspect
import logging
import os
import shlex
import subprocess
import time
import typeguard
from contextlib import contextmanager
from typing import Callable, List, Sequence, Tuple, Union, Generator, IO, AnyStr, Dict
from typing_extensions import Protocol, runtime_checkable

import parsl
from parsl.version import VERSION

logger = logging.getLogger(__name__)


@typeguard.typechecked
def get_version() -> str:
    version = parsl.__version__  # type: str
    work_tree = os.path.dirname(os.path.dirname(__file__))
    git_dir = os.path.join(work_tree, '.git')
    if os.path.exists(git_dir):
        env = {'GIT_WORK_TREE': work_tree, 'GIT_DIR': git_dir}
        try:
            cmd = shlex.split('git rev-parse --short HEAD')
            head = subprocess.check_output(cmd, env=env).strip().decode('utf-8')
            diff = subprocess.check_output(shlex.split('git diff HEAD'), env=env)
            status = 'dirty' if diff else 'clean'
            version = f'{VERSION}-{head}-{status}'
        except Exception:
            pass

    return version


@typeguard.typechecked
def get_all_checkpoints(rundir: str = "runinfo") -> Sequence[str]:
    """Finds the checkpoints from all runs in the rundir.

    Kwargs:
       - rundir(str) : Path to the runinfo directory

    Returns:
       - a list suitable for the checkpoint_files parameter of `Config`

    """

    if(not os.path.isdir(rundir)):
        return []

    dirs = sorted(os.listdir(rundir))

    checkpoints = []

    for runid in dirs:

        checkpoint = os.path.abspath(f'{rundir}/{runid}/checkpoint')

        if os.path.isdir(checkpoint):
            checkpoints.append(checkpoint)

    return checkpoints


@typeguard.typechecked
def get_last_checkpoint(rundir: str = "runinfo") -> Sequence[str]:
    """Finds the checkpoint from the last run, if one exists.

    Note that checkpoints are incremental, and this helper will not find
    previous checkpoints from earlier than the most recent run. If you
    want that behaviour, see `get_all_checkpoints`.

    Kwargs:
       - rundir(str) : Path to the runinfo directory

    Returns:
     - a list suitable for the checkpoint_files parameter of `Config`,
       with 0 or 1 elements

    """
    if not os.path.isdir(rundir):
        return []

    dirs = sorted(os.listdir(rundir))

    if len(dirs) == 0:
        return []

    last_runid = dirs[-1]
    last_checkpoint = os.path.abspath(f'{rundir}/{last_runid}/checkpoint')

    if(not(os.path.isdir(last_checkpoint))):
        return []

    return [last_checkpoint]


@typeguard.typechecked
def get_std_fname_mode(fdname: str, stdfspec: Union[str, Tuple[str, str]]) -> Tuple[str, str]:
    import parsl.app.errors as pe
    if stdfspec is None:
        return None, None
    elif isinstance(stdfspec, str):
        fname = stdfspec
        mode = 'a+'
    elif isinstance(stdfspec, tuple):
        if len(stdfspec) != 2:
            msg = (f"std descriptor {fdname} has incorrect tuple length "
                   f"{len(stdfspec)}")
            raise pe.BadStdStreamFile(msg, TypeError('Bad Tuple Length'))
        fname, mode = stdfspec
<<<<<<< HEAD
=======
        if not isinstance(fname, str) or not isinstance(mode, str):
            msg = (f"std descriptor {fdname} has unexpected type "
                   f"{type(stdfspec)}")
            raise pe.BadStdStreamFile(msg, TypeError('Bad Tuple Type'))
>>>>>>> 4d798e35
    else:
        msg = f"std descriptor {fdname} has unexpected type {type(stdfspec)}"
        raise pe.BadStdStreamFile(msg, TypeError('Bad Tuple Type'))
    return fname, mode


@contextmanager
def wait_for_file(path: str, seconds: int = 10) -> Generator[None, None, None]:
    for i in range(0, int(seconds * 100)):
        time.sleep(seconds / 100.)
        if os.path.exists(path):
            break
    yield


@contextmanager
def time_limited_open(path: str, mode: str, seconds: int = 1) -> Generator[IO[AnyStr], None, None]:
    with wait_for_file(path, seconds):
        logger.debug("wait_for_file yielded")
    f = open(path, mode)
    yield f
    f.close()


def wtime_to_minutes(time_string: str) -> int:
    ''' wtime_to_minutes

    Convert standard wallclock time string to minutes.

    Args:
        - Time_string in HH:MM:SS format

    Returns:
        (int) minutes

    '''
    hours, mins, seconds = time_string.split(':')
    total_mins = int(hours) * 60 + int(mins)
    if total_mins < 1:
        msg = (f"Time string '{time_string}' parsed to {total_mins} minutes, "
               f"less than 1")
        logger.warning(msg)
    return total_mins


@runtime_checkable
class IsWrapper(Protocol):
    __wrapped__: Callable


class RepresentationMixin(object):
    """A mixin class for adding a __repr__ method.

    The __repr__ method will return a string equivalent to the code used to instantiate
    the child class, with any defaults included explicitly. The __max_width__ class variable
    controls the maximum width of the representation string. If this width is exceeded,
    the representation string will be split up, with one argument or keyword argument per line.

    Any arguments or keyword arguments in the constructor must be defined as attributes, or
    an AttributeError will be raised.

    Examples
    --------
    >>> from parsl.utils import RepresentationMixin
    >>> class Foo(RepresentationMixin):
            def __init__(self, first, second, third='three', fourth='fourth'):
                self.first = first
                self.second = second
                self.third = third
                self.fourth = fourth
    >>> bar = Foo(1, 'two', fourth='baz')
    >>> bar
    Foo(1, 'two', third='three', fourth='baz')
    """
    __max_width__ = 80

    # vs PR 1846: this has a type: ignore where I have more invasively changed the code to
    # use type(self).__init__ and not checked if that works
    def __repr__(self) -> str:
        init = type(self).__init__  # does this change from self.__init__ work?

        # This test looks for a single layer of wrapping performed by
        # functools.update_wrapper, commonly used in decorators. This will
        # allow RepresentationMixin to see through a single such decorator
        # applied to the __init__ method of a class, and find the underlying
        # arguments. It will not see through multiple layers of such
        # decorators, or cope with other decorators which do not use
        # functools.update_wrapper.

        if isinstance(init, IsWrapper):
            init = init.__wrapped__

        argspec = inspect.getfullargspec(init)
        if len(argspec.args) > 1 and argspec.defaults is not None:
            defaults = dict(zip(reversed(argspec.args), reversed(argspec.defaults)))
        else:
            defaults = {}

        for arg in argspec.args[1:]:
            if not hasattr(self, arg):
                template = (f'class {self.__class__.__name__} uses {arg} in the'
                            f' constructor, but does not define it as an '
                            f'attribute')
                raise AttributeError(template)

        if len(defaults) != 0:
            args = [getattr(self, a) for a in argspec.args[1:-len(defaults)]]
        else:
            args = [getattr(self, a) for a in argspec.args[1:]]
        kwargs = {key: getattr(self, key) for key in defaults}

        def assemble_multiline(args: List[str], kwargs: Dict[str, object]) -> str:
            def indent(text: str) -> str:
                lines = text.splitlines()
                if len(lines) <= 1:
                    return text
                return "\n".join("    " + line for line in lines).strip()
            args = [f"\n    {indent(repr(a))}," for a in args]
            kwargsl = [f"\n    {k}={indent(repr(v))}" for k, v in
                       sorted(kwargs.items())]

            info = "".join(args) + ", ".join(kwargsl)
            return self.__class__.__name__ + f"({info}\n)"

        def assemble_line(args: List[str], kwargs: Dict[str, object]) -> str:
            kwargsl = [f'{k}={repr(v)}' for k, v in sorted(kwargs.items())]

            info = ", ".join([repr(a) for a in args] + kwargsl)
            return self.__class__.__name__ + f"({info})"

        if len(assemble_line(args, kwargs)) <= self.__class__.__max_width__:
            return assemble_line(args, kwargs)
        else:
            return assemble_multiline(args, kwargs)<|MERGE_RESOLUTION|>--- conflicted
+++ resolved
@@ -110,13 +110,6 @@
                    f"{len(stdfspec)}")
             raise pe.BadStdStreamFile(msg, TypeError('Bad Tuple Length'))
         fname, mode = stdfspec
-<<<<<<< HEAD
-=======
-        if not isinstance(fname, str) or not isinstance(mode, str):
-            msg = (f"std descriptor {fdname} has unexpected type "
-                   f"{type(stdfspec)}")
-            raise pe.BadStdStreamFile(msg, TypeError('Bad Tuple Type'))
->>>>>>> 4d798e35
     else:
         msg = f"std descriptor {fdname} has unexpected type {type(stdfspec)}"
         raise pe.BadStdStreamFile(msg, TypeError('Bad Tuple Type'))
