import argparse
import os

import parsl
<<<<<<< HEAD
from parsl import File
from parsl.app.app import App
=======
from parsl.app.app import bash_app
>>>>>>> 449e31c0
from parsl.tests.configs.local_threads import config


@bash_app(cache=True)
def fail_on_presence(outputs=[]):
    return 'if [ -f {0} ] ; then exit 1 ; else touch {0}; fi'.format(outputs[0])


def test_bash_memoization(n=2):
    """Testing bash memoization
    """
    temp_filename = "test.memoization.tmp"

    if os.path.exists(temp_filename):
        os.remove(temp_filename)

    temp_file = File(temp_filename)

    print("Launching: ", n)
    x = fail_on_presence(outputs=[temp_file])
    x.result()

    d = {}
    for i in range(0, n):
        d[i] = fail_on_presence(outputs=[temp_file])

    for i in d:
        assert d[i].exception() is None


if __name__ == '__main__':
    parsl.clear()
    parsl.load(config)

    parser = argparse.ArgumentParser()
    parser.add_argument("-c", "--count", default="10",
                        help="Count of apps to launch")
    parser.add_argument("-d", "--debug", action='store_true',
                        help="Count of apps to launch")
    args = parser.parse_args()

    if args.debug:
        parsl.set_stream_logger()

    x = test_bash_memoization(n=4)<|MERGE_RESOLUTION|>--- conflicted
+++ resolved
@@ -2,12 +2,8 @@
 import os
 
 import parsl
-<<<<<<< HEAD
 from parsl import File
-from parsl.app.app import App
-=======
 from parsl.app.app import bash_app
->>>>>>> 449e31c0
 from parsl.tests.configs.local_threads import config
 
 
