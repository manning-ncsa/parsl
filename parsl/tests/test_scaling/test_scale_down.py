--- conflicted
+++ resolved
@@ -43,12 +43,9 @@
     return random.randint(0, 10000)
 
 
-<<<<<<< HEAD
-=======
 # see issue #1885 for details of failures of this test.
 # at the time of issue #1885 this test was failing frequently
 # in CI.
->>>>>>> 62bbeb32
 @pytest.mark.local
 def test_scale_out():
     dfk = parsl.dfk()
