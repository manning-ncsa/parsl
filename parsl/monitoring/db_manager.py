--- conflicted
+++ resolved
@@ -11,11 +11,7 @@
 from parsl.dataflow.states import States
 from parsl.errors import OptionalModuleMissing
 from parsl.monitoring.message_type import MessageType
-<<<<<<< HEAD
-from parsl.monitoring.types import TaggedMonitoringMessage
-=======
 from parsl.monitoring.types import MonitoringMessage, TaggedMonitoringMessage
->>>>>>> 81db76f0
 from parsl.process_loggers import wrap_with_logs
 from parsl.utils import setproctitle
 
@@ -292,17 +288,6 @@
         self.batching_threshold = batching_threshold
 
         self.pending_priority_queue = queue.Queue()  # type: queue.Queue[TaggedMonitoringMessage]
-<<<<<<< HEAD
-        self.pending_node_queue = queue.Queue()  # type: queue.Queue[Dict[str, Any]]
-        self.pending_block_queue = queue.Queue()  # type: queue.Queue[Dict[str, Any]]
-        self.pending_resource_queue = queue.Queue()  # type: queue.Queue[Dict[str, Any]]
-
-    def start(self,
-              priority_queue: "queue.Queue[TaggedMonitoringMessage]",
-              node_queue: "queue.Queue[Dict[str, Any]]",
-              block_queue: "queue.Queue[Dict[str, Any]]",
-              resource_queue: "queue.Queue[Dict[str, Any]]") -> None:
-=======
         self.pending_node_queue = queue.Queue()  # type: queue.Queue[MonitoringMessage]
         self.pending_block_queue = queue.Queue()  # type: queue.Queue[MonitoringMessage]
         self.pending_resource_queue = queue.Queue()  # type: queue.Queue[MonitoringMessage]
@@ -312,7 +297,6 @@
               node_queue: "queue.Queue[MonitoringMessage]",
               block_queue: "queue.Queue[MonitoringMessage]",
               resource_queue: "queue.Queue[MonitoringMessage]") -> None:
->>>>>>> 81db76f0
 
         self._kill_event = threading.Event()
         self._priority_queue_pull_thread = threading.Thread(target=self._migrate_logs_to_internal,
@@ -714,15 +698,9 @@
 @wrap_with_logs(target="database_manager")
 def dbm_starter(exception_q: "queue.Queue[Tuple[str, str]]",
                 priority_msgs: "queue.Queue[TaggedMonitoringMessage]",
-<<<<<<< HEAD
-                node_msgs: "queue.Queue[Dict[str, Any]]",
-                block_msgs: "queue.Queue[Dict[str, Any]]",
-                resource_msgs: "queue.Queue[Dict[str, Any]]",
-=======
                 node_msgs: "queue.Queue[MonitoringMessage]",
                 block_msgs: "queue.Queue[MonitoringMessage]",
                 resource_msgs: "queue.Queue[MonitoringMessage]",
->>>>>>> 81db76f0
                 db_url: str,
                 logdir: str,
                 logging_level: int) -> None:
