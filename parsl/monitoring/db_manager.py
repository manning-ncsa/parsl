import logging
import threading
import queue
import os
import time
import datetime
import setproctitle

from typing import Any, Dict, List, Optional, Set, Tuple, TypeVar, cast

from parsl.log_utils import set_file_logger
from parsl.dataflow.states import States
from parsl.errors import OptionalModuleMissing
from parsl.monitoring.message_type import MessageType
from parsl.process_loggers import wrap_with_logs

logger = logging.getLogger("database_manager")

X = TypeVar('X')

try:
    import sqlalchemy as sa
    from sqlalchemy import Column, Text, Float, Boolean, Integer, DateTime, PrimaryKeyConstraint, Table
    from sqlalchemy.orm import sessionmaker
    from sqlalchemy.ext.declarative import declarative_base
except ImportError:
    _sqlalchemy_enabled = False
else:
    _sqlalchemy_enabled = True

try:
    from sqlalchemy_utils import get_mapper
except ImportError:
    _sqlalchemy_utils_enabled = False
else:
    _sqlalchemy_utils_enabled = True

WORKFLOW = 'workflow'    # Workflow table includes workflow metadata
TASK = 'task'            # Task table includes task metadata
TRY = 'try'              # Try table includes information about each attempt to run a task
STATUS = 'status'        # Status table includes task status
RESOURCE = 'resource'    # Resource table includes task resource utilization
NODE = 'node'            # Node table include node info
BLOCK = 'block'          # Block table include the status for block polling


class Database:

    if not _sqlalchemy_enabled:
        raise OptionalModuleMissing(['sqlalchemy'],
                                    ("Default database logging requires the sqlalchemy library."
                                     " Enable monitoring support with: pip install 'parsl[monitoring]'"))
    if not _sqlalchemy_utils_enabled:
        raise OptionalModuleMissing(['sqlalchemy_utils'],
                                    ("Default database logging requires the sqlalchemy_utils library."
                                     " Enable monitoring support with: pip install 'parsl[monitoring]'"))

    Base = declarative_base()

    def __init__(self,
                 url: str = 'sqlite:///monitoring.db',
                 ):

        self.eng = sa.create_engine(url)
        self.meta = self.Base.metadata

        # TODO: this code wants a read lock on the sqlite3 database, and fails if it cannot
        # - for example, if someone else is querying the database at the point that the
        # monitoring system is initialized. See PR #1917 for related locked-for-read fixes
        # elsewhere in this file.
        self.meta.create_all(self.eng)

        self.meta.reflect(bind=self.eng)

        Session = sessionmaker(bind=self.eng)
        self.session = Session()

    def update(self, *, table: str, columns: List[str], messages: List[Dict[str, Any]]) -> None:
        table_obj = self.meta.tables[table]
        mappings = self._generate_mappings(table_obj, columns=columns,
                                           messages=messages)
        mapper = get_mapper(table_obj)
        self.session.bulk_update_mappings(mapper, mappings)
        self.session.commit()

    def insert(self, *, table: str, messages: List[Dict[str, Any]]) -> None:
        table_obj = self.meta.tables[table]
        mappings = self._generate_mappings(table_obj, messages=messages)
        mapper = get_mapper(table_obj)
        self.session.bulk_insert_mappings(mapper, mappings)
        self.session.commit()

    def rollback(self) -> None:
        self.session.rollback()

    def _generate_mappings(self, table: Table, columns: Optional[List[str]] = None, messages: List[Dict[str, Any]] = []) -> List[Dict[str, Any]]:
        mappings = []
        for msg in messages:
            m = {}
            if columns is None:
                columns = table.c.keys()
            for column in columns:
                m[column] = msg.get(column, None)
            mappings.append(m)
        return mappings

    class Workflow(Base):
        __tablename__ = WORKFLOW
        run_id = Column(Text, nullable=False, primary_key=True)
        workflow_name = Column(Text, nullable=True)
        workflow_version = Column(Text, nullable=True)
        time_began = Column(DateTime, nullable=False)
        time_completed = Column(DateTime, nullable=True)
        host = Column(Text, nullable=False)
        user = Column(Text, nullable=False)
        rundir = Column(Text, nullable=False)
        tasks_failed_count = Column(Integer, nullable=False)
        tasks_completed_count = Column(Integer, nullable=False)

    class Status(Base):
        __tablename__ = STATUS
        task_id = Column(Integer, sa.ForeignKey(
            'task.task_id'), nullable=False)
        task_status_name = Column(Text, nullable=False)
        timestamp = Column(DateTime, nullable=False)
        run_id = Column(Text, sa.ForeignKey('workflow.run_id'), nullable=False)
        try_id = Column('try_id', Integer, nullable=False)
        __table_args__ = (
            PrimaryKeyConstraint('task_id', 'run_id',
                                 'task_status_name', 'timestamp'),
        )

    class Task(Base):
        __tablename__ = TASK
        task_id = Column('task_id', Integer, nullable=False)
        run_id = Column('run_id', Text, nullable=False)
        task_depends = Column('task_depends', Text, nullable=True)
        task_func_name = Column('task_func_name', Text, nullable=False)
        task_memoize = Column('task_memoize', Text, nullable=False)
        task_hashsum = Column('task_hashsum', Text, nullable=True, index=True)
        task_inputs = Column('task_inputs', Text, nullable=True)
        task_outputs = Column('task_outputs', Text, nullable=True)
        task_stdin = Column('task_stdin', Text, nullable=True)
        task_stdout = Column('task_stdout', Text, nullable=True)
        task_stderr = Column('task_stderr', Text, nullable=True)

        task_time_invoked = Column(
            'task_time_invoked', DateTime, nullable=True)

        task_time_returned = Column(
            'task_time_returned', DateTime, nullable=True)

        task_fail_count = Column('task_fail_count', Integer, nullable=False)
        task_fail_cost = Column('task_fail_cost', Float, nullable=False)

        __table_args__ = (
            PrimaryKeyConstraint('task_id', 'run_id'),
        )

    class Try(Base):
        __tablename__ = TRY
        try_id = Column('try_id', Integer, nullable=False)
        task_id = Column('task_id', Integer, nullable=False)
        run_id = Column('run_id', Text, nullable=False)

        block_id = Column('block_id', Text, nullable=True)
        hostname = Column('hostname', Text, nullable=True)

        task_executor = Column('task_executor', Text, nullable=False)

        task_try_time_launched = Column(
            'task_try_time_launched', DateTime, nullable=True)

        task_try_time_running = Column(
            'task_try_time_running', DateTime, nullable=True)

        task_try_time_returned = Column(
            'task_try_time_returned', DateTime, nullable=True)

        task_fail_history = Column('task_fail_history', Text, nullable=True)

        task_joins = Column('task_joins', Text, nullable=True)

        __table_args__ = (
            PrimaryKeyConstraint('try_id', 'task_id', 'run_id'),
        )

    class Node(Base):
        __tablename__ = NODE
        id = Column('id', Integer, nullable=False, primary_key=True, autoincrement=True)
        run_id = Column('run_id', Text, nullable=False)
        hostname = Column('hostname', Text, nullable=False)
        uid = Column('uid', Text, nullable=False)
        block_id = Column('block_id', Text, nullable=False)
        cpu_count = Column('cpu_count', Integer, nullable=False)
        total_memory = Column('total_memory', Integer, nullable=False)
        active = Column('active', Boolean, nullable=False)
        worker_count = Column('worker_count', Integer, nullable=False)
        python_v = Column('python_v', Text, nullable=False)
        timestamp = Column('timestamp', DateTime, nullable=False)
        last_heartbeat = Column('last_heartbeat', DateTime, nullable=False)

    class Block(Base):
        __tablename__ = BLOCK
        run_id = Column('run_id', Text, nullable=False)
        executor_label = Column('executor_label', Text, nullable=False)
        block_id = Column('block_id', Text, nullable=False)
        job_id = Column('job_id', Text, nullable=True)
        timestamp = Column('timestamp', DateTime, nullable=False)
        status = Column("status", Text, nullable=False)
        __table_args__ = (
            PrimaryKeyConstraint('run_id', 'block_id', 'executor_label', 'timestamp'),
        )

    class Resource(Base):
        __tablename__ = RESOURCE
        try_id = Column('try_id', Integer, sa.ForeignKey(
            'try.try_id'), nullable=False)
        task_id = Column('task_id', Integer, sa.ForeignKey(
            'task.task_id'), nullable=False)
        run_id = Column('run_id', Text, sa.ForeignKey(
            'workflow.run_id'), nullable=False)
        timestamp = Column('timestamp', DateTime, nullable=False)
        resource_monitoring_interval = Column(
            'resource_monitoring_interval', Float, nullable=True)
        psutil_process_pid = Column(
            'psutil_process_pid', Integer, nullable=True)
        psutil_process_cpu_percent = Column(
            'psutil_process_cpu_percent', Float, nullable=True)
        psutil_process_memory_percent = Column(
            'psutil_process_memory_percent', Float, nullable=True)
        psutil_process_children_count = Column(
            'psutil_process_children_count', Float, nullable=True)
        psutil_process_time_user = Column(
            'psutil_process_time_user', Float, nullable=True)
        psutil_process_time_system = Column(
            'psutil_process_time_system', Float, nullable=True)
        psutil_process_memory_virtual = Column(
            'psutil_process_memory_virtual', Float, nullable=True)
        psutil_process_memory_resident = Column(
            'psutil_process_memory_resident', Float, nullable=True)
        psutil_process_disk_read = Column(
            'psutil_process_disk_read', Float, nullable=True)
        psutil_process_disk_write = Column(
            'psutil_process_disk_write', Float, nullable=True)
        psutil_process_status = Column(
            'psutil_process_status', Text, nullable=True)
        __table_args__ = (
            PrimaryKeyConstraint('try_id', 'task_id', 'run_id', 'timestamp'),
        )


class DatabaseManager:
    def __init__(self,
                 db_url: str = 'sqlite:///monitoring.db',
                 logdir: str = '.',
                 logging_level: int = logging.INFO,
                 batching_interval: float = 1,
                 batching_threshold: float = 99999,
                 ):

        self.workflow_end = False
        self.workflow_start_message = None  # type: Optional[Dict[str, Any]]
        self.logdir = logdir
        os.makedirs(self.logdir, exist_ok=True)

        set_file_logger("{}/database_manager.log".format(self.logdir), level=logging_level,
                        format_string="%(asctime)s.%(msecs)03d %(name)s:%(lineno)d [%(levelname)s] [%(threadName)s %(thread)d] %(message)s",
                        name="database_manager")

        logger.debug("Initializing Database Manager process")

        self.db = Database(db_url)
        self.batching_interval = batching_interval
        self.batching_threshold = batching_threshold

        self.pending_priority_queue = queue.Queue()  # type: queue.Queue[Tuple[MessageType, Dict[str, Any]]]
        self.pending_node_queue = queue.Queue()  # type: queue.Queue[Dict[str, Any]]
        self.pending_block_queue = queue.Queue()  # type: queue.Queue[Dict[str, Any]]
        self.pending_resource_queue = queue.Queue()  # type: queue.Queue[Dict[str, Any]]

    def start(self,
              priority_queue: "queue.Queue[Tuple[MessageType, Dict[str, Any]]]",
              node_queue: "queue.Queue[Dict[str, Any]]",
              block_queue: "queue.Queue[Dict[str, Any]]",
              resource_queue: "queue.Queue[Dict[str, Any]]") -> None:

        self._kill_event = threading.Event()
        self._priority_queue_pull_thread = threading.Thread(target=self._migrate_logs_to_internal,
                                                            args=(
                                                                priority_queue, 'priority', self._kill_event,),
                                                            name="Monitoring-migrate-priority",
                                                            daemon=True,
                                                            )
        self._priority_queue_pull_thread.start()

        self._node_queue_pull_thread = threading.Thread(target=self._migrate_logs_to_internal,
                                                        args=(
                                                            node_queue, 'node', self._kill_event,),
                                                        name="Monitoring-migrate-node",
                                                        daemon=True,
                                                        )
        self._node_queue_pull_thread.start()

        self._block_queue_pull_thread = threading.Thread(target=self._migrate_logs_to_internal,
                                                         args=(
                                                             block_queue, 'block', self._kill_event,),
                                                         name="Monitoring-migrate-block",
                                                         daemon=True,
                                                         )
        self._block_queue_pull_thread.start()

        self._resource_queue_pull_thread = threading.Thread(target=self._migrate_logs_to_internal,
                                                            args=(
                                                                resource_queue, 'resource', self._kill_event,),
                                                            name="Monitoring-migrate-resource",
                                                            daemon=True,
                                                            )
        self._resource_queue_pull_thread.start()

        """
        maintain a set to track the tasks that are already INSERTed into database
        to prevent race condition that the first resource message (indicate 'running' state)
        arrives before the first task message. In such a case, the resource table
        primary key would be violated.
        If that happens, the message will be added to deferred_resource_messages and processed later.

        """
        inserted_tasks = set()  # type: Set[object]

        """
        like inserted_tasks but for task,try tuples
        """
        inserted_tries = set()  # type: Set[Any]

        # for any task ID, we can defer exactly one message, which is the
        # assumed-to-be-unique first message (with first message flag set).
        # The code prior to this patch will discard previous message in
        # the case of multiple messages to defer.
        deferred_resource_messages = {}  # type: Dict[str, Any]

        exception_happened = False

        while (not self._kill_event.is_set() or
               self.pending_priority_queue.qsize() != 0 or self.pending_resource_queue.qsize() != 0 or
               self.pending_node_queue.qsize() != 0 or self.pending_block_queue.qsize() != 0 or
               priority_queue.qsize() != 0 or resource_queue.qsize() != 0 or
               node_queue.qsize() != 0 or block_queue.qsize() != 0):

            """
            WORKFLOW_INFO and TASK_INFO messages (i.e. priority messages)

            """
            try:
                logger.debug("""Checking STOP conditions: {}, {}, {}, {}, {}, {}, {}, {}, {}""".format(
                                  self._kill_event.is_set(),
                                  self.pending_priority_queue.qsize() != 0, self.pending_resource_queue.qsize() != 0,
                                  self.pending_node_queue.qsize() != 0, self.pending_block_queue.qsize() != 0,
                                  priority_queue.qsize() != 0, resource_queue.qsize() != 0,
                                  node_queue.qsize() != 0, block_queue.qsize() != 0))

                # This is the list of resource messages which can be reprocessed as if they
                # had just arrived because the corresponding first task message has been
                # processed (corresponding by task id)
                reprocessable_first_resource_messages = []

                # end-of-task-run status messages - handled in similar way as
                # for last resource messages to try to have symmetry... this
                # needs a type annotation though reprocessable_first_resource_messages
                # doesn't... not sure why. Too lazy right now to figure out what,
                # if any, more specific type than Any the messages have.
                reprocessable_last_resource_messages: List[Any] = []

                # Get a batch of priority messages
                priority_messages = self._get_messages_in_batch(self.pending_priority_queue)
                if priority_messages:
                    logger.debug(
                        "Got {} messages from priority queue".format(len(priority_messages)))
                    task_info_update_messages, task_info_insert_messages, task_info_all_messages = [], [], []
                    try_update_messages, try_insert_messages, try_all_messages = [], [], []
                    for msg_type, msg in priority_messages:
                        if msg_type == MessageType.WORKFLOW_INFO:
                            if "python_version" in msg:   # workflow start message
                                logger.debug(
                                    "Inserting workflow start info to WORKFLOW table")
                                self._insert(table=WORKFLOW, messages=[msg])
                                self.workflow_start_message = msg
                            else:                         # workflow end message
                                logger.debug(
                                    "Updating workflow end info to WORKFLOW table")
                                self._update(table=WORKFLOW,
                                             columns=['run_id', 'tasks_failed_count',
                                                      'tasks_completed_count', 'time_completed'],
                                             messages=[msg])
                                self.workflow_end = True

                        elif msg_type == MessageType.TASK_INFO:
                            task_try_id = str(msg['task_id']) + "." + str(msg['try_id'])
                            task_info_all_messages.append(msg)
                            if msg['task_id'] in inserted_tasks:
                                task_info_update_messages.append(msg)
                            else:
                                inserted_tasks.add(msg['task_id'])
                                task_info_insert_messages.append(msg)

                            try_all_messages.append(msg)
                            if task_try_id in inserted_tries:
                                try_update_messages.append(msg)
                            else:
                                inserted_tries.add(task_try_id)
                                try_insert_messages.append(msg)

                                # check if there is a left_message for this task
                                if task_try_id in deferred_resource_messages:
                                    reprocessable_first_resource_messages.append(
                                        deferred_resource_messages.pop(task_try_id))
                        else:
                            raise RuntimeError("Unexpected message type {} received on priority queue".format(msg_type))

                    logger.debug("Updating and inserting TASK_INFO to all tables")
                    logger.debug("Updating {} TASK_INFO into workflow table".format(len(task_info_update_messages)))
                    self._update(table=WORKFLOW,
                                 columns=['run_id', 'tasks_failed_count',
                                          'tasks_completed_count'],
                                 messages=task_info_all_messages)

                    if task_info_insert_messages:
                        self._insert(table=TASK, messages=task_info_insert_messages)
                        logger.debug(
                            "There are {} inserted task records".format(len(inserted_tasks)))

                    if task_info_update_messages:
                        logger.debug("Updating {} TASK_INFO into task table".format(len(task_info_update_messages)))
                        self._update(table=TASK,
                                     columns=['task_time_invoked',
                                              'task_time_returned',
                                              'run_id', 'task_id',
                                              'task_fail_count',
                                              'task_fail_cost',
                                              'task_hashsum'],
                                     messages=task_info_update_messages)
                    logger.debug("Inserting {} task_info_all_messages into status table".format(len(task_info_all_messages)))

                    self._insert(table=STATUS, messages=task_info_all_messages)

                    if try_insert_messages:
                        logger.debug("Inserting {} TASK_INFO to try table".format(len(try_insert_messages)))
                        self._insert(table=TRY, messages=try_insert_messages)
                        logger.debug(
                            "There are {} inserted task records".format(len(inserted_tasks)))

                    if try_update_messages:
                        logger.debug("Updating {} TASK_INFO into try table".format(len(try_update_messages)))
                        self._update(table=TRY,
                                     columns=['run_id', 'task_id', 'try_id',
                                              'task_fail_history',
                                              'task_try_time_launched',
                                              'task_try_time_returned',
                                              'task_joins'],
                                     messages=try_update_messages)

                """
                NODE_INFO messages

                """
                node_info_messages = self._get_messages_in_batch(self.pending_node_queue)
                if node_info_messages:
                    logger.debug(
                        "Got {} messages from node queue".format(len(node_info_messages)))
                    self._insert(table=NODE, messages=node_info_messages)

                """
                BLOCK_INFO messages

                """
                block_info_messages = self._get_messages_in_batch(self.pending_block_queue)
                if block_info_messages:
                    logger.debug(
                        "Got {} messages from block queue".format(len(block_info_messages)))
                    # block_info_messages is possibly a nested list of dict (at different polling times)
                    # Each dict refers to the info of a job/block at one polling time
                    block_messages_to_insert = []  # type: List[Any]
                    for block_msg in block_info_messages:
                        block_messages_to_insert.extend(block_msg)
                    self._insert(table=BLOCK, messages=block_messages_to_insert)

                """
                Resource info messages

                """
                resource_messages = self._get_messages_in_batch(self.pending_resource_queue)

                if resource_messages:
                    logger.debug(
                        "Got {} messages from resource queue, "
                        "{} reprocessable as first messages, "
                        "{} reprocessable as last messages".format(len(resource_messages),
                                                                   len(reprocessable_first_resource_messages),
                                                                   len(reprocessable_last_resource_messages)))

                    insert_resource_messages = []
                    for msg in resource_messages:
                        task_try_id = str(msg['task_id']) + "." + str(msg['try_id'])
                        if msg['first_msg']:
                            # Update the running time to try table if first message
                            msg['task_status_name'] = States.running.name
                            msg['task_try_time_running'] = msg['timestamp']

                            if task_try_id in inserted_tries:  # TODO: needs to become task_id and try_id, and check against inserted_tries
                                reprocessable_first_resource_messages.append(msg)
                            else:
                                if task_try_id in deferred_resource_messages:
                                    logger.error("Task {} already has a deferred resource message. Discarding previous message.".format(msg['task_id']))
                                deferred_resource_messages[task_try_id] = msg
                        elif msg['last_msg']:
                            # TODO: i haven't thought about htis logic, but
                            # first_msg, last_msg doesn't make much sense as a flag
                            # any more - should be a separate message type for
                            #   i) run/end run messages, ii) resource messages
                            # Update the running time to try table if first message
                            msg['task_status_name'] = States.running_ended.name
                            # making some assumptions that the primary key has
                            # been added to inserted_tries already... but maybe
                            # that assumption is made for insert_resource_messages
                            # messages too?
                            reprocessable_last_resource_messages.append(msg)

                        else:
                            # Insert to resource table if not first/last (start/stop) message message
                            insert_resource_messages.append(msg)

                    if insert_resource_messages:
                        self._insert(table=RESOURCE, messages=insert_resource_messages)

                if reprocessable_first_resource_messages:
                    self._insert(table=STATUS, messages=reprocessable_first_resource_messages)
                    self._update(table=TRY,
                                 columns=['task_try_time_running',
                                          'run_id', 'task_id', 'try_id',
                                          'block_id', 'hostname'],
                                 messages=reprocessable_first_resource_messages)

                if reprocessable_last_resource_messages:
                    self._insert(table=STATUS, messages=reprocessable_last_resource_messages)
            except Exception:
                logger.exception("Exception in db loop: this might have been a malformed message, or some other error. monitoring data may have been lost")
                exception_happened = True
        if exception_happened:
            raise RuntimeError("An exception happened sometime during database processing and should have been logged in database_manager.log")

    @wrap_with_logs(target="database_manager")
    def _migrate_logs_to_internal(self, logs_queue: queue.Queue, queue_tag: str, kill_event: threading.Event) -> None:
        logger.info("Starting processing for queue {}".format(queue_tag))

        while not kill_event.is_set() or logs_queue.qsize() != 0:
            logger.debug("""Checking STOP conditions for {} threads: {}, {}"""
                         .format(queue_tag, kill_event.is_set(), logs_queue.qsize() != 0))
            try:
                x, addr = logs_queue.get(timeout=0.1)
            except queue.Empty:
                continue
            else:
                if queue_tag == 'priority' and x == 'STOP':
                    self.close()
                elif queue_tag == 'priority':  # implicitly not 'STOP'
<<<<<<< HEAD
                    if isinstance(x, tuple):
                        assert x[0] in [MessageType.WORKFLOW_INFO, MessageType.TASK_INFO], \
                            "_migrate_logs_to_internal can only migrate WORKFLOW_,TASK_INFO message from priority queue, got x[0] == {}".format(x[0])
                        self._dispatch_to_internal(x)
                    else:
                        logger.warning("dropping message with unknown format: {}".format(x))
=======
                    assert isinstance(x, tuple)
                    assert len(x) == 2
                    assert x[0] in [MessageType.WORKFLOW_INFO, MessageType.TASK_INFO], \
                        "_migrate_logs_to_internal can only migrate WORKFLOW_,TASK_INFO message from priority queue, got x[0] == {}".format(x[0])
                    self.pending_priority_queue.put(cast(Any, x))
>>>>>>> 9a839729
                elif queue_tag == 'resource':
                    assert isinstance(x, tuple), "_migrate_logs_to_internal was expecting a tuple, got {}".format(x)
                    assert x[0] == MessageType.RESOURCE_INFO, \
                        "_migrate_logs_to_internal can only migrate RESOURCE_INFO message from resource queue, got tag {}, message {}".format(x[0], x)
                    self._dispatch_to_internal(x)
                elif queue_tag == 'node':
<<<<<<< HEAD
                    logger.info("Received these two from node queue")
                    logger.info("x = {}".format(x))
                    logger.info("addr = {}".format(addr))
                    self._dispatch_to_internal(x)
                elif queue_tag == 'block':
                    logger.info("Received a block queue tag message")
                    self._dispatch_to_internal(x)
                else:
                    logger.error(f"Discarding because unknown queue tag '{queue_tag}', message: {x}")

    def _dispatch_to_internal(self, x: Tuple) -> None:
        if x[0] in [MessageType.WORKFLOW_INFO, MessageType.TASK_INFO]:
            self.pending_priority_queue.put(cast(Any, x))
        elif x[0] == MessageType.RESOURCE_INFO:
            body = x[1]
            assert len(body) == 3
            self.pending_resource_queue.put(body[-1])
        elif x[0] == MessageType.NODE_INFO:
            assert len(x) == 2, "expected NODE_INFO tuple to have exactly two elements"

            logger.info("Will put {} to pending node queue".format(x[1]))
            self.pending_node_queue.put(x[1])
        elif x[0] == MessageType.BLOCK_INFO:
            logger.info("Will put {} to pending block queue".format(x[1]))
            self.pending_block_queue.put(x[-1])
        else:
            logger.error("Discarding message of unknown type {}".format(x[0]))
=======
                    assert len(x) == 2, "expected message tuple to have exactly two elements"
                    assert x[0] == MessageType.NODE_INFO, "_migrate_logs_to_internal can only migrate NODE_INFO messages from node queue"

                    self.pending_node_queue.put(x[-1])
                elif queue_tag == "block":
                    self.pending_block_queue.put(x[-1])
                else:
                    raise RuntimeError(f"queue_tag {queue_tag} is unknown")
>>>>>>> 9a839729

    def _update(self, table: str, columns: List[str], messages: List[Dict[str, Any]]) -> None:
        try:
            done = False
            while not done:
                try:
                    self.db.update(table=table, columns=columns, messages=messages)
                    done = True
                except sa.exc.OperationalError as e:
                    # This code assumes that an OperationalError is something that will go away eventually
                    # if retried - for example, the database being locked because someone else is readying
                    # the tables we are trying to write to. If that assumption is wrong, then this loop
                    # may go on forever.
                    logger.warning("Got a database OperationalError. Ignoring and retying on the assumption that it is recoverable: {}".format(e))
                    self.db.rollback()
                    time.sleep(1)  # hard coded 1s wait - this should be configurable or exponential backoff or something

        except KeyboardInterrupt:
            logger.exception("KeyboardInterrupt when trying to update Table {}".format(table))
            try:
                self.db.rollback()
            except Exception:
                logger.exception("Rollback failed")
            raise
        except Exception:
            logger.exception("Got exception when trying to update table {}".format(table))
            try:
                self.db.rollback()
            except Exception:
                logger.exception("Rollback failed")

    def _insert(self, table: str, messages: List[Dict[str, Any]]) -> None:
        try:
            done = False
            while not done:
                try:
                    self.db.insert(table=table, messages=messages)
                    done = True
                except sa.exc.OperationalError as e:
                    # hoping that this is a database locked error during _update, not some other problem
                    logger.warning("Got an sqlite3 operational error. Ignoring and retying on the assumption that it is recoverable: {}".format(e))
                    self.db.rollback()
                    time.sleep(1)  # hard coded 1s wait - this should be configurable or exponential backoff or something
        except KeyboardInterrupt:
            logger.exception("KeyboardInterrupt when trying to update Table {}".format(table))
            try:
                self.db.rollback()
            except Exception:
                logger.exception("Rollback failed")
            raise
        except Exception:
            logger.exception("Got exception when trying to insert to table {}".format(table))
            try:
                self.db.rollback()
            except Exception:
                logger.exception("Rollback failed")

    def _get_messages_in_batch(self, msg_queue: "queue.Queue[X]") -> List[X]:
        messages = []  # type: List[X]
        start = time.time()
        while True:
            if time.time() - start >= self.batching_interval or len(messages) >= self.batching_threshold:
                break
            try:
                x = msg_queue.get(timeout=0.1)
                # logger.debug("Database manager receives a message {}".format(x))
            except queue.Empty:
                logger.debug("Database manager has not received any message.")
                break
            else:
                messages.append(x)
        return messages

    def close(self) -> None:
        logger.info("Database Manager cleanup initiated.")
        if not self.workflow_end and self.workflow_start_message:
            logger.info("Logging workflow end info to database due to abnormal exit")
            time_completed = datetime.datetime.now()
            msg = {'time_completed': time_completed,
                   'workflow_duration': (time_completed - self.workflow_start_message['time_began']).total_seconds()}
            self.workflow_start_message.update(msg)
            self._update(table=WORKFLOW,
                         columns=['run_id', 'time_completed',
                                  'workflow_duration'],
                         messages=[self.workflow_start_message])
        self.batching_interval = float('inf')
        self.batching_threshold = float('inf')
        self._kill_event.set()


@wrap_with_logs(target="database_manager")
def dbm_starter(exception_q: "queue.Queue[Tuple[str, str]]",
                priority_msgs: "queue.Queue[Tuple[MessageType, Dict[str, Any]]]",
                node_msgs: "queue.Queue[Dict[str, Any]]",
                block_msgs: "queue.Queue[Dict[str, Any]]",
                resource_msgs: "queue.Queue[Dict[str, Any]]",
                db_url: str,
                logdir: str,
                logging_level: int) -> None:
    """Start the database manager process

    The DFK should start this function. The args, kwargs match that of the monitoring config

    """
    setproctitle.setproctitle("parsl: monitoring database")

    try:
        dbm = DatabaseManager(db_url=db_url,
                              logdir=logdir,
                              logging_level=logging_level)
        logger.info("Starting dbm in dbm starter")
        dbm.start(priority_msgs, node_msgs, block_msgs, resource_msgs)
    except KeyboardInterrupt:
        logger.exception("KeyboardInterrupt signal caught")
        dbm.close()
        raise
    except Exception as e:
        logger.exception("dbm.start exception")
        exception_q.put(("DBM", str(e)))
        dbm.close()

    logger.info("End of dbm_starter")<|MERGE_RESOLUTION|>--- conflicted
+++ resolved
@@ -563,33 +563,22 @@
                 if queue_tag == 'priority' and x == 'STOP':
                     self.close()
                 elif queue_tag == 'priority':  # implicitly not 'STOP'
-<<<<<<< HEAD
-                    if isinstance(x, tuple):
-                        assert x[0] in [MessageType.WORKFLOW_INFO, MessageType.TASK_INFO], \
-                            "_migrate_logs_to_internal can only migrate WORKFLOW_,TASK_INFO message from priority queue, got x[0] == {}".format(x[0])
-                        self._dispatch_to_internal(x)
-                    else:
-                        logger.warning("dropping message with unknown format: {}".format(x))
-=======
                     assert isinstance(x, tuple)
                     assert len(x) == 2
                     assert x[0] in [MessageType.WORKFLOW_INFO, MessageType.TASK_INFO], \
                         "_migrate_logs_to_internal can only migrate WORKFLOW_,TASK_INFO message from priority queue, got x[0] == {}".format(x[0])
-                    self.pending_priority_queue.put(cast(Any, x))
->>>>>>> 9a839729
+                    self._dispatch_to_internal(x)
                 elif queue_tag == 'resource':
                     assert isinstance(x, tuple), "_migrate_logs_to_internal was expecting a tuple, got {}".format(x)
                     assert x[0] == MessageType.RESOURCE_INFO, \
                         "_migrate_logs_to_internal can only migrate RESOURCE_INFO message from resource queue, got tag {}, message {}".format(x[0], x)
                     self._dispatch_to_internal(x)
                 elif queue_tag == 'node':
-<<<<<<< HEAD
-                    logger.info("Received these two from node queue")
-                    logger.info("x = {}".format(x))
-                    logger.info("addr = {}".format(addr))
+                    assert len(x) == 2, "expected message tuple to have exactly two elements"
+                    assert x[0] == MessageType.NODE_INFO, "_migrate_logs_to_internal can only migrate NODE_INFO messages from node queue"
+
                     self._dispatch_to_internal(x)
-                elif queue_tag == 'block':
-                    logger.info("Received a block queue tag message")
+                elif queue_tag == "block":
                     self._dispatch_to_internal(x)
                 else:
                     logger.error(f"Discarding because unknown queue tag '{queue_tag}', message: {x}")
@@ -599,8 +588,7 @@
             self.pending_priority_queue.put(cast(Any, x))
         elif x[0] == MessageType.RESOURCE_INFO:
             body = x[1]
-            assert len(body) == 3
-            self.pending_resource_queue.put(body[-1])
+            self.pending_resource_queue.put(body)
         elif x[0] == MessageType.NODE_INFO:
             assert len(x) == 2, "expected NODE_INFO tuple to have exactly two elements"
 
@@ -611,16 +599,6 @@
             self.pending_block_queue.put(x[-1])
         else:
             logger.error("Discarding message of unknown type {}".format(x[0]))
-=======
-                    assert len(x) == 2, "expected message tuple to have exactly two elements"
-                    assert x[0] == MessageType.NODE_INFO, "_migrate_logs_to_internal can only migrate NODE_INFO messages from node queue"
-
-                    self.pending_node_queue.put(x[-1])
-                elif queue_tag == "block":
-                    self.pending_block_queue.put(x[-1])
-                else:
-                    raise RuntimeError(f"queue_tag {queue_tag} is unknown")
->>>>>>> 9a839729
 
     def _update(self, table: str, columns: List[str], messages: List[Dict[str, Any]]) -> None:
         try:
