import os
import socket
import time
import pickle
import logging
import typeguard
import datetime
import zmq
from functools import wraps

import queue
<<<<<<< HEAD
from abc import ABCMeta, abstractmethod
from parsl.multiprocessing import forkProcess, ForkProcess, sizedQueue
from multiprocessing import Event, Queue
=======
from parsl.multiprocessing import ForkProcess, SizedQueue
from multiprocessing import Event, Process, Queue
>>>>>>> 78c86c85
from parsl.utils import RepresentationMixin
from parsl.process_loggers import wrap_with_logs
from parsl.utils import setproctitle

from parsl.serialize import deserialize

from parsl.monitoring.message_type import MessageType
from parsl.monitoring.radios import MonitoringRadio, UDPRadio, HTEXRadio, FilesystemRadio
from parsl.monitoring.types import AddressedMonitoringMessage, TaggedMonitoringMessage
from typing import cast, Any, Callable, Dict, List, Optional, Union

_db_manager_excepts: Optional[Exception]

from typing import Optional, Tuple


try:
    from parsl.monitoring.db_manager import dbm_starter
except Exception as e:
    _db_manager_excepts = e
else:
    _db_manager_excepts = None

logger = logging.getLogger(__name__)


def start_file_logger(filename: str, name: str = 'monitoring', level: int = logging.DEBUG, format_string: Optional[str] = None) -> logging.Logger:
    """Add a stream log handler.

    Parameters
    ---------

    filename: string
        Name of the file to write logs to. Required.
    name: string
        Logger name.
    level: logging.LEVEL
        Set the logging level. Default=logging.DEBUG
        - format_string (string): Set the format string
    format_string: string
        Format string to use.

    Returns
    -------
        None.
    """
    if format_string is None:
        format_string = "%(asctime)s.%(msecs)03d %(name)s:%(lineno)d [%(levelname)s]  %(message)s"

    logger = logging.getLogger(name)
    logger.setLevel(level)
    logger.propagate = False
    handler = logging.FileHandler(filename)
    handler.setLevel(level)
    formatter = logging.Formatter(format_string, datefmt='%Y-%m-%d %H:%M:%S')
    handler.setFormatter(formatter)
    logger.addHandler(handler)
    return logger


@typeguard.typechecked
class MonitoringHub(RepresentationMixin):
    def __init__(self,
                 hub_address: str,
                 hub_port: Optional[int] = None,
                 hub_port_range: Tuple[int, int] = (55050, 56000),

                 client_address: str = "127.0.0.1",
                 client_port_range: Tuple[int, int] = (55000, 56000),

                 workflow_name: Optional[str] = None,
                 workflow_version: Optional[str] = None,
                 logging_endpoint: str = 'sqlite:///runinfo/monitoring.db',
                 logdir: Optional[str] = None,
                 monitoring_debug: bool = False,
                 resource_monitoring_enabled: bool = True,
                 resource_monitoring_interval: float = 30):  # in seconds
        """
        Parameters
        ----------
        hub_address : str
             The ip address at which the workers will be able to reach the Hub.
        hub_port : int
             The UDP port to which workers will be able to deliver messages to
             the monitoring router.
             Note that despite the similar name, this is not related to
             hub_port_range.
             Default: None
        hub_port_range : tuple(int, int)
             The port range for a ZMQ channel from an executor process
             (for example, the interchange in the High Throughput Executor)
             to deliver monitoring messages to the monitoring router.
             Note that despite the similar name, this is not related to hub_port.
             Default: (55050, 56000)
        client_address : str
             The ip address at which the dfk will be able to reach Hub. Default: "127.0.0.1"
        client_port_range : tuple(int, int)
             The MonitoringHub picks ports at random from the range which will be used by Hub.
             Default: (55000, 56000)
        workflow_name : str
             The name for the workflow. Default to the name of the parsl script
        workflow_version : str
             The version of the workflow. Default to the beginning datetime of the parsl script
        logging_endpoint : str
             The database connection url for monitoring to log the information.
             These URLs follow RFC-1738, and can include username, password, hostname, database name.
             Default: 'sqlite:///monitoring.db'
        logdir : str
             Parsl log directory paths. Logs and temp files go here. Default: '.'
        monitoring_debug : Bool
             Enable monitoring debug logging. Default: False
        resource_monitoring_enabled : boolean
             Set this field to True to enable logging of information from the worker side.
             This will include environment information such as start time, hostname and block id,
             along with periodic resource usage of each task. Default: True
        resource_monitoring_interval : float
             The time interval, in seconds, at which the monitoring records the resource usage of each task. Default: 30 seconds
        """

        # previously this was set in start() but logger exists at import so it can be set here and remove the optionality of self.logger's type
        self.logger = logger  # type: logging.Logger

        # Any is used to disable typechecking on uses of _dfk_channel,
        # because it is used in the code as if it points to a channel, but
        # the static type is that it can also be None. The code relies on
        # .start() being called and initialising this to a real channel.
        self._dfk_channel = None  # type: Any

        if _db_manager_excepts:
            raise(_db_manager_excepts)

        self.client_address = client_address
        self.client_port_range = client_port_range

        self.hub_address = hub_address
        self.hub_port = hub_port
        self.hub_port_range = hub_port_range

        self.logging_endpoint = logging_endpoint
        self.logdir = logdir
        self.monitoring_debug = monitoring_debug

        self.workflow_name = workflow_name
        self.workflow_version = workflow_version

        self.resource_monitoring_enabled = resource_monitoring_enabled
        self.resource_monitoring_interval = resource_monitoring_interval

    def start(self, run_id: str, run_dir: str) -> int:

        if self.logdir is None:
            self.logdir = "."

        os.makedirs(self.logdir, exist_ok=True)

        # Initialize the ZMQ pipe to the Parsl Client

        self.logger.debug("Initializing ZMQ Pipes to client")
        self.monitoring_hub_active = True

        comm_q = sizedQueue(maxsize=10)  # type: Queue[Union[Tuple[int, int], str]]
        self.exception_q = sizedQueue(maxsize=10)  # type: Queue[Tuple[str, str]]
        self.priority_msgs = sizedQueue()  # type: Queue[Tuple[Any, int]]
        self.resource_msgs = sizedQueue()  # type: Queue[AddressedMonitoringMessage]
        self.node_msgs = sizedQueue()  # type: Queue[AddressedMonitoringMessage]
        self.block_msgs = sizedQueue()  # type:  Queue[AddressedMonitoringMessage]

        self.router_proc = forkProcess(target=router_starter,
                                       args=(comm_q, self.exception_q, self.priority_msgs, self.node_msgs, self.block_msgs, self.resource_msgs),
                                       kwargs={"hub_address": self.hub_address,
                                               "hub_port": self.hub_port,
                                               "hub_port_range": self.hub_port_range,
                                               "logdir": self.logdir,
                                               "logging_level": logging.DEBUG if self.monitoring_debug else logging.INFO,
                                               "run_id": run_id
                                       },
                                       name="Monitoring-Router-Process",
                                       daemon=True,
        )
        self.router_proc.start()

        self.dbm_proc = forkProcess(target=dbm_starter,
                                    args=(self.exception_q, self.priority_msgs, self.node_msgs, self.block_msgs, self.resource_msgs,),
                                    kwargs={"logdir": self.logdir,
                                            "logging_level": logging.DEBUG if self.monitoring_debug else logging.INFO,
                                            "db_url": self.logging_endpoint,
                                    },
                                    name="Monitoring-DBM-Process",
                                    daemon=True,
        )
        self.dbm_proc.start()
        self.logger.info("Started the router process {} and DBM process {}".format(self.router_proc.pid, self.dbm_proc.pid))

        self.filesystem_proc = forkProcess(target=filesystem_receiver,
                                           args=(self.logdir, self.resource_msgs, run_dir),
                                           name="Monitoring-Filesystem-Process",
                                           daemon=True
        )
        self.filesystem_proc.start()
        self.logger.info(f"Started filesystem radio receiver process {self.filesystem_proc.pid}")

        try:
            comm_q_result = comm_q.get(block=True, timeout=120)
        except queue.Empty:
            self.logger.error("Hub has not completed initialization in 120s. Aborting")
            raise Exception("Hub failed to start")

        if isinstance(comm_q_result, str):
            self.logger.error(f"MonitoringRouter sent an error message: {comm_q_result}")
            raise RuntimeError(f"MonitoringRouter failed to start: {comm_q_result}")

        udp_port, ic_port = comm_q_result

        self.monitoring_hub_url = "udp://{}:{}".format(self.hub_address, udp_port)

        context = zmq.Context()
        self.dfk_channel_timeout = 10000  # in milliseconds
        self._dfk_channel = context.socket(zmq.DEALER)
        self._dfk_channel.setsockopt(zmq.LINGER, 0)
        self._dfk_channel.set_hwm(0)
        self._dfk_channel.setsockopt(zmq.SNDTIMEO, self.dfk_channel_timeout)
        self._dfk_channel.connect("tcp://{}:{}".format(self.hub_address, ic_port))

        self.logger.info("Monitoring Hub initialized")

        return ic_port

    # TODO: tighten the Any message format
    def send(self, mtype: MessageType, message: Any) -> None:
        self.logger.debug("Sending message type {}".format(mtype))
        try:
            self._dfk_channel.send_pyobj((mtype, message))
        except zmq.Again:
            self.logger.exception(
                "The monitoring message sent from DFK to router timed-out after {}ms".format(self.dfk_channel_timeout))

    def close(self) -> None:
        if self.logger:
            self.logger.info("Terminating Monitoring Hub")
        exception_msgs = []
        while True:
            try:
                exception_msgs.append(self.exception_q.get(block=False))
                self.logger.error("There was a queued exception (Either router or DBM process got exception much earlier?)")
            except queue.Empty:
                break
        if self._dfk_channel and self.monitoring_hub_active:
            self.monitoring_hub_active = False
            self._dfk_channel.close()
            if exception_msgs:
                for exception_msg in exception_msgs:
                    self.logger.error("{} process delivered an exception: {}. Terminating all monitoring processes immediately.".format(exception_msg[0],
                                      exception_msg[1]))
                self.router_proc.terminate()
                self.dbm_proc.terminate()
                self.filesystem_proc.terminate()
            self.logger.info("Waiting for router to terminate")
            self.router_proc.join()
            self.logger.debug("Finished waiting for router termination")
            if len(exception_msgs) == 0:
                self.logger.debug("Sending STOP to DBM")
                self.priority_msgs.put(("STOP", 0))
            else:
                self.logger.debug("Not sending STOP to DBM, because there were DBM exceptions")
            self.logger.debug("Waiting for DB termination")
            self.dbm_proc.join()
            self.logger.debug("Finished waiting for DBM termination")

            # should this be message based? it probably doesn't need to be if
            # we believe we've received all messages
            self.logger.info("Terminating filesystem radio receiver process")
            self.filesystem_proc.terminate()
            self.filesystem_proc.join()

    @staticmethod
    def monitor_wrapper(f: Any,
                        try_id: int,
                        task_id: int,
                        monitoring_hub_url: str,
                        run_id: str,
                        logging_level: int,
                        sleep_dur: float,
                        radio_mode: str,
                        monitor_resources: bool,
                        run_dir: str) -> Callable:
        """Wrap the Parsl app with a function that will call the monitor function and point it at the correct pid when the task begins.
        """
        @wraps(f)
        def wrapped(*args: List[Any], **kwargs: Dict[str, Any]) -> Any:
            terminate_event = Event()
            # Send first message to monitoring router
            send_first_message(try_id,
                               task_id,
                               monitoring_hub_url,
                               run_id,
                               radio_mode,
                               run_dir)

            p: Optional[ForkProcess]
            if monitor_resources:
                # create the monitor process and start
                pp = forkProcess(target=monitor,
                                 args=(os.getpid(),
                                       try_id,
                                       task_id,
                                       monitoring_hub_url,
                                       run_id,
                                       radio_mode,
                                       logging_level,
                                       sleep_dur,
                                       run_dir,
                                       terminate_event),
                                 name="Monitor-Wrapper-{}".format(task_id))
                pp.start()
                p = pp

            else:
                p = None

            try:
                return f(*args, **kwargs)
            finally:
                # There's a chance of zombification if the workers are killed by some signals (?)
                if p:
                    terminate_event.set()
                    p.join(30)  # 30 second delay for this -- this timeout will be hit in the case of an unusually long end-of-loop
                    if p.exitcode is None:
                        logger.warn("Event-based termination of monitoring helper took too long. Using process-based termination.")
                        p.terminate()
                        # DANGER: this can corrupt shared queues according to docs.
                        # So, better that the above termination event worked.
                        # This is why this log message is a warning
                        p.join()

                send_last_message(try_id,
                                  task_id,
                                  monitoring_hub_url,
                                  run_id,
                                  radio_mode, run_dir)

        return wrapped


@wrap_with_logs
def filesystem_receiver(logdir: str, q: "queue.Queue[AddressedMonitoringMessage]", run_dir: str) -> None:
    logger = start_file_logger("{}/monitoring_filesystem_radio.log".format(logdir),
                               name="monitoring_filesystem_radio",
                               level=logging.DEBUG)

    logger.info("Starting filesystem radio receiver")
    setproctitle("parsl: monitoring filesystem receiver")
    base_path = f"{run_dir}/monitor-fs-radio/"
    tmp_dir = f"{base_path}/tmp/"
    new_dir = f"{base_path}/new/"
    logger.debug(f"Creating new and tmp paths under {base_path}")

    os.makedirs(tmp_dir, exist_ok=True)
    os.makedirs(new_dir, exist_ok=True)

    while True:  # this loop will end on process termination
        logger.info("Start filesystem radio receiver loop")

        # iterate over files in new_dir
        for filename in os.listdir(new_dir):
            try:
                logger.info(f"Processing filesystem radio file {filename}")
                full_path_filename = f"{new_dir}/{filename}"
                with open(full_path_filename, "rb") as f:
                    message = deserialize(f.read())
                logger.info(f"Message received is: {message}")
                assert(isinstance(message, tuple))
                q.put(cast(AddressedMonitoringMessage, message))
                os.remove(full_path_filename)
            except Exception:
                logger.exception(f"Exception processing {filename} - probably will be retried next iteration")

        time.sleep(1)  # whats a good time for this poll?


class MonitoringRouter:

    def __init__(self,
                 *,
                 hub_address: str,
                 hub_port: Optional[int] = None,
                 hub_port_range: Tuple[int, int] = (55050, 56000),

                 monitoring_hub_address: str = "127.0.0.1",
                 logdir: str = ".",
                 run_id: str,
                 logging_level: int = logging.INFO,
                 atexit_timeout: int = 3    # in seconds
                ):
        """ Initializes a monitoring configuration class.

        Parameters
        ----------
        hub_address : str
             The ip address at which the workers will be able to reach the Hub.
        hub_port : int
             The specific port at which workers will be able to reach the Hub via UDP. Default: None
        hub_port_range : tuple(int, int)
             The MonitoringHub picks ports at random from the range which will be used by Hub.
             This is overridden when the hub_port option is set. Default: (55050, 56000)
        logdir : str
             Parsl log directory paths. Logs and temp files go here. Default: '.'
        logging_level : int
             Logging level as defined in the logging module. Default: logging.INFO
        atexit_timeout : float, optional
            The amount of time in seconds to terminate the hub without receiving any messages, after the last dfk workflow message is received.

        """
        os.makedirs(logdir, exist_ok=True)
        self.logger = start_file_logger("{}/monitoring_router.log".format(logdir),
                                        name="monitoring_router",
                                        level=logging_level)
        self.logger.debug("Monitoring router starting")

        self.hub_address = hub_address
        self.atexit_timeout = atexit_timeout
        self.run_id = run_id

        self.loop_freq = 10.0  # milliseconds

        # Initialize the UDP socket
        self.sock = socket.socket(socket.AF_INET,
                                  socket.SOCK_DGRAM,
                                  socket.IPPROTO_UDP)

        # We are trying to bind to all interfaces with 0.0.0.0
        if not hub_port:
            self.sock.bind(('0.0.0.0', 0))
            self.hub_port = self.sock.getsockname()[1]
        else:
            self.hub_port = hub_port
            self.sock.bind(('0.0.0.0', self.hub_port))
        self.sock.settimeout(self.loop_freq / 1000)
        self.logger.info("Initialized the UDP socket on 0.0.0.0:{}".format(self.hub_port))

        self._context = zmq.Context()
        self.ic_channel = self._context.socket(zmq.DEALER)
        self.ic_channel.setsockopt(zmq.LINGER, 0)
        self.ic_channel.set_hwm(0)
        self.ic_channel.RCVTIMEO = int(self.loop_freq)  # in milliseconds
        self.logger.debug("hub_address: {}. hub_port_range {}".format(hub_address, hub_port_range))
        self.ic_port = self.ic_channel.bind_to_random_port("tcp://*",
                                                           min_port=hub_port_range[0],
                                                           max_port=hub_port_range[1])

    def start(self,
              priority_msgs: "queue.Queue[AddressedMonitoringMessage]",
              node_msgs: "queue.Queue[AddressedMonitoringMessage]",
              block_msgs: "queue.Queue[AddressedMonitoringMessage]",
              resource_msgs: "queue.Queue[AddressedMonitoringMessage]") -> None:
        try:
            router_keep_going = True
            while router_keep_going:
                try:
                    data, addr = self.sock.recvfrom(2048)
                    resource_msg = pickle.loads(data)
                    self.logger.debug("Got UDP Message from {}: {}".format(addr, resource_msg))
                    resource_msgs.put((resource_msg, addr))
                except socket.timeout:
                    pass

                try:
                    dfk_loop_start = time.time()
                    while time.time() - dfk_loop_start < 1.0:  # TODO make configurable
                        # note that nothing checks that msg really is of the annotated type
                        msg: TaggedMonitoringMessage
                        msg = self.ic_channel.recv_pyobj()

                        assert isinstance(msg, tuple), "IC Channel expects only tuples, got {}".format(msg)
                        assert len(msg) >= 1, "IC Channel expects tuples of length at least 1, got {}".format(msg)
                        assert len(msg) == 2, "IC Channel expects message tuples of exactly length 2, got {}".format(msg)

                        msg_0: AddressedMonitoringMessage
                        msg_0 = (msg, 0)

                        if msg[0] == MessageType.NODE_INFO:
                            msg[1]['run_id'] = self.run_id
                            node_msgs.put(msg_0)
                        elif msg[0] == MessageType.RESOURCE_INFO:
                            resource_msgs.put(msg_0)
                        elif msg[0] == MessageType.BLOCK_INFO:
                            block_msgs.put(msg_0)
                        elif msg[0] == MessageType.TASK_INFO:
                            priority_msgs.put(msg_0)
                        elif msg[0] == MessageType.WORKFLOW_INFO:
                            priority_msgs.put(msg_0)
                            if 'exit_now' in msg[1] and msg[1]['exit_now']:
                                router_keep_going = False
                        else:
                            self.logger.error(f"Discarding message from interchange with unknown type {msg[0].value}")
                except zmq.Again:
                    pass
                except Exception:
                    # This will catch malformed messages. What happens if the
                    # channel is broken in such a way that it always raises
                    # an exception? Looping on this would maybe be the wrong
                    # thing to do.
                    self.logger.warning("Failure processing a ZMQ message", exc_info=True)

            self.logger.info("Monitoring router draining")
            last_msg_received_time = time.time()
            while time.time() - last_msg_received_time < self.atexit_timeout:
                try:
                    data, addr = self.sock.recvfrom(2048)
                    msg = pickle.loads(data)
                    self.logger.debug("Got UDP Message from {}: {}".format(addr, msg))
                    resource_msgs.put((msg, addr))
                    last_msg_received_time = time.time()
                except socket.timeout:
                    pass

            self.logger.info("Monitoring router finishing normally")
        finally:
            self.logger.info("Monitoring router finished")


@wrap_with_logs
def router_starter(comm_q: "queue.Queue[Union[Tuple[int, int], str]]",
                   exception_q: "queue.Queue[Tuple[str, str]]",
                   priority_msgs: "queue.Queue[AddressedMonitoringMessage]",
                   node_msgs: "queue.Queue[AddressedMonitoringMessage]",
                   block_msgs: "queue.Queue[AddressedMonitoringMessage]",
                   resource_msgs: "queue.Queue[AddressedMonitoringMessage]",

                   hub_address: str,
                   hub_port: Optional[int],
                   hub_port_range: Tuple[int, int],

                   logdir: str,
                   logging_level: int,
                   run_id: str) -> None:
    setproctitle("parsl: monitoring router")
    try:
        router = MonitoringRouter(hub_address=hub_address,
                                  hub_port=hub_port,
                                  hub_port_range=hub_port_range,
                                  logdir=logdir,
                                  logging_level=logging_level,
                                  run_id=run_id)
    except Exception as e:
        logger.error("MonitoringRouter construction failed.", exc_info=True)
        comm_q.put(f"Monitoring router construction failed: {e}")
    else:
        comm_q.put((router.hub_port, router.ic_port))

    router.logger.info("Starting MonitoringRouter in router_starter")
    try:
        router.start(priority_msgs, node_msgs, block_msgs, resource_msgs)
    except Exception as e:
        router.logger.exception("router.start exception")
        exception_q.put(('Hub', str(e)))

    router.logger.info("End of router_starter")


@wrap_with_logs
def send_first_message(try_id: int,
                       task_id: int,
                       monitoring_hub_url: str,
                       run_id: str, radio_mode: str, run_dir: str) -> None:
    send_first_last_message(try_id, task_id, monitoring_hub_url, run_id,
                            radio_mode, run_dir, False)


@wrap_with_logs
def send_last_message(try_id: int,
                      task_id: int,
                      monitoring_hub_url: str,
                      run_id: str, radio_mode: str, run_dir: str) -> None:
    send_first_last_message(try_id, task_id, monitoring_hub_url, run_id,
                            radio_mode, run_dir, True)


def send_first_last_message(try_id: int,
                            task_id: int,
                            monitoring_hub_url: str,
                            run_id: str, radio_mode: str, run_dir: str,
                            is_last: bool) -> None:
    import platform
    import os

    radio: MonitoringRadio
    if radio_mode == "udp":
        radio = UDPRadio(monitoring_hub_url,
                         source_id=task_id)
    elif radio_mode == "htex":
        radio = HTEXRadio(monitoring_hub_url,
                          source_id=task_id)
    elif radio_mode == "filesystem":
        radio = FilesystemRadio(monitoring_url=monitoring_hub_url,
                                source_id=task_id, run_dir=run_dir)
    else:
        raise RuntimeError(f"Unknown radio mode: {radio_mode}")

    msg = (MessageType.RESOURCE_INFO,
           {'run_id': run_id,
            'try_id': try_id,
            'task_id': task_id,
            'hostname': platform.node(),
            'block_id': os.environ.get('PARSL_WORKER_BLOCK_ID'),
            'first_msg': not is_last,
            'last_msg': is_last,
            'timestamp': datetime.datetime.now()
    })
    radio.send(msg)
    return


@wrap_with_logs
def monitor(pid: int,
            try_id: int,
            task_id: int,
            monitoring_hub_url: str,
            run_id: str,
            radio_mode: str,
            logging_level: int,
            sleep_dur: float,
            run_dir: str,
            # removed all defaults because unused and there's no meaningful default for terminate_event.
            # these probably should become named arguments, with a *, and named at invocation.
            terminate_event: Any) -> None:  # cannot be Event because of multiprocessing type weirdness.
    """Monitors the Parsl task's resources by pointing psutil to the task's pid and watching it and its children.

    This process makes calls to logging, but deliberately does not attach
    any log handlers. Previously, there was a handler which logged to a
    file in /tmp, but this was usually not useful or even accessible.
    In some circumstances, it might be useful to hack in a handler so the
    logger calls remain in place.
    """
    import logging
    import platform
    import psutil

    radio: MonitoringRadio
    if radio_mode == "udp":
        radio = UDPRadio(monitoring_hub_url,
                         source_id=task_id)
    elif radio_mode == "htex":
        radio = HTEXRadio(monitoring_hub_url,
                          source_id=task_id)
    elif radio_mode == "filesystem":
        radio = FilesystemRadio(monitoring_url=monitoring_hub_url,
                                source_id=task_id, run_dir=run_dir)
    else:
        raise RuntimeError(f"Unknown radio mode: {radio_mode}")

    logging.debug("start of monitor")

    # these values are simple to log. Other information is available in special formats such as memory below.
    simple = ["cpu_num", 'create_time', 'cwd', 'exe', 'memory_percent', 'nice', 'name', 'num_threads', 'pid', 'ppid', 'status', 'username']
    # values that can be summed up to see total resources used by task process and its children
    summable_values = ['memory_percent', 'num_threads']

    pm = psutil.Process(pid)

    children_user_time = {}  # type: Dict[int, float]
    children_system_time = {}  # type: Dict[int, float]

    def accumulate_and_prepare() -> Dict[str, Any]:
        d = {"psutil_process_" + str(k): v for k, v in pm.as_dict().items() if k in simple}
        d["run_id"] = run_id
        d["task_id"] = task_id
        d["try_id"] = try_id
        d['resource_monitoring_interval'] = sleep_dur
        d['hostname'] = platform.node()
        d['first_msg'] = False
        d['last_msg'] = False
        d['timestamp'] = datetime.datetime.now()

        logging.debug("getting children")
        children = pm.children(recursive=True)
        logging.debug("got children")

        d["psutil_cpu_count"] = psutil.cpu_count()
        d['psutil_process_memory_virtual'] = pm.memory_info().vms
        d['psutil_process_memory_resident'] = pm.memory_info().rss
        d['psutil_process_time_user'] = pm.cpu_times().user
        d['psutil_process_time_system'] = pm.cpu_times().system
        d['psutil_process_children_count'] = len(children)
        try:
            d['psutil_process_disk_write'] = pm.io_counters().write_chars
            d['psutil_process_disk_read'] = pm.io_counters().read_chars
        except Exception:
            # occasionally pid temp files that hold this information are unvailable to be read so set to zero
            logging.exception("Exception reading IO counters for main process. Recorded IO usage may be incomplete", exc_info=True)
            d['psutil_process_disk_write'] = 0
            d['psutil_process_disk_read'] = 0
        for child in children:
            for k, v in child.as_dict(attrs=summable_values).items():
                d['psutil_process_' + str(k)] += v
            child_user_time = child.cpu_times().user
            child_system_time = child.cpu_times().system
            children_user_time[child.pid] = child_user_time
            children_system_time[child.pid] = child_system_time
            d['psutil_process_memory_virtual'] += child.memory_info().vms
            d['psutil_process_memory_resident'] += child.memory_info().rss
            try:
                d['psutil_process_disk_write'] += child.io_counters().write_chars
                d['psutil_process_disk_read'] += child.io_counters().read_chars
            except Exception:
                # occassionally pid temp files that hold this information are unvailable to be read so add zero
                logging.exception("Exception reading IO counters for child {k}. Recorded IO usage may be incomplete".format(k=k), exc_info=True)
                d['psutil_process_disk_write'] += 0
                d['psutil_process_disk_read'] += 0
        total_children_user_time = 0.0
        for child_pid in children_user_time:
            total_children_user_time += children_user_time[child_pid]
        total_children_system_time = 0.0
        for child_pid in children_system_time:
            total_children_system_time += children_system_time[child_pid]
        d['psutil_process_time_user'] += total_children_user_time
        d['psutil_process_time_system'] += total_children_system_time
        logging.debug("sending message")
        return d

    next_send = time.time()
    accumulate_dur = 5.0  # TODO: make configurable?

    while not terminate_event.is_set():
        logging.debug("start of monitoring loop")
        try:
            d = accumulate_and_prepare()
            if time.time() >= next_send:
                logging.debug("Sending intermediate resource message")
                radio.send((MessageType.RESOURCE_INFO, d))
                next_send += sleep_dur
        except Exception:
            logging.exception("Exception getting the resource usage. Not sending usage to Hub", exc_info=True)
        logging.debug("sleeping")

        # wait either until approx next send time, or the accumulation period
        # so the accumulation period will not be completely precise.
        # but before this, the sleep period was also not completely precise.
        # with a minimum floor of 0 to not upset wait

        terminate_event.wait(max(0, min(next_send - time.time(), accumulate_dur)))

    logging.debug("Sending final resource message")
    try:
        d = accumulate_and_prepare()
        radio.send((MessageType.RESOURCE_INFO, d))
    except Exception:
        logging.exception("Exception getting the resource usage. Not sending final usage to Hub", exc_info=True)
    logging.debug("End of monitoring helper")<|MERGE_RESOLUTION|>--- conflicted
+++ resolved
@@ -9,14 +9,8 @@
 from functools import wraps
 
 import queue
-<<<<<<< HEAD
-from abc import ABCMeta, abstractmethod
 from parsl.multiprocessing import forkProcess, ForkProcess, sizedQueue
 from multiprocessing import Event, Queue
-=======
-from parsl.multiprocessing import ForkProcess, SizedQueue
-from multiprocessing import Event, Process, Queue
->>>>>>> 78c86c85
 from parsl.utils import RepresentationMixin
 from parsl.process_loggers import wrap_with_logs
 from parsl.utils import setproctitle
