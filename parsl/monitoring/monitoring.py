import os
import socket
import pickle
import logging
import time
import typeguard
import datetime
import zmq

import queue
from multiprocessing import Process, Queue
from parsl.utils import RepresentationMixin

from parsl.monitoring.message_type import MessageType
from typing import Any, Dict, Optional

_db_manager_excepts: Optional[Exception]

from typing import Optional, Tuple

try:
    from parsl.monitoring.db_manager import dbm_starter
except Exception as e:
    _db_manager_excepts = e
else:
    _db_manager_excepts = None

logger = logging.getLogger(__name__)


def start_file_logger(filename, name='monitoring', level=logging.DEBUG, format_string=None):
    """Add a stream log handler.

    Parameters
    ---------

    filename: string
        Name of the file to write logs to. Required.
    name: string
        Logger name.
    level: logging.LEVEL
        Set the logging level. Default=logging.DEBUG
        - format_string (string): Set the format string
    format_string: string
        Format string to use.

    Returns
    -------
        None.
    """
    if format_string is None:
        format_string = "%(asctime)s.%(msecs)03d %(name)s:%(lineno)d [%(levelname)s]  %(message)s"

    logger = logging.getLogger(name)
    logger.setLevel(level)
    handler = logging.FileHandler(filename)
    handler.setLevel(level)
    formatter = logging.Formatter(format_string, datefmt='%Y-%m-%d %H:%M:%S')
    handler.setFormatter(formatter)
    logger.addHandler(handler)
    return logger


class UDPRadio:

    def __init__(self, monitoring_url, source_id=None, timeout=10):
        """
        Parameters
        ----------

        monitoring_url : str
            URL of the form <scheme>://<IP>:<PORT>
        message : py obj
            Python object to send, this will be pickled
        source_id : str
            String identifier of the source
        timeout : int
            timeout, default=10s
        """

        self.monitoring_url = monitoring_url
        self.sock_timeout = timeout
        self.source_id = source_id
        try:
            self.scheme, self.ip, port = (x.strip('/') for x in monitoring_url.split(':'))
            self.port = int(port)
        except Exception:
            raise Exception("Failed to parse monitoring url: {}".format(monitoring_url))

        self.sock = socket.socket(socket.AF_INET,
                                  socket.SOCK_DGRAM,
                                  socket.IPPROTO_UDP)  # UDP
        self.sock.settimeout(self.sock_timeout)

    def send(self, message):
        """ Sends a message to the UDP receiver

        Parameter
        ---------

        message: object
            Arbitrary pickle-able object that is to be sent

        Returns:
            None
        """
        try:
            buffer = pickle.dumps((self.source_id,   # Identifier for manager
                                   int(time.time()),  # epoch timestamp
                                   message))
        except Exception:
            logging.exception("Exception during pickling", exc_info=True)
            return

        try:
            self.sock.sendto(buffer, (self.ip, self.port))
        except socket.timeout:
            logging.error("Could not send message within timeout limit")
            return
        return


@typeguard.typechecked
class MonitoringHub(RepresentationMixin):
    def __init__(self,
                 hub_address: str,
                 hub_port: Optional[int] = None,
                 hub_port_range: Tuple[int, int] = (55050, 56000),

                 client_address: str = "127.0.0.1",
                 client_port_range: Tuple[int, int] = (55000, 56000),

                 workflow_name: Optional[str] = None,
                 workflow_version: Optional[str] = None,
                 logging_endpoint: str = 'sqlite:///monitoring.db',
                 logdir: Optional[str] = None,
                 monitoring_debug: bool = False,
                 resource_monitoring_enabled: bool = True,
                 resource_monitoring_interval: float = 30):  # in seconds
        """
        Parameters
        ----------
        hub_address : str
             The ip address at which the workers will be able to reach the Hub.
        hub_port : int
             The specific port at which workers will be able to reach the Hub via UDP. Default: None
        hub_port_range : tuple(int, int)
             The MonitoringHub picks ports at random from the range which will be used by Hub.
             This is overridden when the hub_port option is set. Default: (55050, 56000)
        client_address : str
             The ip address at which the dfk will be able to reach Hub. Default: "127.0.0.1"
        client_port_range : tuple(int, int)
             The MonitoringHub picks ports at random from the range which will be used by Hub.
             Default: (55000, 56000)
        workflow_name : str
             The name for the workflow. Default to the name of the parsl script
        workflow_version : str
             The version of the workflow. Default to the beginning datetime of the parsl script
        logging_endpoint : str
             The database connection url for monitoring to log the information.
             These URLs follow RFC-1738, and can include username, password, hostname, database name.
             Default: 'sqlite:///monitoring.db'
        logdir : str
             Parsl log directory paths. Logs and temp files go here. Default: '.'
        monitoring_debug : Bool
             Enable monitoring debug logging. Default: False
        resource_monitoring_enabled : boolean
             Set this field to True to enable logging the info of resource usage of each task. Default: True
        resource_monitoring_interval : float
             The time interval, in seconds, at which the monitoring records the resource usage of each task. Default: 30 seconds
        """

<<<<<<< HEAD
        # previously this was set in start() but logger exists at import so it can be set here and remove the optionality of self.logger's type
        self.logger = logger  # type: logging.Logger

        # this is awkward to type, because it is only initialised properly inside start. not sure what the right approach there is.
=======
        self.logger = logger

        # Any is used to disable typechecking on uses of _dfk_channel,
        # because it is used in the code as if it points to a channel, but
        # the static type is that it can also be None. The code relies on
        # .start() being called and initialising this to a real channel.
>>>>>>> 8f7c2dbb
        self._dfk_channel = None  # type: Any

        if _db_manager_excepts:
            raise(_db_manager_excepts)

        self.client_address = client_address
        self.client_port_range = client_port_range

        self.hub_address = hub_address
        self.hub_port = hub_port
        self.hub_port_range = hub_port_range

        self.logging_endpoint = logging_endpoint
        self.logdir = logdir
        self.monitoring_debug = monitoring_debug

        self.workflow_name = workflow_name
        self.workflow_version = workflow_version

        self.resource_monitoring_enabled = resource_monitoring_enabled
        self.resource_monitoring_interval = resource_monitoring_interval

    def start(self, run_id):

        if self.logdir is None:
            self.logdir = "."

        os.makedirs(self.logdir, exist_ok=True)

        # Initialize the ZMQ pipe to the Parsl Client
        self.logger.info("Monitoring Hub initialized")

        self.logger.debug("Initializing ZMQ Pipes to client")
        self.monitoring_hub_active = True
        self.dfk_channel_timeout = 10000  # in milliseconds
        self._context = zmq.Context()
        self._dfk_channel = self._context.socket(zmq.DEALER)

        self._dfk_channel.setsockopt(zmq.SNDTIMEO, self.dfk_channel_timeout)
        self._dfk_channel.set_hwm(0)
        self.dfk_port = self._dfk_channel.bind_to_random_port("tcp://{}".format(self.client_address),
                                                              min_port=self.client_port_range[0],
                                                              max_port=self.client_port_range[1])

<<<<<<< HEAD
        comm_q = Queue(maxsize=10)  # type: Queue[Any]
        self.exception_q = Queue(maxsize=10)  # type: Queue[Any]
        self.priority_msgs = Queue()  # type: Queue[Any]
        self.resource_msgs = Queue()  # type: Queue[Any]
        self.node_msgs = Queue()  # type: Queue[Any]
=======
        comm_q = Queue(maxsize=10)  # type: Queue[Tuple[int, int]]
        self.exception_q = Queue(maxsize=10)  # type: Queue[Tuple[str, str]]
        self.priority_msgs = Queue()  # type: Queue[Tuple[Any, int]]
        self.resource_msgs = Queue()  # type: Queue[Tuple[Any, Any]]
        self.node_msgs = Queue()  # type: Queue[Tuple[Any, int]]
>>>>>>> 8f7c2dbb

        self.router_proc = Process(target=router_starter,
                                   args=(comm_q, self.exception_q, self.priority_msgs, self.node_msgs, self.resource_msgs),
                                   kwargs={"hub_address": self.hub_address,
                                           "hub_port": self.hub_port,
                                           "hub_port_range": self.hub_port_range,
                                           "client_address": self.client_address,
                                           "client_port": self.dfk_port,
                                           "logdir": self.logdir,
                                           "logging_level": logging.DEBUG if self.monitoring_debug else logging.INFO,
                                           "run_id": run_id
                                   },
                                   name="Monitoring-Router-Process",
                                   daemon=True,
        )
        self.router_proc.start()

        self.dbm_proc = Process(target=dbm_starter,
                                args=(self.exception_q, self.priority_msgs, self.node_msgs, self.resource_msgs,),
                                kwargs={"logdir": self.logdir,
                                        "logging_level": logging.DEBUG if self.monitoring_debug else logging.INFO,
                                        "db_url": self.logging_endpoint,
                                  },
                                name="Monitoring-DBM-Process",
                                daemon=True,
        )
        self.dbm_proc.start()
        self.logger.info("Started the Hub process {} and DBM process {}".format(self.router_proc.pid, self.dbm_proc.pid))

        try:
            udp_dish_port, ic_port = comm_q.get(block=True, timeout=120)
        except queue.Empty:
            self.logger.error("Hub has not completed initialization in 120s. Aborting")
            raise Exception("Hub failed to start")

        self.monitoring_hub_url = "udp://{}:{}".format(self.hub_address, udp_dish_port)
        return ic_port

    def send(self, mtype, message):
        self.logger.debug("Sending message {}, {}".format(mtype, message))
        try:
            self._dfk_channel.send_pyobj((mtype, message))
        except zmq.Again:
            self.logger.exception(
                "[MONITORING] The monitoring message sent from DFK to Hub timeouts after {}ms".format(self.dfk_channel_timeout))

    def close(self):
        if self.logger:
            self.logger.info("Terminating Monitoring Hub")
        exception_msgs = []
        while True:
            try:
                exception_msgs.append(self.exception_q.get(block=False))
                self.logger.error("Either Hub or DBM process got exception.")
            except queue.Empty:
                break
        if self._dfk_channel and self.monitoring_hub_active:
            self.monitoring_hub_active = False
            self._dfk_channel.close()
            if exception_msgs:
                for exception_msg in exception_msgs:
                    self.logger.error("{} process got exception {}. Terminating all monitoring processes.".format(exception_msg[0], exception_msg[1]))
                self.router_proc.terminate()
                self.dbm_proc.terminate()
            self.logger.info("Waiting for Hub to receive all messages and terminate")
            self.router_proc.join()
            self.logger.debug("Finished waiting for Hub termination")
            if len(exception_msgs) == 0:
                self.priority_msgs.put(("STOP", 0))
            self.dbm_proc.join()
            self.logger.debug("Finished waiting for DBM termination")

    @staticmethod
    def monitor_wrapper(f,
                        try_id,
                        task_id,
                        monitoring_hub_url,
                        run_id,
                        logging_level,
                        sleep_dur):
        """ Internal
        Wrap the Parsl app with a function that will call the monitor function and point it at the correct pid when the task begins.
        """
        def wrapped(*args, **kwargs):
            # Send first message to monitoring router
            monitor(os.getpid(),
                    try_id,
                    task_id,
                    monitoring_hub_url,
                    run_id,
                    logging_level,
                    sleep_dur,
                    first_message=True)

            # create the monitor process and start
            p = Process(target=monitor,
                        args=(os.getpid(),
                              try_id,
                              task_id,
                              monitoring_hub_url,
                              run_id,
                              logging_level,
                              sleep_dur),
                        name="Monitor-Wrapper-{}".format(task_id))
            p.start()

            try:
                return f(*args, **kwargs)
            finally:
                # There's a chance of zombification if the workers are killed by some signals
                p.terminate()
                p.join()
        return wrapped


class MonitoringRouter:

    def __init__(self,
                 hub_address,
                 hub_port=None,
                 hub_port_range=(55050, 56000),

                 client_address="127.0.0.1",
                 client_port=None,

                 monitoring_hub_address="127.0.0.1",
                 logdir=".",
                 run_id=None,
                 logging_level=logging.INFO,
                 atexit_timeout=3    # in seconds
                ):
        """ Initializes a monitoring configuration class.

        Parameters
        ----------
        hub_address : str
             The ip address at which the workers will be able to reach the Hub.
        hub_port : int
             The specific port at which workers will be able to reach the Hub via UDP. Default: None
        hub_port_range : tuple(int, int)
             The MonitoringHub picks ports at random from the range which will be used by Hub.
             This is overridden when the hub_port option is set. Default: (55050, 56000)
        client_address : str
             The ip address at which the dfk will be able to reach Hub. Default: "127.0.0.1"
        client_port : tuple(int, int)
             The port at which the dfk will be able to reach Hub. Default: None
        logdir : str
             Parsl log directory paths. Logs and temp files go here. Default: '.'
        logging_level : int
             Logging level as defined in the logging module. Default: logging.INFO
        atexit_timeout : float, optional
            The amount of time in seconds to terminate the hub without receiving any messages, after the last dfk workflow message is received.

        """
        os.makedirs(logdir, exist_ok=True)
        self.logger = start_file_logger("{}/monitoring_router.log".format(logdir),
                                        name="monitoring_router",
                                        level=logging_level)
        self.logger.debug("Monitoring router starting")

        self.hub_port = hub_port
        self.hub_address = hub_address
        self.atexit_timeout = atexit_timeout
        self.run_id = run_id

        self.loop_freq = 10.0  # milliseconds

        # Initialize the UDP socket
        try:
            self.sock = socket.socket(socket.AF_INET,
                                      socket.SOCK_DGRAM,
                                      socket.IPPROTO_UDP)

            # We are trying to bind to all interfaces with 0.0.0.0
            if not self.hub_port:
                self.sock.bind(('0.0.0.0', 0))
                self.hub_port = self.sock.getsockname()[1]
            else:
                self.sock.bind(('0.0.0.0', self.hub_port))
            self.sock.settimeout(self.loop_freq / 1000)
            self.logger.info("Initialized the UDP socket on 0.0.0.0:{}".format(self.hub_port))
        except OSError:
            self.logger.critical("The port is already in use")
            self.hub_port = -1

        self._context = zmq.Context()
        self.dfk_channel = self._context.socket(zmq.DEALER)
        self.dfk_channel.setsockopt(zmq.LINGER, 0)
        self.dfk_channel.set_hwm(0)
        self.dfk_channel.RCVTIMEO = int(self.loop_freq)  # in milliseconds
        self.dfk_channel.connect("tcp://{}:{}".format(client_address, client_port))

        self.ic_channel = self._context.socket(zmq.DEALER)
        self.ic_channel.setsockopt(zmq.LINGER, 0)
        self.ic_channel.set_hwm(0)
        self.ic_channel.RCVTIMEO = int(self.loop_freq)  # in milliseconds
        self.logger.debug("hub_address: {}. hub_port_range {}".format(hub_address, hub_port_range))
        self.ic_port = self.ic_channel.bind_to_random_port("tcp://*",
                                                           min_port=hub_port_range[0],
                                                           max_port=hub_port_range[1])

    def start(self, priority_msgs, node_msgs, resource_msgs):

        while True:
            try:
                data, addr = self.sock.recvfrom(2048)
                msg = pickle.loads(data)
                resource_msgs.put((msg, addr))
                self.logger.debug("Got UDP Message from {}: {}".format(addr, msg))
            except socket.timeout:
                pass

            try:
                msg = self.dfk_channel.recv_pyobj()
                self.logger.debug("Got ZMQ Message from DFK: {}".format(msg))
                priority_msgs.put((msg, 0))
                if msg[0].value == MessageType.WORKFLOW_INFO.value and 'python_version' not in msg[1]:
                    break
            except zmq.Again:
                pass

            try:
                msg = self.ic_channel.recv_pyobj()
                msg[2]['last_heartbeat'] = datetime.datetime.fromtimestamp(msg[2]['last_heartbeat'])
                msg[2]['run_id'] = self.run_id
                msg[2]['timestamp'] = msg[1]
                msg = (msg[0], msg[2])
                self.logger.debug("Got ZMQ Message from interchange: {}".format(msg))
                node_msgs.put((msg, 0))
            except zmq.Again:
                pass

        last_msg_received_time = time.time()
        while time.time() - last_msg_received_time < self.atexit_timeout:
            try:
                data, addr = self.sock.recvfrom(2048)
                msg = pickle.loads(data)
                resource_msgs.put((msg, addr))
                last_msg_received_time = time.time()
                self.logger.debug("Got UDP Message from {}: {}".format(addr, msg))
            except socket.timeout:
                pass

        self.logger.info("Monitoring router finished")


def router_starter(comm_q, exception_q, priority_msgs, node_msgs, resource_msgs, *args, **kwargs):
    router = MonitoringRouter(*args, **kwargs)
    comm_q.put((router.hub_port, router.ic_port))
    router.logger.info("Starting MonitoringRouter in router_starter")
    try:
        router.start(priority_msgs, node_msgs, resource_msgs)
    except Exception as e:
        router.logger.exception("router.start exception")
        exception_q.put(('Hub', str(e)))

    router.logger.info("End of router_starter")


def monitor(pid,
            try_id,
            task_id,
            monitoring_hub_url,
            run_id,
            logging_level=logging.INFO,
            sleep_dur=10,
            first_message=False):
    """Internal
    Monitors the Parsl task's resources by pointing psutil to the task's pid and watching it and its children.
    """
    import platform
    import time

    radio = UDPRadio(monitoring_hub_url,
                     source_id=task_id)

    if first_message:
        msg = {'run_id': run_id,
               'try_id': try_id,
               'task_id': task_id,
               'hostname': platform.node(),
               'first_msg': first_message,
               'timestamp': datetime.datetime.now()
        }
        radio.send(msg)
        return

    import psutil
    import logging

    format_string = "%(asctime)s.%(msecs)03d %(name)s:%(lineno)d [%(levelname)s]  %(message)s"
    logging.basicConfig(filename='{logbase}/monitor.{task_id}.{pid}.log'.format(
        logbase="/tmp", task_id=task_id, pid=pid), level=logging_level, format=format_string)

    logging.debug("start of monitor")

    # these values are simple to log. Other information is available in special formats such as memory below.
    simple = ["cpu_num", 'cpu_percent', 'create_time', 'cwd', 'exe', 'memory_percent', 'nice', 'name', 'num_threads', 'pid', 'ppid', 'status', 'username']
    # values that can be summed up to see total resources used by task process and its children
    summable_values = ['cpu_percent', 'memory_percent', 'num_threads']

    pm = psutil.Process(pid)
    pm.cpu_percent()

    children_user_time = {}  # type: Dict[int, float]
    children_system_time = {}  # type: Dict[int, float]
    total_children_user_time = 0.0
    total_children_system_time = 0.0
    while True:
        logging.debug("start of monitoring loop")
        try:
            d = {"psutil_process_" + str(k): v for k, v in pm.as_dict().items() if k in simple}
            d["run_id"] = run_id
            d["task_id"] = task_id
            d["try_id"] = try_id
            d['resource_monitoring_interval'] = sleep_dur
            d['hostname'] = platform.node()
            d['first_msg'] = first_message
            d['timestamp'] = datetime.datetime.now()

            logging.debug("getting children")
            children = pm.children(recursive=True)
            logging.debug("got children")

            d["psutil_cpu_count"] = psutil.cpu_count()
            d['psutil_process_memory_virtual'] = pm.memory_info().vms
            d['psutil_process_memory_resident'] = pm.memory_info().rss
            d['psutil_process_time_user'] = pm.cpu_times().user
            d['psutil_process_time_system'] = pm.cpu_times().system
            d['psutil_process_children_count'] = len(children)
            try:
                d['psutil_process_disk_write'] = pm.io_counters().write_bytes
                d['psutil_process_disk_read'] = pm.io_counters().read_bytes
            except Exception:
                # occasionally pid temp files that hold this information are unvailable to be read so set to zero
                logging.exception("Exception reading IO counters for main process. Recorded IO usage may be incomplete", exc_info=True)
                d['psutil_process_disk_write'] = 0
                d['psutil_process_disk_read'] = 0
            for child in children:
                for k, v in child.as_dict(attrs=summable_values).items():
                    d['psutil_process_' + str(k)] += v
                child_user_time = child.cpu_times().user
                child_system_time = child.cpu_times().system
                total_children_user_time += child_user_time - children_user_time.get(child.pid, 0)
                total_children_system_time += child_system_time - children_system_time.get(child.pid, 0)
                children_user_time[child.pid] = child_user_time
                children_system_time[child.pid] = child_system_time
                d['psutil_process_memory_virtual'] += child.memory_info().vms
                d['psutil_process_memory_resident'] += child.memory_info().rss
                try:
                    d['psutil_process_disk_write'] += child.io_counters().write_bytes
                    d['psutil_process_disk_read'] += child.io_counters().read_bytes
                except Exception:
                    # occassionally pid temp files that hold this information are unvailable to be read so add zero
                    logging.exception("Exception reading IO counters for child {k}. Recorded IO usage may be incomplete".format(k=k), exc_info=True)
                    d['psutil_process_disk_write'] += 0
                    d['psutil_process_disk_read'] += 0
            d['psutil_process_time_user'] += total_children_user_time
            d['psutil_process_time_system'] += total_children_system_time
            logging.debug("sending message")
            radio.send(d)
        except Exception:
            logging.exception("Exception getting the resource usage. Not sending usage to Hub", exc_info=True)

        logging.debug("sleeping")
<<<<<<< HEAD
        time.sleep(sleep_dur)

    # this statement is unreachable and that upsets mypy
    # logger.info("Monitor exiting")
=======
        time.sleep(sleep_dur)
>>>>>>> 8f7c2dbb
<|MERGE_RESOLUTION|>--- conflicted
+++ resolved
@@ -170,19 +170,13 @@
              The time interval, in seconds, at which the monitoring records the resource usage of each task. Default: 30 seconds
         """
 
-<<<<<<< HEAD
         # previously this was set in start() but logger exists at import so it can be set here and remove the optionality of self.logger's type
         self.logger = logger  # type: logging.Logger
-
-        # this is awkward to type, because it is only initialised properly inside start. not sure what the right approach there is.
-=======
-        self.logger = logger
 
         # Any is used to disable typechecking on uses of _dfk_channel,
         # because it is used in the code as if it points to a channel, but
         # the static type is that it can also be None. The code relies on
         # .start() being called and initialising this to a real channel.
->>>>>>> 8f7c2dbb
         self._dfk_channel = None  # type: Any
 
         if _db_manager_excepts:
@@ -227,19 +221,11 @@
                                                               min_port=self.client_port_range[0],
                                                               max_port=self.client_port_range[1])
 
-<<<<<<< HEAD
-        comm_q = Queue(maxsize=10)  # type: Queue[Any]
-        self.exception_q = Queue(maxsize=10)  # type: Queue[Any]
-        self.priority_msgs = Queue()  # type: Queue[Any]
-        self.resource_msgs = Queue()  # type: Queue[Any]
-        self.node_msgs = Queue()  # type: Queue[Any]
-=======
         comm_q = Queue(maxsize=10)  # type: Queue[Tuple[int, int]]
         self.exception_q = Queue(maxsize=10)  # type: Queue[Tuple[str, str]]
         self.priority_msgs = Queue()  # type: Queue[Tuple[Any, int]]
         self.resource_msgs = Queue()  # type: Queue[Tuple[Any, Any]]
         self.node_msgs = Queue()  # type: Queue[Tuple[Any, int]]
->>>>>>> 8f7c2dbb
 
         self.router_proc = Process(target=router_starter,
                                    args=(comm_q, self.exception_q, self.priority_msgs, self.node_msgs, self.resource_msgs),
@@ -605,11 +591,4 @@
             logging.exception("Exception getting the resource usage. Not sending usage to Hub", exc_info=True)
 
         logging.debug("sleeping")
-<<<<<<< HEAD
-        time.sleep(sleep_dur)
-
-    # this statement is unreachable and that upsets mypy
-    # logger.info("Monitor exiting")
-=======
-        time.sleep(sleep_dur)
->>>>>>> 8f7c2dbb
+        time.sleep(sleep_dur)