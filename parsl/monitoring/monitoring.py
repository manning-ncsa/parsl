--- conflicted
+++ resolved
@@ -19,11 +19,7 @@
 from parsl.serialize import deserialize
 
 from parsl.monitoring.message_type import MessageType
-<<<<<<< HEAD
-from parsl.monitoring.types import TaggedMonitoringMessage
-=======
 from parsl.monitoring.types import AddressedMonitoringMessage, TaggedMonitoringMessage
->>>>>>> 81db76f0
 from typing import cast, Any, Callable, Dict, List, Optional, Union
 
 from parsl.serialize import serialize
@@ -351,21 +347,12 @@
         self.logger.debug("Initializing ZMQ Pipes to client")
         self.monitoring_hub_active = True
 
-<<<<<<< HEAD
         comm_q = sizedQueue(maxsize=10)  # type: Queue[Union[Tuple[int, int], str]]
         self.exception_q = sizedQueue(maxsize=10)  # type: Queue[Tuple[str, str]]
         self.priority_msgs = sizedQueue()  # type: Queue[Tuple[Any, int]]
-        self.resource_msgs = sizedQueue()  # type: Queue[Tuple[TaggedMonitoringMessage, Any]]
-        self.node_msgs = sizedQueue()  # type: Queue[Tuple[TaggedMonitoringMessage, int]]
-        self.block_msgs = sizedQueue()  # type:  Queue[Tuple[TaggedMonitoringMessage, Any]]
-=======
-        comm_q = SizedQueue(maxsize=10)  # type: Queue[Union[Tuple[int, int], str]]
-        self.exception_q = SizedQueue(maxsize=10)  # type: Queue[Tuple[str, str]]
-        self.priority_msgs = SizedQueue()  # type: Queue[Tuple[Any, int]]
-        self.resource_msgs = SizedQueue()  # type: Queue[AddressedMonitoringMessage]
-        self.node_msgs = SizedQueue()  # type: Queue[AddressedMonitoringMessage]
-        self.block_msgs = SizedQueue()  # type:  Queue[AddressedMonitoringMessage]
->>>>>>> 81db76f0
+        self.resource_msgs = sizedQueue()  # type: Queue[AddressedMonitoringMessage]
+        self.node_msgs = sizedQueue()  # type: Queue[AddressedMonitoringMessage]
+        self.block_msgs = sizedQueue()  # type:  Queue[AddressedMonitoringMessage]
 
         self.router_proc = forkProcess(target=router_starter,
                                        args=(comm_q, self.exception_q, self.priority_msgs, self.node_msgs, self.block_msgs, self.resource_msgs),
@@ -541,11 +528,7 @@
 
 
 @wrap_with_logs
-<<<<<<< HEAD
-def filesystem_receiver(logdir: str, q: "queue.Queue[Tuple[TaggedMonitoringMessage, Any]]", run_dir: str) -> None:
-=======
 def filesystem_receiver(logdir: str, q: "queue.Queue[AddressedMonitoringMessage]", run_dir: str) -> None:
->>>>>>> 81db76f0
     logger = start_file_logger("{}/monitoring_filesystem_radio.log".format(logdir),
                                name="monitoring_filesystem_radio",
                                level=logging.DEBUG)
@@ -651,17 +634,10 @@
                                                            max_port=hub_port_range[1])
 
     def start(self,
-<<<<<<< HEAD
-              priority_msgs: "queue.Queue[Tuple[TaggedMonitoringMessage, int]]",
-              node_msgs: "queue.Queue[Tuple[TaggedMonitoringMessage, int]]",
-              block_msgs: "queue.Queue[Tuple[TaggedMonitoringMessage, int]]",
-              resource_msgs: "queue.Queue[Tuple[TaggedMonitoringMessage, Any]]") -> None:
-=======
               priority_msgs: "queue.Queue[AddressedMonitoringMessage]",
               node_msgs: "queue.Queue[AddressedMonitoringMessage]",
               block_msgs: "queue.Queue[AddressedMonitoringMessage]",
               resource_msgs: "queue.Queue[AddressedMonitoringMessage]") -> None:
->>>>>>> 81db76f0
         try:
             router_keep_going = True
             while router_keep_going:
@@ -694,9 +670,9 @@
                         elif msg[0] == MessageType.BLOCK_INFO:
                             block_msgs.put(cast(AddressedMonitoringMessage, (msg, 0)))
                         elif msg[0] == MessageType.TASK_INFO:
-                            priority_msgs.put((cast(TaggedMonitoringMessage, msg), 0))
+                            priority_msgs.put((msg, 0))
                         elif msg[0] == MessageType.WORKFLOW_INFO:
-                            priority_msgs.put((cast(TaggedMonitoringMessage, msg), 0))
+                            priority_msgs.put((msg, 0))
                             if 'exit_now' in msg[1] and msg[1]['exit_now']:
                                 router_keep_going = False
                         else:
@@ -730,17 +706,10 @@
 @wrap_with_logs
 def router_starter(comm_q: "queue.Queue[Union[Tuple[int, int], str]]",
                    exception_q: "queue.Queue[Tuple[str, str]]",
-<<<<<<< HEAD
-                   priority_msgs: "queue.Queue[Tuple[TaggedMonitoringMessage, int]]",
-                   node_msgs: "queue.Queue[Tuple[TaggedMonitoringMessage, int]]",
-                   block_msgs: "queue.Queue[Tuple[TaggedMonitoringMessage, int]]",
-                   resource_msgs: "queue.Queue[Tuple[TaggedMonitoringMessage, str]]",
-=======
                    priority_msgs: "queue.Queue[AddressedMonitoringMessage]",
                    node_msgs: "queue.Queue[AddressedMonitoringMessage]",
                    block_msgs: "queue.Queue[AddressedMonitoringMessage]",
                    resource_msgs: "queue.Queue[AddressedMonitoringMessage]",
->>>>>>> 81db76f0
 
                    hub_address: str,
                    hub_port: Optional[int],
