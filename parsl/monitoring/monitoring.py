import os
import socket
import time
import pickle
import logging
import typeguard
import datetime
import zmq
from functools import wraps

import queue
from abc import ABCMeta, abstractmethod
<<<<<<< HEAD
from parsl.multiprocessing import forkProcess, sizedQueue, ForkProcess
from multiprocessing import Queue
=======
from parsl.multiprocessing import ForkProcess, SizedQueue
from multiprocessing import Event, Process, Queue
>>>>>>> 989afb31
from parsl.utils import RepresentationMixin
from parsl.process_loggers import wrap_with_logs
from parsl.utils import setproctitle

from parsl.serialize import deserialize

from parsl.monitoring.message_type import MessageType
from typing import cast, Any, Callable, Dict, List, Optional, Union

from parsl.serialize import serialize

_db_manager_excepts: Optional[Exception]

from typing import Optional, Tuple

try:
    from parsl.monitoring.db_manager import dbm_starter
except Exception as e:
    _db_manager_excepts = e
else:
    _db_manager_excepts = None

logger = logging.getLogger(__name__)


def start_file_logger(filename: str, name: str = 'monitoring', level: int = logging.DEBUG, format_string: Optional[str] = None) -> logging.Logger:
    """Add a stream log handler.

    Parameters
    ---------

    filename: string
        Name of the file to write logs to. Required.
    name: string
        Logger name.
    level: logging.LEVEL
        Set the logging level. Default=logging.DEBUG
        - format_string (string): Set the format string
    format_string: string
        Format string to use.

    Returns
    -------
        None.
    """
    if format_string is None:
        format_string = "%(asctime)s.%(msecs)03d %(name)s:%(lineno)d [%(levelname)s]  %(message)s"

    logger = logging.getLogger(name)
    logger.setLevel(level)
    logger.propagate = False
    handler = logging.FileHandler(filename)
    handler.setLevel(level)
    formatter = logging.Formatter(format_string, datefmt='%Y-%m-%d %H:%M:%S')
    handler.setFormatter(formatter)
    logger.addHandler(handler)
    return logger


class MonitoringRadio(metaclass=ABCMeta):
    @abstractmethod
    def send(self, message: object) -> None:
        pass


class FilesystemRadio(MonitoringRadio):
    """A MonitoringRadio that sends messages over a shared filesystem.

    The messsage directory structure is based on maildir,
    https://en.wikipedia.org/wiki/Maildir

    The writer creates a message in tmp/ and then when it is fully
    written, moves it atomically into new/

    The reader ignores tmp/ and only reads and deletes messages from
    new/

    This avoids a race condition of reading partially written messages.

    This radio is likely to give higher shared filesystem load compared to
    the UDPRadio, but should be much more reliable.
    """

    def __init__(self, *, monitoring_url: str, source_id: int, timeout: int = 10, run_dir: str):
        logger.info("filesystem based monitoring channel initializing")
        self.source_id = source_id
        self.id_counter = 0
        self.radio_uid = f"host-{socket.gethostname()}-pid-{os.getpid()}-radio-{id(self)}"
        self.base_path = f"{run_dir}/monitor-fs-radio/"
        self.tmp_path = f"{self.base_path}/tmp"
        self.new_path = f"{self.base_path}/new"

        os.makedirs(self.tmp_path, exist_ok=True)
        os.makedirs(self.new_path, exist_ok=True)

    def send(self, message: object) -> None:
        logger.info("Sending a monitoring message via filesystem")

        # this should be randomised by things like worker ID, process ID, whatever
        # because there will in general be many FilesystemRadio objects sharing the
        # same space (even from the same process). id(self) used here will
        # disambiguate in one process at one instant, but not between
        # other things: eg different hosts, different processes, same process different non-overlapping instantiations
        unique_id = f"msg-{self.radio_uid}-{self.id_counter}"

        self.id_counter = self.id_counter + 1

        tmp_filename = f"{self.tmp_path}/{unique_id}"
        new_filename = f"{self.new_path}/{unique_id}"
        buffer = ((MessageType.RESOURCE_INFO, message), "NA")

        # this will write the message out then atomically
        # move it into new/, so that a partially written
        # file will never be observed in new/
        with open(tmp_filename, "wb") as f:
            f.write(serialize(buffer))
        os.rename(tmp_filename, new_filename)


class HTEXRadio(MonitoringRadio):

    def __init__(self, monitoring_url: str, source_id: int, timeout: int = 10):
        """
        Parameters
        ----------

        monitoring_url : str
            URL of the form <scheme>://<IP>:<PORT>
        source_id : str
            String identifier of the source
        timeout : int
            timeout, default=10s
        """
        self.source_id = source_id
        logger.info("htex-based monitoring channel initialising")

    def send(self, message: object) -> None:
        """ Sends a message to the UDP receiver

        Parameter
        ---------

        message: object
            Arbitrary pickle-able object that is to be sent

        Returns:
            None
        """

        import parsl.executors.high_throughput.monitoring_info

        try:
            buffer = (MessageType.RESOURCE_INFO, message)
        except Exception:
            logging.exception("Exception during pickling", exc_info=True)
            return

        result_queue = parsl.executors.high_throughput.monitoring_info.result_queue

        # this message needs to go in the result queue tagged so that it is treated
        # i) as a monitoring message by the interchange, and then further more treated
        # as a RESOURCE_INFO message when received by monitoring (rather than a NODE_INFO
        # which is the implicit default for messages from the interchange)

        # for the interchange, the outer wrapper, this needs to be a dict:

        interchange_msg = {
            'type': 'monitoring',
            'payload': buffer
        }

        if result_queue:
            result_queue.put(pickle.dumps(interchange_msg))
        else:
            logger.error("result_queue is uninitialized - cannot put monitoring message")

        return


class UDPRadio(MonitoringRadio):

    def __init__(self, monitoring_url: str, source_id: int, timeout: int = 10):
        """
        Parameters
        ----------

        monitoring_url : str
            URL of the form <scheme>://<IP>:<PORT>
        source_id : str
            String identifier of the source
        timeout : int
            timeout, default=10s
        """
        self.monitoring_url = monitoring_url
        self.sock_timeout = timeout
        self.source_id = source_id
        try:
            self.scheme, self.ip, port = (x.strip('/') for x in monitoring_url.split(':'))
            self.port = int(port)
        except Exception:
            raise Exception("Failed to parse monitoring url: {}".format(monitoring_url))

        self.sock = socket.socket(socket.AF_INET,
                                  socket.SOCK_DGRAM,
                                  socket.IPPROTO_UDP)  # UDP
        self.sock.settimeout(self.sock_timeout)

    def send(self, message: object) -> None:
        """ Sends a message to the UDP receiver

        Parameter
        ---------

        message: object
            Arbitrary pickle-able object that is to be sent

        Returns:
            None
        """
        try:
            buffer = pickle.dumps(message)
        except Exception:
            logging.exception("Exception during pickling", exc_info=True)
            return

        try:
            self.sock.sendto(buffer, (self.ip, self.port))
        except socket.timeout:
            logging.error("Could not send message within timeout limit")
            return
        return


@typeguard.typechecked
class MonitoringHub(RepresentationMixin):
    def __init__(self,
                 hub_address: str,
                 hub_port: Optional[int] = None,
                 hub_port_range: Tuple[int, int] = (55050, 56000),

                 client_address: str = "127.0.0.1",
                 client_port_range: Tuple[int, int] = (55000, 56000),

                 workflow_name: Optional[str] = None,
                 workflow_version: Optional[str] = None,
                 logging_endpoint: str = 'sqlite:///runinfo/monitoring.db',
                 logdir: Optional[str] = None,
                 monitoring_debug: bool = False,
                 resource_monitoring_enabled: bool = True,
                 resource_monitoring_interval: float = 30):  # in seconds
        """
        Parameters
        ----------
        hub_address : str
             The ip address at which the workers will be able to reach the Hub.
        hub_port : int
             The UDP port to which workers will be able to deliver messages to
             the monitoring router.
             Note that despite the similar name, this is not related to
             hub_port_range.
             Default: None
        hub_port_range : tuple(int, int)
             The port range for a ZMQ channel from an executor process
             (for example, the interchange in the High Throughput Executor)
             to deliver monitoring messages to the monitoring router.
             Note that despite the similar name, this is not related to hub_port.
             Default: (55050, 56000)
        client_address : str
             The ip address at which the dfk will be able to reach Hub. Default: "127.0.0.1"
        client_port_range : tuple(int, int)
             The MonitoringHub picks ports at random from the range which will be used by Hub.
             Default: (55000, 56000)
        workflow_name : str
             The name for the workflow. Default to the name of the parsl script
        workflow_version : str
             The version of the workflow. Default to the beginning datetime of the parsl script
        logging_endpoint : str
             The database connection url for monitoring to log the information.
             These URLs follow RFC-1738, and can include username, password, hostname, database name.
             Default: 'sqlite:///monitoring.db'
        logdir : str
             Parsl log directory paths. Logs and temp files go here. Default: '.'
        monitoring_debug : Bool
             Enable monitoring debug logging. Default: False
        resource_monitoring_enabled : boolean
             Set this field to True to enable logging of information from the worker side.
             This will include environment information such as start time, hostname and block id,
             along with periodic resource usage of each task. Default: True
        resource_monitoring_interval : float
             The time interval, in seconds, at which the monitoring records the resource usage of each task. Default: 30 seconds
        """

        # previously this was set in start() but logger exists at import so it can be set here and remove the optionality of self.logger's type
        self.logger = logger  # type: logging.Logger

        # Any is used to disable typechecking on uses of _dfk_channel,
        # because it is used in the code as if it points to a channel, but
        # the static type is that it can also be None. The code relies on
        # .start() being called and initialising this to a real channel.
        self._dfk_channel = None  # type: Any

        if _db_manager_excepts:
            raise(_db_manager_excepts)

        self.client_address = client_address
        self.client_port_range = client_port_range

        self.hub_address = hub_address
        self.hub_port = hub_port
        self.hub_port_range = hub_port_range

        self.logging_endpoint = logging_endpoint
        self.logdir = logdir
        self.monitoring_debug = monitoring_debug

        self.workflow_name = workflow_name
        self.workflow_version = workflow_version

        self.resource_monitoring_enabled = resource_monitoring_enabled
        self.resource_monitoring_interval = resource_monitoring_interval

    def start(self, run_id: str, run_dir: str) -> int:

        if self.logdir is None:
            self.logdir = "."

        os.makedirs(self.logdir, exist_ok=True)

        # Initialize the ZMQ pipe to the Parsl Client

        self.logger.debug("Initializing ZMQ Pipes to client")
        self.monitoring_hub_active = True

        comm_q = sizedQueue(maxsize=10)  # type: Queue[Union[Tuple[int, int], str]]
        self.exception_q = sizedQueue(maxsize=10)  # type: Queue[Tuple[str, str]]
        self.priority_msgs = sizedQueue()  # type: Queue[Tuple[Any, int]]
        self.resource_msgs = sizedQueue()  # type: Queue[Tuple[Tuple[MessageType, Dict[str, Any]], Any]]
        self.node_msgs = sizedQueue()  # type: Queue[Tuple[Tuple[MessageType, Dict[str, Any]], int]]
        self.block_msgs = sizedQueue()  # type:  Queue[Tuple[Tuple[MessageType, Dict[str, Any]], Any]]

        self.router_proc = forkProcess(target=router_starter,
                                       args=(comm_q, self.exception_q, self.priority_msgs, self.node_msgs, self.block_msgs, self.resource_msgs),
                                       kwargs={"hub_address": self.hub_address,
                                               "hub_port": self.hub_port,
                                               "hub_port_range": self.hub_port_range,
                                               "logdir": self.logdir,
                                               "logging_level": logging.DEBUG if self.monitoring_debug else logging.INFO,
                                               "run_id": run_id
                                       },
                                       name="Monitoring-Router-Process",
                                       daemon=True,
        )
        self.router_proc.start()

        self.dbm_proc = forkProcess(target=dbm_starter,
                                    args=(self.exception_q, self.priority_msgs, self.node_msgs, self.block_msgs, self.resource_msgs,),
                                    kwargs={"logdir": self.logdir,
                                            "logging_level": logging.DEBUG if self.monitoring_debug else logging.INFO,
                                            "db_url": self.logging_endpoint,
                                    },
                                    name="Monitoring-DBM-Process",
                                    daemon=True,
        )
        self.dbm_proc.start()
        self.logger.info("Started the router process {} and DBM process {}".format(self.router_proc.pid, self.dbm_proc.pid))

        self.filesystem_proc = forkProcess(target=filesystem_receiver,
                                           args=(self.logdir, self.resource_msgs, run_dir),
                                           name="Monitoring-Filesystem-Process",
                                           daemon=True
        )
        self.filesystem_proc.start()
        self.logger.info(f"Started filesystem radio receiver process {self.filesystem_proc.pid}")

        try:
            comm_q_result = comm_q.get(block=True, timeout=120)
        except queue.Empty:
            self.logger.error("Hub has not completed initialization in 120s. Aborting")
            raise Exception("Hub failed to start")

        if isinstance(comm_q_result, str):
            self.logger.error(f"MonitoringRouter sent an error message: {comm_q_result}")
            raise RuntimeError(f"MonitoringRouter failed to start: {comm_q_result}")

        udp_port, ic_port = comm_q_result

        self.monitoring_hub_url = "udp://{}:{}".format(self.hub_address, udp_port)

        context = zmq.Context()
        self.dfk_channel_timeout = 10000  # in milliseconds
        self._dfk_channel = context.socket(zmq.DEALER)
        self._dfk_channel.setsockopt(zmq.LINGER, 0)
        self._dfk_channel.set_hwm(0)
        self._dfk_channel.setsockopt(zmq.SNDTIMEO, self.dfk_channel_timeout)
        self._dfk_channel.connect("tcp://{}:{}".format(self.hub_address, ic_port))

        self.logger.info("Monitoring Hub initialized")

        return ic_port

    # TODO: tighten the Any message format
    def send(self, mtype: MessageType, message: Any) -> None:
        self.logger.debug("Sending message {}, {}".format(mtype, message))
        try:
            self._dfk_channel.send_pyobj((mtype, message))
        except zmq.Again:
            self.logger.exception(
                "The monitoring message sent from DFK to router timed-out after {}ms".format(self.dfk_channel_timeout))

    def close(self) -> None:
        if self.logger:
            self.logger.info("Terminating Monitoring Hub")
        exception_msgs = []
        while True:
            try:
                exception_msgs.append(self.exception_q.get(block=False))
                self.logger.error("There was a queued exception (Either router or DBM process got exception much earlier?)")
            except queue.Empty:
                break
        if self._dfk_channel and self.monitoring_hub_active:
            self.monitoring_hub_active = False
            self._dfk_channel.close()
            if exception_msgs:
                for exception_msg in exception_msgs:
                    self.logger.error("{} process delivered an exception: {}. Terminating all monitoring processes immediately.".format(exception_msg[0],
                                      exception_msg[1]))
                self.router_proc.terminate()
                self.dbm_proc.terminate()
                self.filesystem_proc.terminate()
            self.logger.info("Waiting for router to terminate")
            self.router_proc.join()
            self.logger.debug("Finished waiting for router termination")
            if len(exception_msgs) == 0:
                self.priority_msgs.put(("STOP", 0))
            self.dbm_proc.join()
            self.logger.debug("Finished waiting for DBM termination")

            # should this be message based? it probably doesn't need to be if
            # we believe we've received all messages
            self.logger.info("Terminating filesystem radio receiver process")
            self.filesystem_proc.terminate()
            self.filesystem_proc.join()

    @staticmethod
    def monitor_wrapper(f: Any,
                        try_id: int,
                        task_id: int,
                        monitoring_hub_url: str,
                        run_id: str,
                        logging_level: int,
                        sleep_dur: float,
                        radio_mode: str,
                        monitor_resources: bool,
                        run_dir: str) -> Callable:
        """ Internal
        Wrap the Parsl app with a function that will call the monitor function and point it at the correct pid when the task begins.
        """
        @wraps(f)
        def wrapped(*args: List[Any], **kwargs: Dict[str, Any]) -> Any:
            terminate_event = Event()
            # Send first message to monitoring router
            send_first_message(try_id,
                               task_id,
                               monitoring_hub_url,
                               run_id,
                               radio_mode,
                               run_dir)

            p: Optional[ForkProcess]
            if monitor_resources:
                # create the monitor process and start
                pp = forkProcess(target=monitor,
                                 args=(os.getpid(),
                                       try_id,
                                       task_id,
                                       monitoring_hub_url,
                                       run_id,
                                       radio_mode,
                                       logging_level,
                                       sleep_dur,
                                       run_dir,
                                       terminate_event),
                                 name="Monitor-Wrapper-{}".format(task_id))
                pp.start()
                p = pp

            else:
                p = None

            try:
                return f(*args, **kwargs)
            finally:
                # There's a chance of zombification if the workers are killed by some signals (?)
                if p:
                    terminate_event.set()
                    p.join(30)  # 30 second delay for this -- this timeout will be hit in the case of an unusually long end-of-loop
                    if p.exitcode is None:
                        logger.warn("Event-based termination of monitoring helper took too long. Using process-based termination.")
                        p.terminate()
                        # DANGER: this can corrupt shared queues according to docs.
                        # So, better that the above termination event worked.
                        # This is why this log message is a warning
                        p.join()

                send_last_message(try_id,
                                  task_id,
                                  monitoring_hub_url,
                                  run_id,
                                  radio_mode, run_dir)

        return wrapped


@wrap_with_logs
def filesystem_receiver(logdir: str, q: "queue.Queue[Tuple[Tuple[MessageType, Dict[str, Any]], Any]]", run_dir: str) -> None:
    logger = start_file_logger("{}/monitoring_filesystem_radio.log".format(logdir),
                               name="monitoring_filesystem_radio",
                               level=logging.DEBUG)

    logger.info("Starting filesystem radio receiver")
    setproctitle("parsl: monitoring filesystem receiver")
    base_path = f"{run_dir}/monitor-fs-radio/"
    tmp_dir = f"{base_path}/tmp/"
    new_dir = f"{base_path}/new/"
    logger.debug(f"Creating new and tmp paths under {base_path}")

    os.makedirs(tmp_dir, exist_ok=True)
    os.makedirs(new_dir, exist_ok=True)

    while True:  # this loop will end on process termination
        logger.info("Start filesystem radio receiver loop")

        # iterate over files in new_dir
        for filename in os.listdir(new_dir):
            try:
                logger.info(f"Processing filesystem radio file {filename}")
                full_path_filename = f"{new_dir}/{filename}"
                with open(full_path_filename, "rb") as f:
                    message = deserialize(f.read())
                logger.info(f"Message received is: {message}")
                assert(isinstance(message, tuple))
                q.put(cast(Any, message))  # the type of message is complicated to assert, so cast to Any
                os.remove(full_path_filename)
            except Exception:
                logger.exception(f"Exception processing {filename} - probably will be retried next iteration")

        time.sleep(1)  # whats a good time for this poll?


class MonitoringRouter:

    def __init__(self,
                 *,
                 hub_address: str,
                 hub_port: Optional[int] = None,
                 hub_port_range: Tuple[int, int] = (55050, 56000),

                 monitoring_hub_address: str = "127.0.0.1",
                 logdir: str = ".",
                 run_id: str,
                 logging_level: int = logging.INFO,
                 atexit_timeout: int = 3    # in seconds
                ):
        """ Initializes a monitoring configuration class.

        Parameters
        ----------
        hub_address : str
             The ip address at which the workers will be able to reach the Hub.
        hub_port : int
             The specific port at which workers will be able to reach the Hub via UDP. Default: None
        hub_port_range : tuple(int, int)
             The MonitoringHub picks ports at random from the range which will be used by Hub.
             This is overridden when the hub_port option is set. Default: (55050, 56000)
        logdir : str
             Parsl log directory paths. Logs and temp files go here. Default: '.'
        logging_level : int
             Logging level as defined in the logging module. Default: logging.INFO
        atexit_timeout : float, optional
            The amount of time in seconds to terminate the hub without receiving any messages, after the last dfk workflow message is received.

        """
        os.makedirs(logdir, exist_ok=True)
        self.logger = start_file_logger("{}/monitoring_router.log".format(logdir),
                                        name="monitoring_router",
                                        level=logging_level)
        self.logger.debug("Monitoring router starting")

        self.hub_address = hub_address
        self.atexit_timeout = atexit_timeout
        self.run_id = run_id

        self.loop_freq = 10.0  # milliseconds

        # Initialize the UDP socket
        self.sock = socket.socket(socket.AF_INET,
                                  socket.SOCK_DGRAM,
                                  socket.IPPROTO_UDP)

        # We are trying to bind to all interfaces with 0.0.0.0
        if not hub_port:
            self.sock.bind(('0.0.0.0', 0))
            self.hub_port = self.sock.getsockname()[1]
        else:
            self.hub_port = hub_port
            self.sock.bind(('0.0.0.0', self.hub_port))
        self.sock.settimeout(self.loop_freq / 1000)
        self.logger.info("Initialized the UDP socket on 0.0.0.0:{}".format(self.hub_port))

        self._context = zmq.Context()
        self.ic_channel = self._context.socket(zmq.DEALER)
        self.ic_channel.setsockopt(zmq.LINGER, 0)
        self.ic_channel.set_hwm(0)
        self.ic_channel.RCVTIMEO = int(self.loop_freq)  # in milliseconds
        self.logger.debug("hub_address: {}. hub_port_range {}".format(hub_address, hub_port_range))
        self.ic_port = self.ic_channel.bind_to_random_port("tcp://*",
                                                           min_port=hub_port_range[0],
                                                           max_port=hub_port_range[1])

    def start(self,
              priority_msgs: "queue.Queue[Tuple[Tuple[MessageType, Dict[str, Any]], int]]",
              node_msgs: "queue.Queue[Tuple[Tuple[MessageType, Dict[str, Any]], int]]",
              block_msgs: "queue.Queue[Tuple[Tuple[MessageType, Dict[str, Any]], int]]",
              resource_msgs: "queue.Queue[Tuple[Tuple[MessageType, Dict[str, Any]], Any]]") -> None:
        try:
            router_keep_going = True
            while router_keep_going:
                try:
                    data, addr = self.sock.recvfrom(2048)
                    resource_msg = pickle.loads(data)
                    self.logger.debug("Got UDP Message from {}: {}".format(addr, resource_msg))
                    resource_msgs.put(((MessageType.RESOURCE_INFO, resource_msg), addr))
                except socket.timeout:
                    pass

                try:
                    dfk_loop_start = time.time()
                    while time.time() - dfk_loop_start < 1.0:  # TODO make configurable
                        # note that nothing checks that msg really is of the annotated type
                        msg: Tuple[MessageType, Dict[str, Any]]
                        msg = self.ic_channel.recv_pyobj()

                        assert isinstance(msg, tuple), "IC Channel expects only tuples, got {}".format(msg)
                        assert len(msg) >= 1, "IC Channel expects tuples of length at least 1, got {}".format(msg)
                        if msg[0] == MessageType.NODE_INFO:
                            assert len(msg) == 2, "IC Channel expects NODE_INFO tuples of length 2, got {}".format(msg)
                            msg[1]['run_id'] = self.run_id

                            # ((tag, dict), addr)
                            node_msg = (msg, 0)
                            node_msgs.put(node_msg)
                        elif msg[0] == MessageType.RESOURCE_INFO:
                            resource_msgs.put(cast(Any, (msg, 0)))
                        elif msg[0] == MessageType.BLOCK_INFO:
                            block_msgs.put(cast(Any, (msg, 0)))
                        elif msg[0] == MessageType.TASK_INFO:
                            priority_msgs.put((cast(Any, msg), 0))
                        elif msg[0] == MessageType.WORKFLOW_INFO:
                            priority_msgs.put((cast(Any, msg), 0))
                            if 'exit_now' in msg[1] and msg[1]['exit_now']:
                                router_keep_going = False
                        else:
                            self.logger.error(f"Discarding message from interchange with unknown type {msg[0].value}")
                except zmq.Again:
                    pass
                except Exception:
                    # This will catch malformed messages. What happens if the
                    # channel is broken in such a way that it always raises
                    # an exception? Looping on this would maybe be the wrong
                    # thing to do.
                    self.logger.warning("Failure processing a ZMQ message", exc_info=True)

            self.logger.info("Monitoring router draining")
            last_msg_received_time = time.time()
            while time.time() - last_msg_received_time < self.atexit_timeout:
                try:
                    data, addr = self.sock.recvfrom(2048)
                    msg = pickle.loads(data)
                    self.logger.debug("Got UDP Message from {}: {}".format(addr, msg))
                    resource_msgs.put((msg, addr))
                    last_msg_received_time = time.time()
                except socket.timeout:
                    pass

            self.logger.info("Monitoring router finishing normally")
        finally:
            self.logger.info("Monitoring router finished")


@wrap_with_logs
def router_starter(comm_q: "queue.Queue[Union[Tuple[int, int], str]]",
                   exception_q: "queue.Queue[Tuple[str, str]]",
                   priority_msgs: "queue.Queue[Tuple[Tuple[MessageType, Dict[str, Any]], int]]",
                   node_msgs: "queue.Queue[Tuple[Tuple[MessageType, Dict[str, Any]], int]]",
                   block_msgs: "queue.Queue[Tuple[Tuple[MessageType, Dict[str, Any]], int]]",
                   resource_msgs: "queue.Queue[Tuple[Tuple[MessageType, Dict[str, Any]], str]]",

                   hub_address: str,
                   hub_port: Optional[int],
                   hub_port_range: Tuple[int, int],

                   logdir: str,
                   logging_level: int,
                   run_id: str) -> None:
    setproctitle("parsl: monitoring router")
    try:
        router = MonitoringRouter(hub_address=hub_address,
                                  hub_port=hub_port,
                                  hub_port_range=hub_port_range,
                                  logdir=logdir,
                                  logging_level=logging_level,
                                  run_id=run_id)
    except Exception as e:
        logger.error("MonitoringRouter construction failed.", exc_info=True)
        comm_q.put(f"Monitoring router construction failed: {e}")
    else:
        comm_q.put((router.hub_port, router.ic_port))

    router.logger.info("Starting MonitoringRouter in router_starter")
    try:
        router.start(priority_msgs, node_msgs, block_msgs, resource_msgs)
    except Exception as e:
        router.logger.exception("router.start exception")
        exception_q.put(('Hub', str(e)))

    router.logger.info("End of router_starter")


@wrap_with_logs
def send_first_message(try_id: int,
                       task_id: int,
                       monitoring_hub_url: str,
                       run_id: str, radio_mode: str, run_dir: str) -> None:
    send_first_last_message(try_id, task_id, monitoring_hub_url, run_id,
                            radio_mode, run_dir, False)


@wrap_with_logs
def send_last_message(try_id: int,
                      task_id: int,
                      monitoring_hub_url: str,
                      run_id: str, radio_mode: str, run_dir: str) -> None:
    send_first_last_message(try_id, task_id, monitoring_hub_url, run_id,
                            radio_mode, run_dir, True)


def send_first_last_message(try_id: int,
                            task_id: int,
                            monitoring_hub_url: str,
                            run_id: str, radio_mode: str, run_dir: str,
                            is_last: bool) -> None:
    import platform
    import os

    radio: MonitoringRadio
    if radio_mode == "udp":
        radio = UDPRadio(monitoring_hub_url,
                         source_id=task_id)
    elif radio_mode == "htex":
        radio = HTEXRadio(monitoring_hub_url,
                          source_id=task_id)
    elif radio_mode == "filesystem":
        radio = FilesystemRadio(monitoring_url=monitoring_hub_url,
                                source_id=task_id, run_dir=run_dir)
    else:
        raise RuntimeError(f"Unknown radio mode: {radio_mode}")

    msg = {'run_id': run_id,
           'try_id': try_id,
           'task_id': task_id,
           'hostname': platform.node(),
           'block_id': os.environ.get('PARSL_WORKER_BLOCK_ID'),
           'first_msg': not is_last,
           'last_msg': is_last,
           'timestamp': datetime.datetime.now()
    }
    radio.send(msg)
    return


@wrap_with_logs
def monitor(pid: int,
            try_id: int,
            task_id: int,
            monitoring_hub_url: str,
            run_id: str,
            radio_mode: str,
            logging_level: int,
            sleep_dur: float,
            run_dir: str,
            # removed all defaults because unused and there's no meaningful default for terminate_event.
            # these probably should become named arguments, with a *, and named at invocation.
            terminate_event: Any) -> None:  # cannot be Event because of multiprocessing type weirdness.
    """Internal
    Monitors the Parsl task's resources by pointing psutil to the task's pid and watching it and its children.

    This process makes calls to logging, but deliberately does not attach
    any log handlers. Previously, there was a handler which logged to a
    file in /tmp, but this was usually not useful or even accessible.
    In some circumstances, it might be useful to hack in a handler so the
    logger calls remain in place.
    """
    import logging
    import platform
    import psutil

    radio: MonitoringRadio
    if radio_mode == "udp":
        radio = UDPRadio(monitoring_hub_url,
                         source_id=task_id)
    elif radio_mode == "htex":
        radio = HTEXRadio(monitoring_hub_url,
                          source_id=task_id)
    elif radio_mode == "filesystem":
        radio = FilesystemRadio(monitoring_url=monitoring_hub_url,
                                source_id=task_id, run_dir=run_dir)
    else:
        raise RuntimeError(f"Unknown radio mode: {radio_mode}")

    logging.debug("start of monitor")

    # these values are simple to log. Other information is available in special formats such as memory below.
    simple = ["cpu_num", 'create_time', 'cwd', 'exe', 'memory_percent', 'nice', 'name', 'num_threads', 'pid', 'ppid', 'status', 'username']
    # values that can be summed up to see total resources used by task process and its children
    summable_values = ['memory_percent', 'num_threads']

    pm = psutil.Process(pid)

    children_user_time = {}  # type: Dict[int, float]
    children_system_time = {}  # type: Dict[int, float]
    total_children_user_time = 0.0
    total_children_system_time = 0.0

    while not terminate_event.is_set():
        logging.debug("start of monitoring loop")

        try:
            d = {"psutil_process_" + str(k): v for k, v in pm.as_dict().items() if k in simple}
            d["run_id"] = run_id
            d["task_id"] = task_id
            d["try_id"] = try_id
            d['resource_monitoring_interval'] = sleep_dur
            d['hostname'] = platform.node()
            d['first_msg'] = False
            d['last_msg'] = False
            d['timestamp'] = datetime.datetime.now()

            logging.debug("getting children")
            children = pm.children(recursive=True)
            logging.debug("got children")

            d["psutil_cpu_count"] = psutil.cpu_count()
            d['psutil_process_memory_virtual'] = pm.memory_info().vms
            d['psutil_process_memory_resident'] = pm.memory_info().rss
            d['psutil_process_time_user'] = pm.cpu_times().user
            d['psutil_process_time_system'] = pm.cpu_times().system
            d['psutil_process_children_count'] = len(children)
            try:
                d['psutil_process_disk_write'] = pm.io_counters().write_bytes
                d['psutil_process_disk_read'] = pm.io_counters().read_bytes
            except Exception:
                # occasionally pid temp files that hold this information are unvailable to be read so set to zero
                logging.exception("Exception reading IO counters for main process. Recorded IO usage may be incomplete", exc_info=True)
                d['psutil_process_disk_write'] = 0
                d['psutil_process_disk_read'] = 0
            for child in children:
                for k, v in child.as_dict(attrs=summable_values).items():
                    d['psutil_process_' + str(k)] += v
                child_user_time = child.cpu_times().user
                child_system_time = child.cpu_times().system
                total_children_user_time += child_user_time - children_user_time.get(child.pid, 0)
                total_children_system_time += child_system_time - children_system_time.get(child.pid, 0)
                children_user_time[child.pid] = child_user_time
                children_system_time[child.pid] = child_system_time
                d['psutil_process_memory_virtual'] += child.memory_info().vms
                d['psutil_process_memory_resident'] += child.memory_info().rss
                try:
                    d['psutil_process_disk_write'] += child.io_counters().write_bytes
                    d['psutil_process_disk_read'] += child.io_counters().read_bytes
                except Exception:
                    # occassionally pid temp files that hold this information are unvailable to be read so add zero
                    logging.exception("Exception reading IO counters for child {k}. Recorded IO usage may be incomplete".format(k=k), exc_info=True)
                    d['psutil_process_disk_write'] += 0
                    d['psutil_process_disk_read'] += 0
            d['psutil_process_time_user'] += total_children_user_time
            d['psutil_process_time_system'] += total_children_system_time
            logging.debug("sending message")
            radio.send(d)
        except Exception:
            logging.exception("Exception getting the resource usage. Not sending usage to Hub", exc_info=True)

        logging.debug("sleeping")
        terminate_event.wait(timeout=sleep_dur)

    logging.debug("End of monitoring helper")<|MERGE_RESOLUTION|>--- conflicted
+++ resolved
@@ -10,13 +10,8 @@
 
 import queue
 from abc import ABCMeta, abstractmethod
-<<<<<<< HEAD
-from parsl.multiprocessing import forkProcess, sizedQueue, ForkProcess
-from multiprocessing import Queue
-=======
-from parsl.multiprocessing import ForkProcess, SizedQueue
-from multiprocessing import Event, Process, Queue
->>>>>>> 989afb31
+from parsl.multiprocessing import forkProcess, ForkProcess, sizedQueue
+from multiprocessing import Event, Queue
 from parsl.utils import RepresentationMixin
 from parsl.process_loggers import wrap_with_logs
 from parsl.utils import setproctitle
