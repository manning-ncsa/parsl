import os
import socket
import time
import pickle
import logging
import typeguard
import datetime
import zmq

import queue
from abc import ABCMeta, abstractmethod
from parsl.multiprocessing import ForkProcess, SizedQueue
from multiprocessing import Event, Process, Queue
from parsl.utils import RepresentationMixin
from parsl.process_loggers import wrap_with_logs
from parsl.utils import setproctitle

from parsl.serialize import deserialize

# this is needed for htex hack to get at htex result queue
import parsl.executors.high_throughput.monitoring_info

from parsl.monitoring.message_type import MessageType
from typing import cast, Any, Callable, Dict, List, Optional, Union

from parsl.serialize import serialize

_db_manager_excepts: Optional[Exception]

from typing import Optional, Tuple

try:
    from parsl.monitoring.db_manager import dbm_starter
except Exception as e:
    _db_manager_excepts = e
else:
    _db_manager_excepts = None

logger = logging.getLogger(__name__)


def start_file_logger(filename: str, name: str = 'monitoring', level: int = logging.DEBUG, format_string: Optional[str] = None) -> logging.Logger:
    """Add a stream log handler.

    Parameters
    ---------

    filename: string
        Name of the file to write logs to. Required.
    name: string
        Logger name.
    level: logging.LEVEL
        Set the logging level. Default=logging.DEBUG
        - format_string (string): Set the format string
    format_string: string
        Format string to use.

    Returns
    -------
        None.
    """
    if format_string is None:
        format_string = "%(asctime)s.%(msecs)03d %(name)s:%(lineno)d [%(levelname)s]  %(message)s"

    logger = logging.getLogger(name)
    logger.setLevel(level)
    handler = logging.FileHandler(filename)
    handler.setLevel(level)
    formatter = logging.Formatter(format_string, datefmt='%Y-%m-%d %H:%M:%S')
    handler.setFormatter(formatter)
    logger.addHandler(handler)
    return logger


class MonitoringRadio(metaclass=ABCMeta):
    @abstractmethod
    def send(self, message: object) -> None:
        pass


class FilesystemRadio(MonitoringRadio):
    def __init__(self, *, monitoring_hub_url: str, source_id: int, timeout: int = 10, run_dir: str):
        logger.info("filesystem based monitoring channel initializing")
        self.source_id = source_id
        self.id_counter = 0
        self.radio_uid = f"host-{socket.gethostname()}-pid-{os.getpid()}-radio-{id(self)}"
        self.base_path = f"{run_dir}/monitor-fs-radio/"

    def send(self, message: object) -> None:
        logger.info("Sending a monitoring message via filesystem")

        tmp_path = f"{self.base_path}/tmp"
        new_path = f"{self.base_path}/new"

        # this should be randomised by things like worker ID, process ID, whatever
        # because there will in general be many FilesystemRadio objects sharing the
        # same space (even from the same process). id(self) used here will
        # disambiguate in one process at one instant, but not between
        # other things: eg different hosts, different processes, same process different non-overlapping instantiations
        unique_id = f"msg-{self.radio_uid}-{self.id_counter}"

        self.id_counter = self.id_counter + 1

        # TODO: use path operators not string interpolation
        tmp_filename = f"{tmp_path}/{unique_id}"
        new_filename = f"{new_path}/{unique_id}"
        buffer = (message, "NA")

        # this will write the message out then atomically
        # move it into new/, so that a partially written
        # file will never be observed in new/
        with open(tmp_filename, "wb") as f:
            f.write(serialize(buffer))
        os.rename(tmp_filename, new_filename)


class HTEXRadio(MonitoringRadio):

    def __init__(self, monitoring_url: str, source_id: int, timeout: int = 10):
        """
        Parameters
        ----------

        monitoring_url : str
            URL of the form <scheme>://<IP>:<PORT>
        source_id : str
            String identifier of the source
        timeout : int
            timeout, default=10s
        """
        self.source_id = source_id
        logger.info("htex-based monitoring channel initialising")

    def send(self, message: object) -> None:
        """ Sends a message to the UDP receiver

        Parameter
        ---------

        message: object
            Arbitrary pickle-able object that is to be sent

        Returns:
            None
        """
        # TODO: this message needs to look like the other messages that the interchange will send...
        #            hub_channel.send_pyobj((MessageType.NODE_INFO,
        #                            datetime.datetime.now(),
        #                            self._ready_manager_queue[manager]))

        # not serialising here because it looks like python objects can go through mp queues without explicit pickling?
        try:
            buffer = message
        except Exception:
            logging.exception("Exception during pickling", exc_info=True)
            return

        result_queue = parsl.executors.high_throughput.monitoring_info.result_queue

        # this message needs to go in the result queue tagged so that it is treated
        # i) as a monitoring message by the interchange, and then further more treated
        # as a RESOURCE_INFO message when received by monitoring (rather than a NODE_INFO
        # which is the implicit default for messages from the interchange)

        # for the interchange, the outer wrapper, this needs to be a dict:

        interchange_msg = {
            'type': 'monitoring',
            'payload': buffer
        }

        if result_queue:
            result_queue.put(pickle.dumps(interchange_msg))
        else:
            logger.error("result_queue is uninitialized - cannot put monitoring message")

        return


class UDPRadio(MonitoringRadio):

    def __init__(self, monitoring_url: str, source_id: int, timeout: int = 10):
        """
        Parameters
        ----------

        monitoring_url : str
            URL of the form <scheme>://<IP>:<PORT>
        source_id : str
            String identifier of the source
        timeout : int
            timeout, default=10s
        """
        self.monitoring_url = monitoring_url
        self.sock_timeout = timeout
        self.source_id = source_id
        try:
            self.scheme, self.ip, port = (x.strip('/') for x in monitoring_url.split(':'))
            self.port = int(port)
        except Exception:
            raise Exception("Failed to parse monitoring url: {}".format(monitoring_url))

        self.sock = socket.socket(socket.AF_INET,
                                  socket.SOCK_DGRAM,
                                  socket.IPPROTO_UDP)  # UDP
        self.sock.settimeout(self.sock_timeout)

    def send(self, message: object) -> None:
        """ Sends a message to the UDP receiver

        Parameter
        ---------

        message: object
            Arbitrary pickle-able object that is to be sent

        Returns:
            None
        """
        try:
            buffer = pickle.dumps(message)
        except Exception:
            logging.exception("Exception during pickling", exc_info=True)
            return

        try:
            self.sock.sendto(buffer, (self.ip, self.port))
        except socket.timeout:
            logging.error("Could not send message within timeout limit")
            return
        return


@typeguard.typechecked
class MonitoringHub(RepresentationMixin):
    def __init__(self,
                 hub_address: str,
                 hub_port: Optional[int] = None,
                 hub_port_range: Tuple[int, int] = (55050, 56000),

                 client_address: str = "127.0.0.1",
                 client_port_range: Tuple[int, int] = (55000, 56000),

                 workflow_name: Optional[str] = None,
                 workflow_version: Optional[str] = None,
                 logging_endpoint: str = 'sqlite:///runinfo/monitoring.db',
                 logdir: Optional[str] = None,
                 monitoring_debug: bool = False,
                 resource_monitoring_enabled: bool = True,
                 resource_monitoring_interval: float = 30):  # in seconds
        """
        Parameters
        ----------
        hub_address : str
             The ip address at which the workers will be able to reach the Hub.
        hub_port : int
             The specific port at which workers will be able to reach the Hub via UDP. Default: None
        hub_port_range : tuple(int, int)
             The MonitoringHub picks ports at random from the range which will be used by Hub.
             This is overridden when the hub_port option is set. Default: (55050, 56000)
        client_address : str
             The ip address at which the dfk will be able to reach Hub. Default: "127.0.0.1"
        client_port_range : tuple(int, int)
             The MonitoringHub picks ports at random from the range which will be used by Hub.
             Default: (55000, 56000)
        workflow_name : str
             The name for the workflow. Default to the name of the parsl script
        workflow_version : str
             The version of the workflow. Default to the beginning datetime of the parsl script
        logging_endpoint : str
             The database connection url for monitoring to log the information.
             These URLs follow RFC-1738, and can include username, password, hostname, database name.
             Default: 'sqlite:///monitoring.db'
        logdir : str
             Parsl log directory paths. Logs and temp files go here. Default: '.'
        monitoring_debug : Bool
             Enable monitoring debug logging. Default: False
        resource_monitoring_enabled : boolean
             Set this field to True to enable logging the info of resource usage of each task. Default: True
        resource_monitoring_interval : float
             The time interval, in seconds, at which the monitoring records the resource usage of each task. Default: 30 seconds
        """

        self.logger = logger

        # Any is used to disable typechecking on uses of _dfk_channel,
        # because it is used in the code as if it points to a channel, but
        # the static type is that it can also be None. The code relies on
        # .start() being called and initialising this to a real channel.
        self._dfk_channel = None  # type: Any

        if _db_manager_excepts:
            raise(_db_manager_excepts)

        self.client_address = client_address
        self.client_port_range = client_port_range

        self.hub_address = hub_address
        self.hub_port = hub_port
        self.hub_port_range = hub_port_range

        self.logging_endpoint = logging_endpoint
        self.logdir = logdir
        self.monitoring_debug = monitoring_debug

        self.workflow_name = workflow_name
        self.workflow_version = workflow_version

        self.resource_monitoring_enabled = resource_monitoring_enabled
        self.resource_monitoring_interval = resource_monitoring_interval

    def start(self, run_id: str, run_dir: str) -> int:

        if self.logdir is None:
            self.logdir = "."

        os.makedirs(self.logdir, exist_ok=True)

        # Initialize the ZMQ pipe to the Parsl Client

        self.logger.debug("Initializing ZMQ Pipes to client")
        self.monitoring_hub_active = True

        comm_q = SizedQueue(maxsize=10)  # type: Queue[Union[Tuple[int, int], str]]
        self.exception_q = SizedQueue(maxsize=10)  # type: Queue[Tuple[str, str]]
        self.priority_msgs = SizedQueue()  # type: Queue[Tuple[Any, int]]
        self.resource_msgs = SizedQueue()  # type: Queue[Tuple[Tuple[MessageType, Dict[str, Any]], Any]]
        self.node_msgs = SizedQueue()  # type: Queue[Tuple[Tuple[MessageType, Dict[str, Any]], int]]
        self.block_msgs = SizedQueue()  # type:  Queue[Tuple[Tuple[MessageType, Dict[str, Any]], Any]]

        self.router_proc = ForkProcess(target=router_starter,
                                       args=(comm_q, self.exception_q, self.priority_msgs, self.node_msgs, self.block_msgs, self.resource_msgs),
                                       kwargs={"hub_address": self.hub_address,
                                               "hub_port": self.hub_port,
                                               "hub_port_range": self.hub_port_range,
                                               "logdir": self.logdir,
                                               "logging_level": logging.DEBUG if self.monitoring_debug else logging.INFO,
                                               "run_id": run_id
                                       },
                                       name="Monitoring-Router-Process",
                                       daemon=True,
        )
        self.router_proc.start()

        self.dbm_proc = ForkProcess(target=dbm_starter,
                                    args=(self.exception_q, self.priority_msgs, self.node_msgs, self.block_msgs, self.resource_msgs,),
                                    kwargs={"logdir": self.logdir,
                                            "logging_level": logging.DEBUG if self.monitoring_debug else logging.INFO,
                                            "db_url": self.logging_endpoint,
                                    },
                                    name="Monitoring-DBM-Process",
                                    daemon=True,
        )
        self.dbm_proc.start()
        self.logger.info("Started the router process {} and DBM process {}".format(self.router_proc.pid, self.dbm_proc.pid))
<<<<<<< HEAD

        self.filesystem_proc = Process(target=filesystem_receiver,
                                       args=(self.logdir, self.resource_msgs, run_dir),
                                       name="Monitoring-Filesystem-Process",
                                       daemon=True)
        self.filesystem_proc.start()
        self.logger.info(f"Started filesystem radio receiver process {self.filesystem_proc.pid}")
=======
>>>>>>> 74817b32

        try:
            comm_q_result = comm_q.get(block=True, timeout=120)
        except queue.Empty:
            self.logger.error("Hub has not completed initialization in 120s. Aborting")
            raise Exception("Hub failed to start")

        if isinstance(comm_q_result, str):
            self.logger.error(f"MonitoringRouter sent an error message: {comm_q_result}")
            raise RuntimeError(f"MonitoringRouter failed to start: {comm_q_result}")

        udp_port, ic_port = comm_q_result

        self.monitoring_hub_url = "udp://{}:{}".format(self.hub_address, udp_port)

        context = zmq.Context()
        self.dfk_channel_timeout = 10000  # in milliseconds
        self._dfk_channel = context.socket(zmq.DEALER)
        self._dfk_channel.setsockopt(zmq.LINGER, 0)
        self._dfk_channel.set_hwm(0)
        self._dfk_channel.setsockopt(zmq.SNDTIMEO, self.dfk_channel_timeout)
        self._dfk_channel.connect("tcp://{}:{}".format(self.hub_address, ic_port))

        self.logger.info("Monitoring Hub initialized")

        return ic_port

    # TODO: tighten the Any message format
    def send(self, mtype: MessageType, message: Any) -> None:
        # this was crazy big
        self.logger.debug("Sending message type {}".format(mtype))
        try:
            self._dfk_channel.send_pyobj((mtype, message))
        except zmq.Again:
            self.logger.exception(
                "The monitoring message sent from DFK to router timed-out after {}ms".format(self.dfk_channel_timeout))
<<<<<<< HEAD
        else:
            # this was very big
            self.logger.debug("Sent message type {}".format(mtype))
=======
>>>>>>> 74817b32

    def close(self) -> None:
        if self.logger:
            self.logger.info("Terminating Monitoring Hub")
        exception_msgs = []
        while True:
            try:
                exception_msgs.append(self.exception_q.get(block=False))
                self.logger.error("There was a queued exception (Either router or DBM process got exception much earlier?)")
            except queue.Empty:
                break
        if self._dfk_channel and self.monitoring_hub_active:
            self.monitoring_hub_active = False
            self._dfk_channel.close()
            if exception_msgs:
                for exception_msg in exception_msgs:
                    self.logger.error("{} process delivered an exception: {}. Terminating all monitoring processes immediately.".format(exception_msg[0],
                                      exception_msg[1]))
                self.router_proc.terminate()
                self.dbm_proc.terminate()
<<<<<<< HEAD
                self.filesystem_proc.terminate()
=======
>>>>>>> 74817b32
            self.logger.info("Waiting for router to terminate")
            self.router_proc.join()
            self.logger.debug("Finished waiting for router termination")
            if len(exception_msgs) == 0:
                self.priority_msgs.put(("STOP", 0))
            self.dbm_proc.join()
            self.logger.debug("Finished waiting for DBM termination")

            # should this be message based? it probably doesn't need to be if
            # we believe we've received all messages
            self.logger.info("Terminating filesystem radio receiver process")
            self.filesystem_proc.terminate()
            self.filesystem_proc.join()

    @staticmethod
    def monitor_wrapper(f: Any,
                        try_id: int,
                        task_id: int,
                        monitoring_hub_url: str,
                        run_id: str,
                        logging_level: int,
                        sleep_dur: float,
                        radio_mode: str,
                        monitor_resources: bool,
                        run_dir: str) -> Callable:
        """ Internal
        Wrap the Parsl app with a function that will call the monitor function and point it at the correct pid when the task begins.
        """
        def wrapped(*args: List[Any], **kwargs: Dict[str, Any]) -> Any:
            logger.debug("wrapped: 1. start of wrapped")

            terminate_event = Event()

            logger.debug("wrapped: 1.2 sending first message")
            # Send first message to monitoring router
            send_first_message(try_id,
                               task_id,
                               monitoring_hub_url,
                               run_id,
                               radio_mode,
                               run_dir)
            logger.debug("wrapped: 2. sent first message")

            p: Optional[Process]
            if monitor_resources:
                # create the monitor process and start
                pp = ForkProcess(target=monitor,
                                 args=(os.getpid(),
                                       try_id,
                                       task_id,
                                       monitoring_hub_url,
                                       run_id,
                                       radio_mode,
                                       logging_level,
                                       sleep_dur,
                                       run_dir,
                                       terminate_event),
                                 name="Monitor-Wrapper-{}".format(task_id))
                logger.debug("wrapped: 3. created monitor process, pid {}".format(pp.pid))
                pp.start()
                logger.debug("wrapped: 4. started monitor process, pid {}".format(pp.pid))
                p = pp
                #  TODO: awkwardness because ForkProcess is not directly a constructor
                # and type-checking is expecting p to be optional and cannot
                # narrow down the type of p in this block.

            else:
                p = None

            try:
                logger.debug("wrapped: 5. invoking wrapped function")
                r = f(*args, **kwargs)
                logger.debug("wrapped: 6. back from wrapped function ok")
                return r
            finally:
                logger.debug("wrapped: 10 in 2nd finally")
                # There's a chance of zombification if the workers are killed by some signals (?)
                if p:
                    logger.debug("wrapped: 11.1 setting termination event")
                    terminate_event.set()
                    logger.debug("wrapped: 11.1 waiting for event based termination")
                    p.join(30)  # 30 second delay for this -- this timeout will be hit in the case of an unusually long end-of-loop
                    if p.exitcode is None:
                        logger.warn("Event-based termination of monitoring helper took too long. Using process-based termination.")
                        p.terminate()
                        # DANGER: this can corrupt shared queues according to docs.
                        # So, better that the above termination event worked.
                        # This is why this log message is a warning
                        p.join()

                    logger.debug("wrapped: 11 done terminating monitor")
                logger.debug("wrapped: 10.1 sending last message")
                send_last_message(try_id,
                                  task_id,
                                  monitoring_hub_url,
                                  run_id,
                                  radio_mode, run_dir)
                logger.debug("wrapped: 10.1 sent last message")
        return wrapped


# this needs proper typing, but I was having some problems with typeguard...
@wrap_with_logs
def filesystem_receiver(logdir: str, q: "queue.Queue[Tuple[Tuple[MessageType, Dict[str, Any]], Any]]", run_dir: str) -> None:
    logger = start_file_logger("{}/monitoring_filesystem_radio.log".format(logdir),
                               name="monitoring_filesystem_radio",
                               level=logging.DEBUG)

    logger.info("Starting filesystem radio receiver")
    setproctitle("parsl: monitoring filesystem receiver")
    # TODO: these paths should be created by path tools, not f-strings
    # likewise the other places where tmp_dir, new_dir are created on
    # the sending side.
    base_path = f"{run_dir}/monitor-fs-radio/"
    tmp_dir = f"{base_path}/tmp/"
    new_dir = f"{base_path}/new/"
    logger.debug("Creating new and tmp paths")

    os.makedirs(tmp_dir)
    os.makedirs(new_dir)

    while True:  # needs an exit condition, that also copes with late messages
        # like the UDP radio receiver.
        logger.info("Start filesystem radio receiver loop")

        # iterate over files in new_dir
        for filename in os.listdir(new_dir):
            try:
                logger.info(f"Processing filesystem radio file {filename}")
                full_path_filename = f"{new_dir}/{filename}"
                with open(full_path_filename, "rb") as f:
                    message = deserialize(f.read())
                logger.info(f"Message received is: {message}")
                assert(isinstance(message, tuple))
                q.put(cast(Any, message))  # TODO: sort this typing/cast out
                # should this addr field at the end be removed? does it ever
                # get used in monitoring?
                os.remove(full_path_filename)
            except Exception:
                logger.exception(f"Exception processing {filename} - probably will be retried next iteration")

        time.sleep(1)  # whats a good time for this poll?


class MonitoringRouter:

    def __init__(self,
                 *,
                 hub_address: str,
                 hub_port: Optional[int] = None,
                 hub_port_range: Tuple[int, int] = (55050, 56000),

                 monitoring_hub_address: str = "127.0.0.1",
                 logdir: str = ".",
                 run_id: str,
                 logging_level: int = logging.INFO,
                 atexit_timeout: int = 3    # in seconds
                ):
        """ Initializes a monitoring configuration class.

        Parameters
        ----------
        hub_address : str
             The ip address at which the workers will be able to reach the Hub.
        hub_port : int
             The specific port at which workers will be able to reach the Hub via UDP. Default: None
        hub_port_range : tuple(int, int)
             The MonitoringHub picks ports at random from the range which will be used by Hub.
             This is overridden when the hub_port option is set. Default: (55050, 56000)
        logdir : str
             Parsl log directory paths. Logs and temp files go here. Default: '.'
        logging_level : int
             Logging level as defined in the logging module. Default: logging.INFO
        atexit_timeout : float, optional
            The amount of time in seconds to terminate the hub without receiving any messages, after the last dfk workflow message is received.

        """
        os.makedirs(logdir, exist_ok=True)
        self.logger = start_file_logger("{}/monitoring_router.log".format(logdir),
                                        name="monitoring_router",
                                        level=logging_level)
        self.logger.debug("Monitoring router starting")

        self.hub_address = hub_address
        self.atexit_timeout = atexit_timeout
        self.run_id = run_id

        self.loop_freq = 10.0  # milliseconds

        # Initialize the UDP socket
        self.sock = socket.socket(socket.AF_INET,
                                  socket.SOCK_DGRAM,
                                  socket.IPPROTO_UDP)

        # We are trying to bind to all interfaces with 0.0.0.0
        if not hub_port:
            self.sock.bind(('0.0.0.0', 0))
            self.hub_port = self.sock.getsockname()[1]
        else:
            self.hub_port = hub_port
            self.sock.bind(('0.0.0.0', self.hub_port))
        self.sock.settimeout(self.loop_freq / 1000)
        self.logger.info("Initialized the UDP socket on 0.0.0.0:{}".format(self.hub_port))

        self._context = zmq.Context()
        self.ic_channel = self._context.socket(zmq.DEALER)
        self.ic_channel.setsockopt(zmq.LINGER, 0)
        self.ic_channel.set_hwm(0)
        self.ic_channel.RCVTIMEO = int(self.loop_freq)  # in milliseconds
        self.logger.debug("hub_address: {}. hub_port_range {}".format(hub_address, hub_port_range))
        self.ic_port = self.ic_channel.bind_to_random_port("tcp://*",
                                                           min_port=hub_port_range[0],
                                                           max_port=hub_port_range[1])

    def start(self,
              priority_msgs: "queue.Queue[Tuple[Tuple[MessageType, Dict[str, Any]], int]]",
              node_msgs: "queue.Queue[Tuple[Tuple[MessageType, Dict[str, Any]], int]]",
              block_msgs: "queue.Queue[Tuple[Tuple[MessageType, Dict[str, Any]], int]]",
              resource_msgs: "queue.Queue[Tuple[Tuple[MessageType, Dict[str, Any]], Any]]") -> None:
        try:
            router_keep_going = True
            while router_keep_going:
                try:
                    data, addr = self.sock.recvfrom(2048)
                    msg = pickle.loads(data)
                    self.logger.debug("Got UDP Message from {}: {}".format(addr, msg))
                    resource_msgs.put((msg, addr))
                except socket.timeout:
                    pass

                try:
                    dfk_loop_start = time.time()
                    while time.time() - dfk_loop_start < 1.0:  # TODO make configurable
                        msg = self.ic_channel.recv_pyobj()
                        assert isinstance(msg, tuple), "IC Channel expects only tuples, got {}".format(msg)
                        assert len(msg) >= 1, "IC Channel expects tuples of length at least 1, got {}".format(msg)
                        if msg[0] == MessageType.NODE_INFO:
                            assert len(msg) == 2, "IC Channel expects NODE_INFO tuples of length 2, got {}".format(msg)
                            msg[1]['run_id'] = self.run_id

                            # ((tag, dict), addr)
                            node_msg = (msg, 0)
                            node_msgs.put(cast(Any, node_msg))
                        elif msg[0] == MessageType.RESOURCE_INFO:
                            resource_msgs.put(cast(Any, (msg, 0)))
                        elif msg[0] == MessageType.BLOCK_INFO:
                            block_msgs.put(cast(Any, (msg, 0)))
                        elif msg[0] == MessageType.TASK_INFO:
                            priority_msgs.put((cast(Any, msg), 0))
                        elif msg[0] == MessageType.WORKFLOW_INFO:
                            priority_msgs.put((cast(Any, msg), 0))
                            if 'exit_now' in msg[1] and msg[1]['exit_now']:
                                router_keep_going = False
                        else:
                            self.logger.error(f"Discarding message from interchange with unknown type {msg[0].value}")
                except zmq.Again:
                    pass
                except Exception:
                    # This will catch malformed messages. What happens if the
                    # channel is broken in such a way that it always raises
                    # an exception? Looping on this would maybe be the wrong
                    # thing to do.
                    self.logger.warning("Failure processing a ZMQ message", exc_info=True)

            self.logger.info("Monitoring router draining")
            # TODO: should this drain loop deal with all the connections, or just the UDP drain? I think all of them.
            # it might just be chance that we're not losing (or not noticing lost) data here?
            # so that main loop ^ could be refactored into a normal+draining exit condition
            last_msg_received_time = time.time()
            while time.time() - last_msg_received_time < self.atexit_timeout:
                try:
                    data, addr = self.sock.recvfrom(2048)
                    msg = pickle.loads(data)
                    self.logger.debug("Got UDP Message from {}: {}".format(addr, msg))
                    resource_msgs.put((msg, addr))
                    last_msg_received_time = time.time()
                except socket.timeout:
                    pass

            self.logger.info("Monitoring router finishing normally")
        finally:
            self.logger.info("Monitoring router finished")


@wrap_with_logs
def router_starter(comm_q: "queue.Queue[Union[Tuple[int, int], str]]",
                   exception_q: "queue.Queue[Tuple[str, str]]",
                   priority_msgs: "queue.Queue[Tuple[Tuple[MessageType, Dict[str, Any]], int]]",
                   node_msgs: "queue.Queue[Tuple[Tuple[MessageType, Dict[str, Any]], int]]",
                   block_msgs: "queue.Queue[Tuple[Tuple[MessageType, Dict[str, Any]], int]]",
                   resource_msgs: "queue.Queue[Tuple[Tuple[MessageType, Dict[str, Any]], str]]",

                   hub_address: str,
                   hub_port: Optional[int],
                   hub_port_range: Tuple[int, int],

                   logdir: str,
                   logging_level: int,
                   run_id: str) -> None:
    setproctitle("parsl: monitoring router")
    try:
        router = MonitoringRouter(hub_address=hub_address,
                                  hub_port=hub_port,
                                  hub_port_range=hub_port_range,
                                  logdir=logdir,
                                  logging_level=logging_level,
                                  run_id=run_id)
    except Exception as e:
        logger.error("MonitoringRouter construction failed.", exc_info=True)
        comm_q.put(f"Monitoring router construction failed: {e}")
    else:
        comm_q.put((router.hub_port, router.ic_port))

    router.logger.info("Starting MonitoringRouter in router_starter")
    try:
        router.start(priority_msgs, node_msgs, block_msgs, resource_msgs)
    except Exception as e:
        router.logger.exception("router.start exception")
        exception_q.put(('Hub', str(e)))

    router.logger.info("End of router_starter")


@wrap_with_logs
def send_first_message(try_id: int,
                       task_id: int,
                       monitoring_hub_url: str,
                       run_id: str, radio_mode: str, run_dir: str) -> None:
    import platform
    import os

    radio: MonitoringRadio
    if radio_mode == "udp":
        radio = UDPRadio(monitoring_hub_url,
                         source_id=task_id)
    elif radio_mode == "htex":
        radio = HTEXRadio(monitoring_hub_url,
                          source_id=task_id)
    elif radio_mode == "filesystem":
        radio = FilesystemRadio(monitoring_hub_url=monitoring_hub_url,
                                source_id=task_id, run_dir=run_dir)
    else:
        raise RuntimeError(f"Unknown radio mode: {radio_mode}")

    msg = (MessageType.RESOURCE_INFO,
           {'run_id': run_id,
            'try_id': try_id,
            'task_id': task_id,
            'hostname': platform.node(),
            'block_id': os.environ.get('PARSL_WORKER_BLOCK_ID'),
            'first_msg': True,
            'last_msg': False,
            'timestamp': datetime.datetime.now()
    })
    radio.send(msg)
    return


# TODO: factor with send_first_message
@wrap_with_logs
def send_last_message(try_id: int,
                      task_id: int,
                      monitoring_hub_url: str,
                      run_id: str, radio_mode: str, run_dir: str) -> None:
    import platform
    import os

    radio: MonitoringRadio
    if radio_mode == "udp":
        radio = UDPRadio(monitoring_hub_url,
                         source_id=task_id)
    elif radio_mode == "htex":
        radio = HTEXRadio(monitoring_hub_url,
                          source_id=task_id)
    elif radio_mode == "filesystem":
        radio = FilesystemRadio(monitoring_hub_url=monitoring_hub_url,
                                source_id=task_id, run_dir=run_dir)
    else:
        raise RuntimeError(f"Unknown radio mode: {radio_mode}")

    msg = (MessageType.RESOURCE_INFO,
           {'run_id': run_id,
            'try_id': try_id,
            'task_id': task_id,
            'hostname': platform.node(),
            'block_id': os.environ.get('PARSL_WORKER_BLOCK_ID'),
            'first_msg': False,
            'last_msg': True,
            'timestamp': datetime.datetime.now()
    })
    radio.send(msg)
    return


@wrap_with_logs
def monitor(pid: int,
            try_id: int,
            task_id: int,
            monitoring_hub_url: str,
            run_id: str,
            radio_mode: str,
            logging_level: int,
            sleep_dur: float,
            run_dir: str,
            # removed all defaults because unused and there's no meaningful default for terminate_event.
            # these probably should become named arguments, with a *, and named at invocation.
            terminate_event: Any) -> None:  # cannot be Event because of multiprocessing type weirdness.
    """Internal
    Monitors the Parsl task's resources by pointing psutil to the task's pid and watching it and its children.
    """
    import logging
    import platform
    import psutil

    radio: MonitoringRadio
    if radio_mode == "udp":
        radio = UDPRadio(monitoring_hub_url,
                         source_id=task_id)
    elif radio_mode == "htex":
        radio = HTEXRadio(monitoring_hub_url,
                          source_id=task_id)
    elif radio_mode == "filesystem":
        radio = FilesystemRadio(monitoring_hub_url=monitoring_hub_url,
                                source_id=task_id, run_dir=run_dir)
    else:
        raise RuntimeError(f"Unknown radio mode: {radio_mode}")

    format_string = "%(asctime)s.%(msecs)03d %(name)s:%(lineno)d [%(levelname)s]  %(message)s"
    logging.basicConfig(filename='{logbase}/monitor.{task_id}.{pid}.log'.format(
        logbase="/tmp", task_id=task_id, pid=pid), level=logging_level, format=format_string)

    logging.debug("start of monitor")

    # these values are simple to log. Other information is available in special formats such as memory below.
    simple = ["cpu_num", 'cpu_percent', 'create_time', 'cwd', 'exe', 'memory_percent', 'nice', 'name', 'num_threads', 'pid', 'ppid', 'status', 'username']
    # values that can be summed up to see total resources used by task process and its children
    summable_values = ['cpu_percent', 'memory_percent', 'num_threads']

    pm = psutil.Process(pid)
    pm.cpu_percent()

    children_user_time = {}  # type: Dict[int, float]
    children_system_time = {}  # type: Dict[int, float]

    def accumulate_and_prepare() -> Dict[str, Any]:
        d = {"psutil_process_" + str(k): v for k, v in pm.as_dict().items() if k in simple}
        d["run_id"] = run_id
        d["task_id"] = task_id
        d["try_id"] = try_id
        d['resource_monitoring_interval'] = sleep_dur
        d['hostname'] = platform.node()
        d['first_msg'] = False
        d['last_msg'] = False
        d['timestamp'] = datetime.datetime.now()

        logging.debug("getting children")
        children = pm.children(recursive=True)
        logging.debug("got children")

        d["psutil_cpu_count"] = psutil.cpu_count()
        d['psutil_process_memory_virtual'] = pm.memory_info().vms
        d['psutil_process_memory_resident'] = pm.memory_info().rss
        d['psutil_process_time_user'] = pm.cpu_times().user
        d['psutil_process_time_system'] = pm.cpu_times().system
        d['psutil_process_children_count'] = len(children)
        try:
            d['psutil_process_disk_write'] = pm.io_counters().write_chars
            d['psutil_process_disk_read'] = pm.io_counters().read_chars
        except Exception:
            # occasionally pid temp files that hold this information are unvailable to be read so set to zero
            logging.exception("Exception reading IO counters for main process. Recorded IO usage may be incomplete", exc_info=True)
            d['psutil_process_disk_write'] = 0
            d['psutil_process_disk_read'] = 0
        for child in children:
            for k, v in child.as_dict(attrs=summable_values).items():
                d['psutil_process_' + str(k)] += v
            child_user_time = child.cpu_times().user
            child_system_time = child.cpu_times().system
            children_user_time[child.pid] = child_user_time
            children_system_time[child.pid] = child_system_time
            d['psutil_process_memory_virtual'] += child.memory_info().vms
            d['psutil_process_memory_resident'] += child.memory_info().rss
            try:
                d['psutil_process_disk_write'] += child.io_counters().write_chars
                d['psutil_process_disk_read'] += child.io_counters().read_chars
            except Exception:
                # occassionally pid temp files that hold this information are unvailable to be read so add zero
                logging.exception("Exception reading IO counters for child {k}. Recorded IO usage may be incomplete".format(k=k), exc_info=True)
                d['psutil_process_disk_write'] += 0
                d['psutil_process_disk_read'] += 0
        total_children_user_time = 0.0
        for child_pid in children_user_time:
            total_children_user_time += children_user_time[child_pid]
        total_children_system_time = 0.0
        for child_pid in children_system_time:
            total_children_system_time += children_system_time[child_pid]
        d['psutil_process_time_user'] += total_children_user_time
        d['psutil_process_time_system'] += total_children_system_time
        logging.debug("sending message")
        return d

    next_send = time.time()
    accumulate_dur = 5.0  # TODO: make configurable?

    while not terminate_event.is_set():
        logging.debug("start of monitoring loop")
        try:
            d = accumulate_and_prepare()
            if time.time() >= next_send:
                logging.debug("Sending intermediate resource message")
                radio.send((MessageType.RESOURCE_INFO, d))
                next_send += sleep_dur
        except Exception:
            logging.exception("Exception getting the resource usage. Not sending usage to Hub", exc_info=True)
        logging.debug("sleeping")

        # wait either until approx next send time, or the accumulation period
        # so the accumulation period will not be completely precise.
        # but before this, the sleep period was also not completely precise.
        # with a minimum floor of 0 to not upset wait

        terminate_event.wait(max(0, min(next_send - time.time(), accumulate_dur)))

    logging.debug("Sending final resource message")
    try:
        d = accumulate_and_prepare()
        radio.send((MessageType.RESOURCE_INFO, d))
    except Exception:
        logging.exception("Exception getting the resource usage. Not sending final usage to Hub", exc_info=True)
    logging.debug("End of monitoring helper")<|MERGE_RESOLUTION|>--- conflicted
+++ resolved
@@ -353,7 +353,6 @@
         )
         self.dbm_proc.start()
         self.logger.info("Started the router process {} and DBM process {}".format(self.router_proc.pid, self.dbm_proc.pid))
-<<<<<<< HEAD
 
         self.filesystem_proc = Process(target=filesystem_receiver,
                                        args=(self.logdir, self.resource_msgs, run_dir),
@@ -361,8 +360,6 @@
                                        daemon=True)
         self.filesystem_proc.start()
         self.logger.info(f"Started filesystem radio receiver process {self.filesystem_proc.pid}")
-=======
->>>>>>> 74817b32
 
         try:
             comm_q_result = comm_q.get(block=True, timeout=120)
@@ -399,12 +396,9 @@
         except zmq.Again:
             self.logger.exception(
                 "The monitoring message sent from DFK to router timed-out after {}ms".format(self.dfk_channel_timeout))
-<<<<<<< HEAD
         else:
             # this was very big
             self.logger.debug("Sent message type {}".format(mtype))
-=======
->>>>>>> 74817b32
 
     def close(self) -> None:
         if self.logger:
@@ -425,10 +419,7 @@
                                       exception_msg[1]))
                 self.router_proc.terminate()
                 self.dbm_proc.terminate()
-<<<<<<< HEAD
                 self.filesystem_proc.terminate()
-=======
->>>>>>> 74817b32
             self.logger.info("Waiting for router to terminate")
             self.router_proc.join()
             self.logger.debug("Finished waiting for router termination")
@@ -863,12 +854,11 @@
     logging.debug("start of monitor")
 
     # these values are simple to log. Other information is available in special formats such as memory below.
-    simple = ["cpu_num", 'cpu_percent', 'create_time', 'cwd', 'exe', 'memory_percent', 'nice', 'name', 'num_threads', 'pid', 'ppid', 'status', 'username']
+    simple = ["cpu_num", 'create_time', 'cwd', 'exe', 'memory_percent', 'nice', 'name', 'num_threads', 'pid', 'ppid', 'status', 'username']
     # values that can be summed up to see total resources used by task process and its children
-    summable_values = ['cpu_percent', 'memory_percent', 'num_threads']
+    summable_values = ['memory_percent', 'num_threads']
 
     pm = psutil.Process(pid)
-    pm.cpu_percent()
 
     children_user_time = {}  # type: Dict[int, float]
     children_system_time = {}  # type: Dict[int, float]
