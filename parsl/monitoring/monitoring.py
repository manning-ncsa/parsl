--- conflicted
+++ resolved
@@ -671,15 +671,9 @@
                         elif msg[0] == MessageType.BLOCK_INFO:
                             block_msgs.put(msg_0)
                         elif msg[0] == MessageType.TASK_INFO:
-<<<<<<< HEAD
-                            priority_msgs.put((msg, 0))
-                        elif msg[0] == MessageType.WORKFLOW_INFO:
-                            priority_msgs.put((msg, 0))
-=======
                             priority_msgs.put(msg_0)
                         elif msg[0] == MessageType.WORKFLOW_INFO:
                             priority_msgs.put(msg_0)
->>>>>>> 0c26f9ba
                             if 'exit_now' in msg[1] and msg[1]['exit_now']:
                                 router_keep_going = False
                         else:
