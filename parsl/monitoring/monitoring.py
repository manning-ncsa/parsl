--- conflicted
+++ resolved
@@ -9,14 +9,9 @@
 from functools import wraps
 
 import queue
-<<<<<<< HEAD
+from abc import ABCMeta, abstractmethod
 from parsl.multiprocessing import forkProcess, sizedQueue, ForkProcess
-from multiprocessing import Queue
-=======
-from abc import ABCMeta, abstractmethod
-from parsl.multiprocessing import ForkProcess, SizedQueue
 from multiprocessing import Process, Queue
->>>>>>> 1ee7f10f
 from parsl.utils import RepresentationMixin
 from parsl.process_loggers import wrap_with_logs
 
@@ -354,34 +349,18 @@
             p: Optional[ForkProcess]
             if monitor_resources:
                 # create the monitor process and start
-<<<<<<< HEAD
-                p = forkProcess(target=monitor,
+                pp = forkProcess(target=monitor,
                                 args=(os.getpid(),
                                       try_id,
                                       task_id,
                                       monitoring_hub_url,
                                       run_id,
+                                      radio_mode,
                                       logging_level,
                                       sleep_dur),
                                 name="Monitor-Wrapper-{}".format(task_id))
-                p.start()
-=======
-                pp = ForkProcess(target=monitor,
-                                 args=(os.getpid(),
-                                       try_id,
-                                       task_id,
-                                       monitoring_hub_url,
-                                       run_id,
-                                       radio_mode,
-                                       logging_level,
-                                       sleep_dur),
-                                 name="Monitor-Wrapper-{}".format(task_id))
                 pp.start()
                 p = pp
-                #  TODO: awkwardness because ForkProcess is not directly a constructor
-                # and type-checking is expecting p to be optional and cannot
-                # narrow down the type of p in this block.
->>>>>>> 1ee7f10f
 
             else:
                 p = None
