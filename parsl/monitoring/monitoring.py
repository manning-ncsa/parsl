--- conflicted
+++ resolved
@@ -7,16 +7,11 @@
 import zmq
 
 import queue
-<<<<<<< HEAD
-from parsl.multiprocessing import forkProcess, ForkProcess, sizedQueue
-from multiprocessing import Event, Queue
-=======
-
 import parsl.monitoring.remote
 
-from parsl.multiprocessing import ForkProcess, SizedQueue
-from multiprocessing import Process, Queue
->>>>>>> dbffcce7
+from multiprocessing import Queue
+from parsl.multiprocessing import forkProcess, sizedQueue
+
 from parsl.utils import RepresentationMixin
 from parsl.process_loggers import wrap_with_logs
 from parsl.utils import setproctitle
@@ -301,68 +296,9 @@
                         radio_mode: str,
                         monitor_resources: bool,
                         run_dir: str) -> Callable:
-<<<<<<< HEAD
-        """Wrap the Parsl app with a function that will call the monitor function and point it at the correct pid when the task begins.
-        """
-        @wraps(f)
-        def wrapped(*args: List[Any], **kwargs: Dict[str, Any]) -> Any:
-            terminate_event = Event()
-            # Send first message to monitoring router
-            send_first_message(try_id,
-                               task_id,
-                               monitoring_hub_url,
-                               run_id,
-                               radio_mode,
-                               run_dir)
-
-            p: Optional[ForkProcess]
-            if monitor_resources:
-                # create the monitor process and start
-                pp = forkProcess(target=monitor,
-                                 args=(os.getpid(),
-                                       try_id,
-                                       task_id,
-                                       monitoring_hub_url,
-                                       run_id,
-                                       radio_mode,
-                                       logging_level,
-                                       sleep_dur,
-                                       run_dir,
-                                       terminate_event),
-                                 name="Monitor-Wrapper-{}".format(task_id))
-                pp.start()
-                p = pp
-
-            else:
-                p = None
-
-            try:
-                return f(*args, **kwargs)
-            finally:
-                # There's a chance of zombification if the workers are killed by some signals (?)
-                if p:
-                    terminate_event.set()
-                    p.join(30)  # 30 second delay for this -- this timeout will be hit in the case of an unusually long end-of-loop
-                    if p.exitcode is None:
-                        logger.warn("Event-based termination of monitoring helper took too long. Using process-based termination.")
-                        p.terminate()
-                        # DANGER: this can corrupt shared queues according to docs.
-                        # So, better that the above termination event worked.
-                        # This is why this log message is a warning
-                        p.join()
-
-                send_last_message(try_id,
-                                  task_id,
-                                  monitoring_hub_url,
-                                  run_id,
-                                  radio_mode, run_dir)
-
-        return wrapped
-=======
         return parsl.monitoring.remote.monitor_wrapper(f, try_id, task_id, monitoring_hub_url,
                                                        run_id, logging_level, sleep_dur, radio_mode,
                                                        monitor_resources, run_dir)
->>>>>>> dbffcce7
 
 
 @wrap_with_logs
