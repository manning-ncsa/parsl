--- conflicted
+++ resolved
@@ -413,7 +413,6 @@
             p: Optional[ForkProcess]
             if monitor_resources:
                 # create the monitor process and start
-<<<<<<< HEAD
                 pp = forkProcess(target=monitor,
                                 args=(os.getpid(),
                                       try_id,
@@ -422,20 +421,8 @@
                                       run_id,
                                       radio_mode,
                                       logging_level,
-                                      sleep_dur),
+                                      sleep_dur, run_dir),
                                 name="Monitor-Wrapper-{}".format(task_id))
-=======
-                pp = ForkProcess(target=monitor,
-                                 args=(os.getpid(),
-                                       try_id,
-                                       task_id,
-                                       monitoring_hub_url,
-                                       run_id,
-                                       radio_mode,
-                                       logging_level,
-                                       sleep_dur, run_dir),
-                                 name="Monitor-Wrapper-{}".format(task_id))
->>>>>>> f23828eb
                 pp.start()
                 p = pp
 
