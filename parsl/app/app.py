--- conflicted
+++ resolved
@@ -8,9 +8,6 @@
 from hashlib import md5
 from inspect import signature
 
-<<<<<<< HEAD
-from parsl.app.errors import InvalidAppTypeError
-
 from typing import TYPE_CHECKING
 if TYPE_CHECKING:
     from typing import Type
@@ -20,8 +17,6 @@
     from parsl.dataflow.dflow import DataFlowKernel
 
 
-=======
->>>>>>> 499bdaca
 logger = logging.getLogger(__name__)
 
 
@@ -88,49 +83,7 @@
         pass
 
 
-<<<<<<< HEAD
-def App(apptype, data_flow_kernel: "Optional[DataFlowKernel]" = None, walltime: int = 60, cache: bool = False, executors='all'):
-    """The App decorator function.
-
-    Args:
-        - apptype (string) : Apptype can be bash|python
-
-    Kwargs:
-        - data_flow_kernel (DataFlowKernel): The :class:`~parsl.dataflow.dflow.DataFlowKernel` responsible for
-          managing this app. This can be omitted only
-          after calling :meth:`parsl.dataflow.dflow.DataFlowKernelLoader.load`.
-        - executors (str|list) : Labels of the executors that this app can execute over. Default is 'all'.
-        - cache (Bool) : Enable caching of the app call
-             default=False
-
-    Returns:
-         A PythonApp or BashApp object, which when called runs the apps through the executor.
-    """
-
-    from parsl.app.python import PythonApp
-    from parsl.app.bash import BashApp
-
-    logger.warning("The 'App' decorator will be deprecated in Parsl 0.8. Please use 'python_app' or 'bash_app' instead.")
-
-    if apptype == 'python':
-        app_class = PythonApp  # type: Type
-    elif apptype == 'bash':
-        app_class = BashApp
-    else:
-        raise InvalidAppTypeError("Invalid apptype requested {}; must be 'python' or 'bash'".format(apptype))
-
-    def wrapper(f):
-        return app_class(f,
-                         data_flow_kernel=data_flow_kernel,
-                         cache=cache,
-                         executors=executors)
-    return wrapper
-
-
 def python_app(function=None, data_flow_kernel: "Optional[DataFlowKernel]" = None, cache: bool = False, executors='all'):
-=======
-def python_app(function=None, data_flow_kernel=None, cache=False, executors='all'):
->>>>>>> 499bdaca
     """Decorator function for making python apps.
 
     Parameters
