"""Definitions for the @App decorator and the App classes.

The App class encapsulates a generic leaf task that can be executed asynchronously.
"""
import logging
import typeguard
from abc import ABCMeta, abstractmethod
from inspect import signature

from typing import TYPE_CHECKING
from typing import Optional
from typing import Union
from typing import List
from typing import Callable
from typing_extensions import Literal

if TYPE_CHECKING:
    from typing import Dict
    from typing import Any

from parsl.dataflow.dflow import DataFlowKernel
from parsl.dataflow.futures import AppFuture


logger = logging.getLogger(__name__)


class AppBase(metaclass=ABCMeta):
    """This is the base class that defines the two external facing functions that an App must define.

    The  __init__ () which is called when the interpreter sees the definition of the decorated
    function, and the __call__ () which is invoked when a decorated function is called by the user.

    """

    @typeguard.typechecked
    def __init__(self, func: Callable,
                 data_flow_kernel: Optional[DataFlowKernel] = None,
                 executors: Union[List[str], Literal['all']] = 'all',
                 cache: bool = False,
                 ignore_for_cache=None) -> None:
        """Construct the App object.

        Args:
             - func (function): Takes the function to be made into an App

        Kwargs:
             - data_flow_kernel (DataFlowKernel): The :class:`~parsl.dataflow.dflow.DataFlowKernel` responsible for
               managing this app. This can be omitted only
               after calling :meth:`parsl.dataflow.dflow.DataFlowKernelLoader.load`.
             - executors (str|list) : Labels of the executors that this app can execute over. Default is 'all'.
             - cache (Bool) : Enable caching of this app ?

        Returns:
             - App object.

        """
        self.__name__ = func.__name__
        self.func = func
        self.data_flow_kernel = data_flow_kernel
        self.status = 'created'
        self.executors = executors
        self.cache = cache
        self.ignore_for_cache = ignore_for_cache

        # unreachable if properly typechecked
        # if not (isinstance(executors, list) or isinstance(executors, str)):
        #    logger.error("App {} specifies invalid executor option, expects string or list".format(
        #        func.__name__))

        params = signature(func).parameters

        self.kwargs = {}  # type: Dict[str, Any]
        if 'stdout' in params:
            self.kwargs['stdout'] = params['stdout'].default
        if 'stderr' in params:
            self.kwargs['stderr'] = params['stderr'].default
        if 'walltime' in params:
            self.kwargs['walltime'] = params['walltime'].default
        if 'parsl_resource_specification' in params:
            self.kwargs['parsl_resource_specification'] = params['parsl_resource_specification'].default
        self.outputs = params['outputs'].default if 'outputs' in params else []
        self.inputs = params['inputs'].default if 'inputs' in params else []

    @abstractmethod
    def __call__(self, *args, **kwargs) -> AppFuture:
        pass


<<<<<<< HEAD
@typeguard.typechecked
def python_app(function=None,
               data_flow_kernel: Optional[DataFlowKernel] = None,
               cache: bool = False,
               executors: Union[List[str], Literal['all']] = 'all',
               ignore_for_cache: Optional[List[str]] = None):
=======
def python_app(function=None, data_flow_kernel=None, cache=False, executors='all', ignore_for_cache=None, join=False):
>>>>>>> b8ab2c34
    """Decorator function for making python apps.

    Parameters
    ----------
    function : function
        Do not pass this keyword argument directly. This is needed in order to allow for omitted parenthesis,
        for example, ``@python_app`` if using all defaults or ``@python_app(walltime=120)``. If the
        decorator is used alone, function will be the actual function being decorated, whereas if it
        is called with arguments, function will be None. Default is None.
    data_flow_kernel : DataFlowKernel
        The :class:`~parsl.dataflow.dflow.DataFlowKernel` responsible for managing this app. This can
        be omitted only after calling :meth:`parsl.dataflow.dflow.DataFlowKernelLoader.load`. Default is None.
    executors : string or list
        Labels of the executors that this app can execute over. Default is 'all'.
    cache : bool
        Enable caching of the app call. Default is False.
    join : bool
        If True, this app will be a join app: the decorated python code must return a Future
        (rather than a regular value), and and the corresponding AppFuture will complete when
        that inner future completes.
    """
    from parsl.app.python import PythonApp

    def decorator(func):
        def wrapper(f):
            return PythonApp(f,
                             data_flow_kernel=data_flow_kernel,
                             cache=cache,
                             executors=executors,
                             ignore_for_cache=ignore_for_cache,
                             join=join)
        return wrapper(func)
    if function is not None:
        return decorator(function)
    return decorator


<<<<<<< HEAD
@typeguard.typechecked
def bash_app(function=None,
             data_flow_kernel: Optional[DataFlowKernel] = None,
             cache: bool = False,
             executors: Union[List[str], Literal['all']] = 'all',
             ignore_for_cache: Optional[List[str]] = None):
=======
def join_app(function=None, data_flow_kernel=None, cache=False, ignore_for_cache=None):
    return python_app(function=function,
                      data_flow_kernel=data_flow_kernel,
                      cache=cache,
                      ignore_for_cache=ignore_for_cache,
                      join=True,
                      executors=["_parsl_internal"])


def bash_app(function=None, data_flow_kernel=None, cache=False, executors='all', ignore_for_cache=None):
>>>>>>> b8ab2c34
    """Decorator function for making bash apps.

    Parameters
    ----------
    function : function
        Do not pass this keyword argument directly. This is needed in order to allow for omitted parenthesis,
        for example, ``@bash_app`` if using all defaults or ``@bash_app(walltime=120)``. If the
        decorator is used alone, function will be the actual function being decorated, whereas if it
        is called with arguments, function will be None. Default is None.
    data_flow_kernel : DataFlowKernel
        The :class:`~parsl.dataflow.dflow.DataFlowKernel` responsible for managing this app. This can
        be omitted only after calling :meth:`parsl.dataflow.dflow.DataFlowKernelLoader.load`. Default is None.
    walltime : int
        Walltime for app in seconds. Default is 60.
    executors : string or list
        Labels of the executors that this app can execute over. Default is 'all'.
    cache : bool
        Enable caching of the app call. Default is False.
    """
    from parsl.app.bash import BashApp

    def decorator(func):
        def wrapper(f):
            return BashApp(f,
                           data_flow_kernel=data_flow_kernel,
                           cache=cache,
                           executors=executors,
                           ignore_for_cache=ignore_for_cache)
        return wrapper(func)
    if function is not None:
        return decorator(function)
    return decorator<|MERGE_RESOLUTION|>--- conflicted
+++ resolved
@@ -87,16 +87,13 @@
         pass
 
 
-<<<<<<< HEAD
 @typeguard.typechecked
 def python_app(function=None,
                data_flow_kernel: Optional[DataFlowKernel] = None,
                cache: bool = False,
                executors: Union[List[str], Literal['all']] = 'all',
-               ignore_for_cache: Optional[List[str]] = None):
-=======
-def python_app(function=None, data_flow_kernel=None, cache=False, executors='all', ignore_for_cache=None, join=False):
->>>>>>> b8ab2c34
+               ignore_for_cache: Optional[List[str]] = None,
+               join: bool = False):
     """Decorator function for making python apps.
 
     Parameters
@@ -134,15 +131,10 @@
     return decorator
 
 
-<<<<<<< HEAD
-@typeguard.typechecked
-def bash_app(function=None,
+def join_app(function=None,
              data_flow_kernel: Optional[DataFlowKernel] = None,
              cache: bool = False,
-             executors: Union[List[str], Literal['all']] = 'all',
              ignore_for_cache: Optional[List[str]] = None):
-=======
-def join_app(function=None, data_flow_kernel=None, cache=False, ignore_for_cache=None):
     return python_app(function=function,
                       data_flow_kernel=data_flow_kernel,
                       cache=cache,
@@ -151,8 +143,12 @@
                       executors=["_parsl_internal"])
 
 
-def bash_app(function=None, data_flow_kernel=None, cache=False, executors='all', ignore_for_cache=None):
->>>>>>> b8ab2c34
+@typeguard.typechecked
+def bash_app(function=None,
+             data_flow_kernel: Optional[DataFlowKernel] = None,
+             cache: bool = False,
+             executors: Union[List[str], Literal['all']] = 'all',
+             ignore_for_cache: Optional[List[str]] = None):
     """Decorator function for making bash apps.
 
     Parameters
