"""Definitions for the @App decorator and the App classes.

The App class encapsulates a generic leaf task that can be executed asynchronously.
"""
import logging
from inspect import getsource
from hashlib import md5
from inspect import signature

from parsl.app.errors import InvalidAppTypeError

from typing import TYPE_CHECKING
if TYPE_CHECKING:
    from typing import Type
    from typing import Dict
    from typing import Any
    from parsl.dataflow.dflow import DataFlowKernel


logger = logging.getLogger(__name__)


class AppBase(object):
    """This is the base class that defines the two external facing functions that an App must define.

    The  __init__ () which is called when the interpreter sees the definition of the decorated
    function, and the __call__ () which is invoked when a decorated function is called by the user.

    """

    def __init__(self, func, data_flow_kernel: "DataFlowKernel" =None, walltime: int =60, executors='all', cache: bool =False) -> None:
        """Construct the App object.

        Args:
             - func (function): Takes the function to be made into an App

        Kwargs:
             - data_flow_kernel (DataFlowKernel): The :class:`~parsl.dataflow.dflow.DataFlowKernel` responsible for
               managing this app. This can be omitted only
               after calling :meth:`parsl.dataflow.dflow.DataFlowKernelLoader.load`.
             - walltime (int) : Walltime in seconds for the app execution.
             - executors (str|list) : Labels of the executors that this app can execute over. Default is 'all'.
             - cache (Bool) : Enable caching of this app ?

        Returns:
             - App object.

        """
        self.__name__ = func.__name__
        self.func = func
        self.data_flow_kernel = data_flow_kernel
        self.status = 'created'
        self.executors = executors
        self.cache = cache
        if not (isinstance(executors, list) or isinstance(executors, str)):
            logger.error("App {} specifies invalid executor option, expects string or list".format(
                func.__name__))

        if cache is True:
            try:
                self.fn_source = getsource(func)
            except OSError:
                logger.debug("Unable to get source code for AppCaching. Recommend creating module")
                self.fn_source = func.__name__

            self.func_hash = md5(self.fn_source.encode('utf-8')).hexdigest()
        else:
            self.func_hash = func.__name__

        params = signature(func).parameters

        self.kwargs = {} # type: Dict[str, Any]
        if 'stdout' in params:
            self.kwargs['stdout'] = params['stdout'].default
        if 'stderr' in params:
            self.kwargs['stderr'] = params['stderr'].default
        self.outputs = params['outputs'].default if 'outputs' in params else []
        self.inputs = params['inputs'].default if 'inputs' in params else []

    def __call__(self, *args, **kwargs):
        """The __call__ function must be implemented in the subclasses."""
        raise NotImplementedError


def app_wrapper(func):

    def wrapper(*args, **kwargs):
        logger.debug("App wrapper begins")
        x = func(*args, **kwargs)
        logger.debug("App wrapper ends")
        return x

    return wrapper


def App(apptype, data_flow_kernel: "DataFlowKernel" =None, walltime: int =60, cache: bool =False, executors='all'):
    """The App decorator function.

    Args:
        - apptype (string) : Apptype can be bash|python

    Kwargs:
        - data_flow_kernel (DataFlowKernel): The :class:`~parsl.dataflow.dflow.DataFlowKernel` responsible for
          managing this app. This can be omitted only
          after calling :meth:`parsl.dataflow.dflow.DataFlowKernelLoader.load`.
        - walltime (int) : Walltime for app in seconds,
             default=60
        - executors (str|list) : Labels of the executors that this app can execute over. Default is 'all'.
        - cache (Bool) : Enable caching of the app call
             default=False

    Returns:
         A PythonApp or BashApp object, which when called runs the apps through the executor.
    """

    from parsl.app.python import PythonApp
    from parsl.app.bash import BashApp

    logger.warning("The 'App' decorator will be deprecated in Parsl 0.8. Please use 'python_app' or 'bash_app' instead.")

<<<<<<< HEAD
    if apptype is 'python':
        app_class = PythonApp # type: Type
    elif apptype is 'bash':
=======
    if apptype == 'python':
        app_class = PythonApp
    elif apptype == 'bash':
>>>>>>> a9ea6284
        app_class = BashApp
    else:
        raise InvalidAppTypeError("Invalid apptype requested {}; must be 'python' or 'bash'".format(apptype))

    def wrapper(f):
        return app_class(f,
                         data_flow_kernel=data_flow_kernel,
                         walltime=walltime,
                         cache=cache,
                         executors=executors)
    return wrapper


def python_app(function=None, data_flow_kernel: "DataFlowKernel" =None, walltime:int =60, cache: bool =False, executors='all'):
    """Decorator function for making python apps.

    Parameters
    ----------
    function : function
        Do not pass this keyword argument directly. This is needed in order to allow for omitted parenthesis,
        for example, `@python_app` if using all defaults or `@python_app(walltime=120)`. If the
        decorator is used alone, function will be the actual function being decorated, whereas if it
        is called with arguments, function will be None. Default is None.
    data_flow_kernel : DataFlowKernel
        The :class:`~parsl.dataflow.dflow.DataFlowKernel` responsible for managing this app. This can
        be omitted only after calling :meth:`parsl.dataflow.dflow.DataFlowKernelLoader.load`. Default is None.
    walltime : int
        Walltime for app in seconds. Default is 60.
    executors : string or list
        Labels of the executors that this app can execute over. Default is 'all'.
    cache : bool
        Enable caching of the app call. Default is False.
    """
    from parsl.app.python import PythonApp

    def decorator(func):
        def wrapper(f):
            return PythonApp(f,
                             data_flow_kernel=data_flow_kernel,
                             walltime=walltime,
                             cache=cache,
                             executors=executors)
        return wrapper(func)
    if function is not None:
        return decorator(function)
    return decorator


def bash_app(function=None, data_flow_kernel: "DataFlowKernel" =None, walltime:int =60, cache:bool =False, executors='all'):
    """Decorator function for making bash apps.

    Parameters
    ----------
    function : function
        Do not pass this keyword argument directly. This is needed in order to allow for omitted parenthesis,
        for example, `@bash_app` if using all defaults or `@bash_app(walltime=120)`. If the
        decorator is used alone, function will be the actual function being decorated, whereas if it
        is called with arguments, function will be None. Default is None.
    data_flow_kernel : DataFlowKernel
        The :class:`~parsl.dataflow.dflow.DataFlowKernel` responsible for managing this app. This can
        be omitted only after calling :meth:`parsl.dataflow.dflow.DataFlowKernelLoader.load`. Default is None.
    walltime : int
        Walltime for app in seconds. Default is 60.
    executors : string or list
        Labels of the executors that this app can execute over. Default is 'all'.
    cache : bool
        Enable caching of the app call. Default is False.
    """
    from parsl.app.bash import BashApp

    def decorator(func):
        def wrapper(f):
            return BashApp(f,
                           data_flow_kernel=data_flow_kernel,
                           walltime=walltime,
                           cache=cache,
                           executors=executors)
        return wrapper(func)
    if function is not None:
        return decorator(function)
    return decorator<|MERGE_RESOLUTION|>--- conflicted
+++ resolved
@@ -118,15 +118,9 @@
 
     logger.warning("The 'App' decorator will be deprecated in Parsl 0.8. Please use 'python_app' or 'bash_app' instead.")
 
-<<<<<<< HEAD
-    if apptype is 'python':
+    if apptype == 'python':
         app_class = PythonApp # type: Type
-    elif apptype is 'bash':
-=======
-    if apptype == 'python':
-        app_class = PythonApp
     elif apptype == 'bash':
->>>>>>> a9ea6284
         app_class = BashApp
     else:
         raise InvalidAppTypeError("Invalid apptype requested {}; must be 'python' or 'bash'".format(apptype))
