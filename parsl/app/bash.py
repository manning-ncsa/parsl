--- conflicted
+++ resolved
@@ -117,13 +117,8 @@
 
 class BashApp(AppBase):
 
-<<<<<<< HEAD
-    def __init__(self, func, data_flow_kernel: Optional[DataFlowKernel] = None, walltime: int =60, cache: bool=False, executors='all') -> None:
-        super().__init__(func, data_flow_kernel=data_flow_kernel, walltime=60, executors=executors, cache=cache)
-=======
-    def __init__(self, func, data_flow_kernel=None, cache=False, executors='all'):
+    def __init__(self, func, data_flow_kernel: Optional[DataFlowKernel] = None, cache: bool=False, executors='all') -> None:
         super().__init__(func, data_flow_kernel=data_flow_kernel, executors=executors, cache=cache)
->>>>>>> 4fe462ce
         self.kwargs = {}
 
         # We duplicate the extraction of parameter defaults
