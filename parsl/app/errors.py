"""Exceptions raised by Apps."""
from functools import wraps
<<<<<<< HEAD
from typing import List, Any
=======
from typing import Callable, List, Union, Any, TypeVar, Optional
>>>>>>> f6aad576
from types import TracebackType

import dill
import logging
from tblib import Traceback

from six import reraise

from parsl.data_provider.files import File


# vs PR 1846: benc-mypy imports File from the data_provider module
# more directly, potentially to avoid import loops from trying to
# import the top level "parsl" here.
# from parsl import File

# vs PR 1846: see TypeVar playing in response to PR 1846 TODO

logger = logging.getLogger(__name__)


class ParslError(Exception):
    """Base class for all exceptions.

    Only to be invoked when a more specific error is not available.
    """


class AppException(ParslError):
    """An error raised during execution of an app.

    What this exception contains depends entirely on context
    """


class AppBadFormatting(ParslError):
    """An error raised during formatting of a bash function.
    """


class BashExitFailure(AppException):
    """A non-zero exit code returned from a @bash_app

    Contains:
    app name (str)
    exitcode (int)
    """

    def __init__(self, app_name: str, exitcode: int) -> None:
        self.app_name = app_name
        self.exitcode = exitcode

    def __str__(self) -> str:
        return f"bash_app {self.app_name} failed with unix exit code {self.exitcode}"


class AppTimeout(AppException):
    """An error raised during execution of an app when it exceeds its allotted walltime.
    """


class BashAppNoReturn(AppException):
    """Bash app returned no string.

    Contains:
    reason(string)
    """

    def __init__(self, reason: str) -> None:
        super().__init__(reason)
        self.reason = reason


class MissingOutputs(ParslError):
    """Error raised at the end of app execution due to missing output files.

    Contains:
    reason(string)
    outputs(List of strings/files..)
    """

    # vs PR 1846:  I use List[File] for outputs; this PR uses a union of str or File
    # That might be because I've done other tidyup work regarding strings and files?

    def __init__(self, reason: str, outputs: List[File]) -> None:
        super().__init__(reason, outputs)
        self.reason = reason
        self.outputs = outputs

    def __repr__(self) -> str:
        return "Missing Outputs: {0}, Reason:{1}".format(self.outputs, self.reason)


class BadStdStreamFile(ParslError):
    """Error raised due to bad filepaths specified for STDOUT/ STDERR.

    Contains:
       reason(string)
       exception object
    """

    def __init__(self, reason: str, exception: Exception) -> None:
        super().__init__(reason, exception)
        self._reason = reason
        self._exception = exception

    def __repr__(self) -> str:
        return "Bad Stream File: {} Exception: {}".format(self._reason, self._exception)

    def __str__(self) -> str:
        return self.__repr__()


class RemoteExceptionWrapper:
    def __init__(self, e_type: type, e_value: BaseException, traceback: Optional[TracebackType]) -> None:

        self.e_type = dill.dumps(e_type)
        self.e_value = dill.dumps(e_value)
        self.e_traceback = None if traceback is None else Traceback(traceback)
        if e_value.__cause__ is None:
            self.cause = None
        else:
            cause = e_value.__cause__
            self.cause = self.__class__(type(cause), cause, cause.__traceback__)

    def reraise(self) -> None:

        t = dill.loads(self.e_type)

        # the type is logged here before deserialising v and tb
        # because occasionally there are problems deserialising the
        # value (see #785, #548) and the fix is related to the
        # specific exception type.
        logger.debug("Reraising exception of type {}".format(t))

        v = self.get_exception()

        reraise(t, v, v.__traceback__)

    def get_exception(self) -> Exception:
        v = dill.loads(self.e_value)
        if self.cause is not None:
            v.__cause__ = self.cause.get_exception()
        if self.e_traceback is not None:
            tb = self.e_traceback.as_traceback()
            return v.with_traceback(tb)
        else:
            return v


# vs PR 1846: PR 1846 makes wrap_error go from any callable to any callable
# and typechecks without casts.

# see https://github.com/dry-python/returns/blob/92eda5574a8e41f4f5af4dd29887337886301ee3/returns/contrib/mypy/decorator_plugin.py
# for a mypy plugin to do this in a hacky way
# and this issue for more info on typing decorators:

# https://github.com/python/mypy/issues/3157

def wrap_error(func):
    @wraps(func)
    def wrapper(*args: object, **kwargs: object) -> Any:
        import sys
        from parsl.app.errors import RemoteExceptionWrapper
        try:
            return func(*args, **kwargs)
        except Exception:
            return RemoteExceptionWrapper(*sys.exc_info())

    return wrapper<|MERGE_RESOLUTION|>--- conflicted
+++ resolved
@@ -1,10 +1,6 @@
 """Exceptions raised by Apps."""
 from functools import wraps
-<<<<<<< HEAD
-from typing import List, Any
-=======
-from typing import Callable, List, Union, Any, TypeVar, Optional
->>>>>>> f6aad576
+from typing import List, Any, Optional
 from types import TracebackType
 
 import dill
