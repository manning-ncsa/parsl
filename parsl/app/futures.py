"""This module implements DataFutures.

We have two basic types of futures:
    1. DataFutures which represent data objects
    2. AppFutures which represent the futures on App/Leaf tasks.
"""
import os
import logging
import typing
from concurrent.futures import Future

from parsl.dataflow.futures import AppFuture, _STATE_TO_DESCRIPTION_MAP, FINISHED
from parsl.app.errors import *
from parsl.data_provider.files import File

logger = logging.getLogger(__name__)


class DataFuture(Future):
    """A datafuture points at an AppFuture.

    We are simply wrapping a AppFuture, and adding the specific case where, if
    the future is resolved i.e file exists, then the DataFuture is assumed to be
    resolved.
    """

    def parent_callback(self, parent_fu):
        """Callback from executor future to update the parent.

        Args:
            - parent_fu (Future): Future returned by the executor along with callback

        Returns:
            - None

        Updates the super() with the result() or exception()
        """
        if parent_fu.done() is True:
            e = parent_fu._exception
            if e:
                super().set_exception(e)
            else:
                super().set_result(self.file_obj)
        return

    def __init__(self, fut, file_obj, tid=None):
        """Construct the DataFuture object.

        If the file_obj is a string convert to a File.

        Args:
            - fut (AppFuture) : AppFuture that this DataFuture will track
            - file_obj (string/File obj) : Something representing file(s)

        Kwargs:
            - tid (task_id) : Task id that this DataFuture tracks
        """
        super().__init__()
        self._tid = tid
        if isinstance(file_obj, str) and not isinstance(file_obj, File):
            self.file_obj = File(file_obj)
        else:
            self.file_obj = file_obj
        self.parent = fut
        self._exception = None

        if fut is None:
            logger.debug("Setting result to filepath since no future was passed")
            self.set_result(self.file_obj)

        else:
            if isinstance(fut, Future):
                self.parent.add_done_callback(self.parent_callback)
            else:
                raise NotFutureError("DataFuture can be created only with a FunctionFuture on None")

        logger.debug("Creating DataFuture with parent: %s", self.parent)
        logger.debug("Filepath: %s", self.filepath)

    @property
    def tid(self):
        """Returns the task_id of the task that will resolve this DataFuture."""
        return self._tid

    @property
    def filepath(self):
        """Filepath of the File object this datafuture represents."""
        return self.file_obj.filepath

    @property
    def filename(self):
        """Filepath of the File object this datafuture represents."""
        return self.filepath

    def result(self, timeout=None):
        """A blocking call that returns either the result or raises an exception.

        Assumptions : A DataFuture always has a parent AppFuture. The AppFuture does callbacks when
        setup.

        Kwargs:
            - timeout (int): Timeout in seconds

        Returns:
            - If App completed successfully returns the filepath.

        Raises:
            - Exception raised by app if failed.

        """
        if self.parent:
            if self.parent.done():
                # This explicit call to raise exceptions might be redundant.
                # the result() call *should* raise an exception if there's one
                e = self.parent._exception
                if e:
                    raise e
                else:
                    self.parent.result(timeout=timeout)
            else:
                self.parent.result(timeout=timeout)

        return self.file_obj

    def cancel(self):
        raise NotImplementedError("Cancel not implemented")

    def cancelled(self):
        return False

    def running(self):
        if self.parent:
            return self.parent.running()
        else:
            return False

    def done(self):
        if self.parent:
            return self.parent.done()
        else:
            return True

    def exception(self, timeout=None):
        if self.parent:
            return self.parent.exception(timeout=timeout)
        else:
            return True

    def add_done_callback(self, fn):
        if self.parent:
            return self.parent.add_done_callback(fn)
        else:
            raise ValueError("Callback will be discarded because no parent future")

    def __repr__(self):

        # The DataFuture could be wrapping an AppFuture whose parent is a Future
        # check to find the top level parent
        if isinstance(self.parent, AppFuture):
            parent = self.parent.parent
        else:
            parent = self.parent

        if parent:
            with parent._condition:
                if parent._state == FINISHED:
                    if parent._exception:
                        return '<%s at %#x state=%s raised %s>' % (
                            self.__class__.__name__,
                            id(self),
                            _STATE_TO_DESCRIPTION_MAP[parent._state],
                            parent._exception.__class__.__name__)
                    else:
                        return '<%s at %#x state=%s returned %s>' % (
                            self.__class__.__name__,
                            id(self),
                            _STATE_TO_DESCRIPTION_MAP[parent._state],
                            self.filepath)
                return '<%s at %#x state=%s>' % (
                    self.__class__.__name__,
                    id(self),
                    _STATE_TO_DESCRIPTION_MAP[parent._state])

        else:
            return '<%s at %#x state=%s>' % (
                self.__class__.__name__,
                id(self),
                _STATE_TO_DESCRIPTION_MAP[self._state])


def testing_nonfuture():
    fpath = '~/shuffled.txt'
    df = DataFuture(None, fpath)
    print(df)
    print("Result: ", df.filepath)
    assert df.filepath == os.path.abspath(os.path.expanduser(fpath))


if __name__ == "__main__":
    # logging.basicConfig(filename='futures.testing.log',level=logging.DEBUG)
    import sys
    import random
    logging.basicConfig(stream=sys.stdout, level=logging.DEBUG)
    logger.debug("Begin Testing")

    with open('shuffled.txt', 'w') as testfile:
        nums = list(range(0, 10000))
        random.shuffle(nums)
        for item in nums:
            testfile.write("{0}\n".format(item))

<<<<<<< HEAD
    foo = Future() # type: Future[str]
=======
    foo = Future()  # type: Future[str]
>>>>>>> 28af4df7
    df = DataFuture(foo, './shuffled.txt')
    dx = DataFuture(foo, '~/shuffled.txt')

    print(foo.done())
    print(df.done())

    testing_nonfuture()<|MERGE_RESOLUTION|>--- conflicted
+++ resolved
@@ -209,11 +209,7 @@
         for item in nums:
             testfile.write("{0}\n".format(item))
 
-<<<<<<< HEAD
-    foo = Future() # type: Future[str]
-=======
     foo = Future()  # type: Future[str]
->>>>>>> 28af4df7
     df = DataFuture(foo, './shuffled.txt')
     dx = DataFuture(foo, '~/shuffled.txt')
 
