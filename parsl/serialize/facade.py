from parsl.serialize.concretes import *  # noqa: F403,F401
from parsl.serialize.base import METHODS_MAP_DATA, METHODS_MAP_CODE, SerializerBase
import logging

from typing import Any, Dict, List, Tuple, Union

logger = logging.getLogger(__name__)


""" Instantiate the appropriate classes
"""
headers = list(METHODS_MAP_CODE.keys()) + list(METHODS_MAP_DATA.keys())
header_size = len(headers[0])

methods_for_code = {}
methods_for_data = {}

for key in METHODS_MAP_CODE:
    methods_for_code[key] = METHODS_MAP_CODE[key]()
    methods_for_code[key].enable_caching(maxsize=128)

    for key in METHODS_MAP_DATA:
        methods_for_data[key] = METHODS_MAP_DATA[key]()


def _list_methods() -> Tuple[Dict[bytes, SerializerBase], Dict[bytes, SerializerBase]]:
    return methods_for_code, methods_for_data


def pack_apply_message(func: Any, args: Any, kwargs: Any, buffer_threshold: int = int(128 * 1e6)) -> bytes:
    """Serialize and pack function and parameters

    Parameters
    ----------

    func: Function
        A function to ship

    args: Tuple/list of objects
        positional parameters as a list

    kwargs: Dict
        Dict containing named parameters

    buffer_threshold: Ignored
        Limits buffer to specified size in bytes. Exceeding this limit would give you
        a warning in the log. Default is 128MB.
    """
    b_func = serialize(func, buffer_threshold=buffer_threshold)
    b_args = serialize(args, buffer_threshold=buffer_threshold)
    b_kwargs = serialize(kwargs, buffer_threshold=buffer_threshold)
    packed_buffer = pack_buffers([b_func, b_args, b_kwargs])
    return packed_buffer


def unpack_apply_message(packed_buffer: bytes, user_ns: Any = None, copy: Any = False) -> List[Any]:
    """ Unpack and deserialize function and parameters

    """
    return [deserialize(buf) for buf in unpack_buffers(packed_buffer)]


def serialize(obj: Any, buffer_threshold: int = int(1e6)) -> bytes:
    """ Try available serialization methods one at a time

    Individual serialization methods might raise a TypeError (eg. if objects are non serializable)
    This method will raise the exception from the last method that was tried, if all methods fail.
    """
    result: Union[bytes, Exception]
    if callable(obj):
        for method in methods_for_code.values():
            try:
<<<<<<< HEAD
                result = method.serialize(obj)
                # We attempt a deserialization to make sure both work.
                method.deserialize(result)
=======
                serialized = method.serialize(obj)
>>>>>>> 6c79ccfc
            except Exception as e:
                result = e
                continue
            else:
                break
    else:
        for method in methods_for_data.values():
            try:
                result = method.serialize(obj)
            except Exception as e:
                result = e
                continue
            else:
                break

    if isinstance(result, BaseException):
        raise result
    else:
        if len(result) > buffer_threshold:
            logger.warning(f"Serialized object exceeds buffer threshold of {buffer_threshold} bytes, this could cause overflows")
        return result


def deserialize(payload: bytes) -> Any:
    """
    Parameters
    ----------
    payload : str
       Payload object to be deserialized

    """
    header = payload[0:header_size]
    if header in methods_for_code:
        result = methods_for_code[header].deserialize(payload)
    elif header in methods_for_data:
        result = methods_for_data[header].deserialize(payload)
    else:
        raise TypeError("Invalid header: {!r} in data payload. Buffer is either corrupt or not created by ParslSerializer".format(header))

    return result


def pack_buffers(buffers: List[bytes]) -> bytes:
    """
    Parameters
    ----------
    buffers : list of \n terminated (byte?) strings
    """
    packed = b''
    for buf in buffers:
        s_length = bytes(str(len(buf)) + '\n', 'utf-8')
        packed += s_length + buf

    return packed


def unpack_buffers(packed_buffer: bytes) -> List[bytes]:
    """
    Parameters
    ----------
    packed_buffers : packed buffer as (byte?) string
    """
    unpacked = []
    while packed_buffer:
        s_length, buf = packed_buffer.split(b'\n', 1)
        i_length = int(s_length.decode('utf-8'))
        current, packed_buffer = buf[:i_length], buf[i_length:]
        unpacked.extend([current])

    return unpacked


def unpack_and_deserialize(packed_buffer: bytes) -> Any:
    """ Unpacks a packed buffer and returns the deserialized contents
    Only works for packings of 3 buffers - presumably because of specific use of this call?
    Parameters
    ----------
    packed_buffers : packed buffer as string... apparently expecting exactly 3 buffers?
    """
    unpacked = []
    while packed_buffer:
        s_length, buf = packed_buffer.split(b'\n', 1)
        i_length = int(s_length.decode('utf-8'))
        current, packed_buffer = buf[:i_length], buf[i_length:]
        deserialized = deserialize(current)
        unpacked.extend([deserialized])

    assert len(unpacked) == 3, "Unpack expects 3 buffers, got {}".format(len(unpacked))

    return unpacked<|MERGE_RESOLUTION|>--- conflicted
+++ resolved
@@ -70,13 +70,7 @@
     if callable(obj):
         for method in methods_for_code.values():
             try:
-<<<<<<< HEAD
                 result = method.serialize(obj)
-                # We attempt a deserialization to make sure both work.
-                method.deserialize(result)
-=======
-                serialized = method.serialize(obj)
->>>>>>> 6c79ccfc
             except Exception as e:
                 result = e
                 continue
