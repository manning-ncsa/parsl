--- conflicted
+++ resolved
@@ -9,16 +9,9 @@
 import atexit
 
 from parsl.execution_provider.execution_provider_base import ExecutionProvider
-<<<<<<< HEAD
 import boto3
 from botocore.exceptions import ClientError
 
-=======
-import parsl.execution_provider.aws.template
-import parsl.execution_provider.error as ep_error
-
-from string import Template
->>>>>>> cf833c3f
 
 AWS_REGIONS = ['us-east-1', 'us-east-2', 'us-west-1', 'us-west-2']
 
@@ -53,21 +46,12 @@
         """Initialize provider"""
         self.config = self.read_configs(config)
         self.set_instance_vars()
-<<<<<<< HEAD
-        self.config_logger()
-        # if not os.path.exists(
-        #     self.config["execution"]["options"]["submit_script_dir"]):
-        #     os.makedirs(self.config["execution"]
-        #                 ["options"]["submit_script_dir"])
-=======
         self.logger = logging.getLogger(__name__)
 
         if not os.path.exists(
             self.config["execution"]["options"]["submit_script_dir"]):
             os.makedirs(self.config["execution"]
                         ["options"]["submit_script_dir"])
-
->>>>>>> cf833c3f
         try:
             self.read_state_file(config['recover_from_state_file'])
 
@@ -311,11 +295,7 @@
             KeyName=self.config['AWSKeyName'],
             SubnetId=subnet,
             SecurityGroupIds=[self.sg_id],
-<<<<<<< HEAD
             UserData=command)
-=======
-            UserData=template.template_string)
->>>>>>> cf833c3f
         self.instances.append(instance[0].id)
         self.logger.info(
             "Started up 1 instance. Instance type:{}".format(instance_type))
