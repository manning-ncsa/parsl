language: python
python:
  - "3.7"
  - "3.8"

env:
  global:
    - HYDRA_LAUNCHER=fork
    - OMPI_MCA_rmaps_base_oversubscribe=yes
    - MPI=mpich
    - CCTOOLS_VERSION=7.0.11

before_install:
    - sudo apt-get update -q
    - python$PY -m pip install Cython
    - python$PY -m pip install numpy
    - python$PY --version
    - python$PY -m cython --version
    - python$PY -c "import numpy;print(numpy.__version__)"


# install parsl with no optional extras
install:
    - make deps

# Os tests
os:
    - linux

# command to run tests
script:
<<<<<<< HEAD
    - pip install -r test-requirements.txt
    - flake8 parsl/
    - mypy typecheck-root.py
    - (for test in parsl/tests/configs/*.py parsl/tests/test*/test*; do mypy $test ; export PytestReturnCode=$? ; echo pytest return code is $PytestReturnCode ; if [[ "$PytestReturnCode" != 0 ]] ; then exit 1; fi; done ) ;
    - parsl/tests/lint-inits.sh

    - mypy typecheck-root.py  parsl/tests/configs/  parsl/tests/sites/ parsl/executors/high_throughput/ parsl/executors/threads.py parsl/executors/base.py parsl/executors/ipp*py parsl/executors/status_handling.py parsl/executors/errors.py parsl/executors/__init__.py parsl/app/ parsl/channels/ parsl/dataflow/ parsl/data_provider/ parsl/launchers parsl/providers/ parsl/*py

    # tests do not pass mypy
    # - MYPYPATH=$(pwd)/mypy-stubs mypy parsl/tests/test*/
=======
    - make flake8
    - make lint

    # This uses all of the configurations and tests as the base from which to
    # run mypy checks - these are likely to capture most of the code used in
    # parsl
    - make mypy
>>>>>>> bbac1be5

      # do this before any testing, but not in-between tests
    - make clean_coverage

    # run the make targets for the two supported targets.
    - make test

    # check that documentation stubs are up to date, as they are compiled from
    # python code but stored in version control rather than generated as part
    # of doc build. prereqs for this will have been installed because of above
    # pip install .[all] step
    - cd docs
    - rm -rfv stubs
    - sphinx-autogen reference.rst userguide/*rst devguide/*rst
    # this will both display any diffs in log output, and fail if there is any diff
    - git diff --exit-code
    - cd ..

    # assert that none of the runs in this test have put an ERROR message into a
    # database manager log file or monitoring hub log file. It would be better if
    # the tests themselves failed immediately when there was a monitoring error, but
    # in the absence of that, this is a dirty way to check.
    - bash -c '! grep ERROR runinfo*/*/database_manager.log'
    - bash -c '! grep ERROR runinfo*/*/hub.log'

    # check that 'all' install target works, even though we aren't doing any further
    # testing of what is installed
    - pip install .[all]

    # run simple worker test. this is unlikely to scale due to
    # a stdout/stderr buffering bug in present master.
    # - coverage run --append --source=parsl parsl/tests/manual_tests/test_worker_count.py -c 1000
    # TODO: ^ this test has been removed pending investigation ... when restored or removed,
    #       sort out this commented out block appropriately.

    # prints report of coverage data stored in .coverage
    - make coverage<|MERGE_RESOLUTION|>--- conflicted
+++ resolved
@@ -29,18 +29,6 @@
 
 # command to run tests
 script:
-<<<<<<< HEAD
-    - pip install -r test-requirements.txt
-    - flake8 parsl/
-    - mypy typecheck-root.py
-    - (for test in parsl/tests/configs/*.py parsl/tests/test*/test*; do mypy $test ; export PytestReturnCode=$? ; echo pytest return code is $PytestReturnCode ; if [[ "$PytestReturnCode" != 0 ]] ; then exit 1; fi; done ) ;
-    - parsl/tests/lint-inits.sh
-
-    - mypy typecheck-root.py  parsl/tests/configs/  parsl/tests/sites/ parsl/executors/high_throughput/ parsl/executors/threads.py parsl/executors/base.py parsl/executors/ipp*py parsl/executors/status_handling.py parsl/executors/errors.py parsl/executors/__init__.py parsl/app/ parsl/channels/ parsl/dataflow/ parsl/data_provider/ parsl/launchers parsl/providers/ parsl/*py
-
-    # tests do not pass mypy
-    # - MYPYPATH=$(pwd)/mypy-stubs mypy parsl/tests/test*/
-=======
     - make flake8
     - make lint
 
@@ -48,7 +36,6 @@
     # run mypy checks - these are likely to capture most of the code used in
     # parsl
     - make mypy
->>>>>>> bbac1be5
 
       # do this before any testing, but not in-between tests
     - make clean_coverage
